--- conflicted
+++ resolved
@@ -25,200 +25,6 @@
 #include "preferences.h"
 
 class AlarmResource;
-<<<<<<< HEAD
-class KARecurrence;
-struct AlarmData;
-
-
-typedef KCal::Person  EmailAddress;
-class EmailAddressList : public QList<KCal::Person>
-{
-	public:
-		EmailAddressList() : QList<KCal::Person>() { }
-		EmailAddressList(const QList<KCal::Person>& list)  { operator=(list); }
-		EmailAddressList& operator=(const QList<KCal::Person>&);
-		operator QStringList() const;
-		QString join(const QString& separator) const;
-	private:
-		QString address(int index) const;
-};
-
-
-// Base class containing data common to KAAlarm and KAEvent
-class KAAlarmEventBase
-{
-	public:
-		~KAAlarmEventBase()  { }
-		const QString&     cleanText() const           { return mText; }
-		QString            message() const             { return (mActionType == T_MESSAGE || mActionType == T_EMAIL) ? mText : QString(); }
-		QString            fileName() const            { return (mActionType == T_FILE) ? mText : QString(); }
-		QString            command() const             { return (mActionType == T_COMMAND) ? mText : QString(); }
-		uint               emailFromId() const         { return mEmailFromIdentity; }
-		const EmailAddressList& emailAddresses() const { return mEmailAddresses; }
-		QString            emailAddresses(const QString& sep) const  { return mEmailAddresses.join(sep); }
-		const QString&     emailSubject() const        { return mEmailSubject; }
-		const QStringList& emailAttachments() const    { return mEmailAttachments; }
-		QString            emailAttachments(const QString& sep) const  { return mEmailAttachments.join(sep); }
-		bool               emailBcc() const            { return mEmailBcc; }
-		const QColor&      bgColour() const            { return mBgColour; }
-		const QColor&      fgColour() const            { return mFgColour; }
-		bool               defaultFont() const         { return mDefaultFont; }
-		QFont              font() const;
-		int                lateCancel() const          { return mLateCancel; }
-		bool               autoClose() const           { return mAutoClose; }
-		bool               commandScript() const       { return mCommandScript; }
-		bool               confirmAck() const          { return mConfirmAck; }
-		bool               repeatAtLogin() const       { return mRepeatAtLogin; }
-		int                repeatCount() const         { return mRepeatCount; }
-		KCal::Duration     repeatInterval() const      { return mRepeatInterval; }
-		bool               displaying() const          { return mDisplaying; }
-		bool               beep() const                { return mBeep; }
-		int                flags() const;
-#ifdef NDEBUG
-		void               dumpDebug() const  { }
-#else
-		void               dumpDebug() const;
-#endif
-
-	protected:
-		enum Type  { T_MESSAGE, T_FILE, T_COMMAND, T_AUDIO, T_EMAIL };
-
-		KAAlarmEventBase() : mRepeatCount(0), mRepeatInterval(0), mNextRepeat(0), mLateCancel(0),
-		                     mAutoClose(false), mBeep(false), mRepeatAtLogin(false),
-		                     mDisplaying(false), mEmailBcc(false), mConfirmAck(false) { }
-		KAAlarmEventBase(const KAAlarmEventBase& rhs)             { copy(rhs); }
-		KAAlarmEventBase& operator=(const KAAlarmEventBase& rhs)  { copy(rhs);  return *this; }
-		void               copy(const KAAlarmEventBase&);
-		void               set(int flags);
-
-		QString            mEventID;          // UID: KCal::Event unique ID
-		QString            mText;             // message text, file URL, command, email body [or audio file for KAAlarm]
-		DateTime           mNextMainDateTime; // next time to display the alarm, excluding repetitions
-		QColor             mBgColour;         // background colour of alarm message
-		QColor             mFgColour;         // foreground colour of alarm message, or invalid for default
-		QFont              mFont;             // font of alarm message (ignored if mDefaultFont true)
-		uint               mEmailFromIdentity;// standard email identity uoid for 'From' field, or empty
-		EmailAddressList   mEmailAddresses;   // ATTENDEE: addresses to send email to
-		QString            mEmailSubject;     // SUMMARY: subject line of email
-		QStringList        mEmailAttachments; // ATTACH: email attachment file names
-		float              mSoundVolume;      // volume for sound file, or < 0 for unspecified
-		float              mFadeVolume;       // initial volume for sound file, or < 0 for no fade
-		int                mFadeSeconds;      // fade time for sound file, or 0 if none
-		Type               mActionType;       // alarm action type
-		int                mRepeatCount;      // sub-repetition count (excluding the first time)
-		KCal::Duration     mRepeatInterval;   // sub-repetition interval
-		int                mNextRepeat;       // repetition count of next due sub-repetition
-		int                mLateCancel;       // how many minutes late will cancel the alarm, or 0 for no cancellation
-		bool               mAutoClose;        // whether to close the alarm window after the late-cancel period
-		bool               mCommandScript;    // the command text is a script, not a shell command line
-		bool               mBeep;             // whether to beep when the alarm is displayed
-		bool               mRepeatSound;      // whether to repeat the sound file while the alarm is displayed
-		bool               mRepeatAtLogin;    // whether to repeat the alarm at every login
-		bool               mDisplaying;       // whether the alarm is currently being displayed (i.e. in displaying calendar)
-		bool               mEmailBcc;         // blind copy the email to the user
-		bool               mConfirmAck;       // alarm acknowledgement requires confirmation by user
-		bool               mDefaultFont;      // use default message font, not mFont
-
-	friend struct AlarmData;
-};
-
-
-// KAAlarm corresponds to a single KCal::Alarm instance.
-// A KAEvent may contain multiple KAAlarm's.
-class KAAlarm : public KAAlarmEventBase
-{
-	public:
-		// Define the basic KAAlarm action types
-		enum Action
-		{
-			MESSAGE = T_MESSAGE,   // KCal::Alarm::Display type: display a text message
-			FILE    = T_FILE,      // KCal::Alarm::Display type: display a file (URL given by the alarm text)
-			COMMAND = T_COMMAND,   // KCal::Alarm::Procedure type: execute a shell command
-			EMAIL   = T_EMAIL,     // KCal::Alarm::Email type: send an email
-			AUDIO   = T_AUDIO      // KCal::Alarm::Audio type: play a sound file
-		};
-		// Define the KAAlarm types.
-		// KAAlarm's of different types may be contained in a KAEvent,
-		// each defining a different component of the overall alarm.
-		enum Type
-		{
-			INVALID_ALARM       = 0,     // not an alarm
-			MAIN_ALARM          = 1,     // THE real alarm. Must be the first in the enumeration.
-			// The following values may be used in combination as a bitmask 0x0E
-			REMINDER_ALARM      = 0x02,  // reminder in advance of main alarm
-			DEFERRED_ALARM      = 0x04,  // deferred alarm
-			DEFERRED_REMINDER_ALARM = REMINDER_ALARM | DEFERRED_ALARM,  // deferred early warning
-			// The following values must be greater than the preceding ones, to
-			// ensure that in ordered processing they are processed afterwards.
-			AT_LOGIN_ALARM      = 0x10,  // additional repeat-at-login trigger
-			DISPLAYING_ALARM    = 0x20,  // copy of the alarm currently being displayed
-			// The following values are for internal KAEvent use only
-			AUDIO_ALARM         = 0x30,  // sound to play when displaying the alarm
-			PRE_ACTION_ALARM    = 0x40,  // command to execute before displaying the alarm
-			POST_ACTION_ALARM   = 0x50   // command to execute after the alarm window is closed
-		};
-		enum SubType
-		{
-			INVALID__ALARM                = INVALID_ALARM,
-			MAIN__ALARM                   = MAIN_ALARM,
-			// The following values may be used in combination as a bitmask 0x0E
-			REMINDER__ALARM               = REMINDER_ALARM,
-			TIMED_DEFERRAL_FLAG           = 0x08,  // deferral has a time; if clear, it is date-only
-			DEFERRED_DATE__ALARM          = DEFERRED_ALARM,  // deferred alarm - date-only
-			DEFERRED_TIME__ALARM          = DEFERRED_ALARM | TIMED_DEFERRAL_FLAG,
-			DEFERRED_REMINDER_DATE__ALARM = REMINDER_ALARM | DEFERRED_ALARM,  // deferred early warning (date-only)
-			DEFERRED_REMINDER_TIME__ALARM = REMINDER_ALARM | DEFERRED_ALARM | TIMED_DEFERRAL_FLAG,  // deferred early warning (date/time)
-			// The following values must be greater than the preceding ones, to
-			// ensure that in ordered processing they are processed afterwards.
-			AT_LOGIN__ALARM               = AT_LOGIN_ALARM,
-			DISPLAYING__ALARM             = DISPLAYING_ALARM,
-			// The following values are for internal KAEvent use only
-			AUDIO__ALARM                  = AUDIO_ALARM,
-			PRE_ACTION__ALARM             = PRE_ACTION_ALARM,
-			POST_ACTION__ALARM            = POST_ACTION_ALARM
-		};
-
-		KAAlarm()          : mType(INVALID__ALARM), mDeferred(false) { }
-		KAAlarm(const KAAlarm&);
-		~KAAlarm()  { }
-		Action             action() const               { return (Action)mActionType; }
-		bool               valid() const                { return mType != INVALID__ALARM; }
-		Type               type() const                 { return static_cast<Type>(mType & ~TIMED_DEFERRAL_FLAG); }
-		SubType            subType() const              { return mType; }
-		const QString&     eventID() const              { return mEventID; }
-		DateTime           dateTime(bool withRepeats = false) const
-		                                                { return (withRepeats && mNextRepeat && mRepeatInterval)
-		                                                    ? (mRepeatInterval * mNextRepeat).end(mNextMainDateTime.kDateTime()) : mNextMainDateTime; }
-		QDate              date() const                 { return mNextMainDateTime.date(); }
-		QTime              time() const                 { return mNextMainDateTime.effectiveTime(); }
-		QString            audioFile() const            { return (mActionType == T_AUDIO) && !mBeep ? mText : QString(); }
-		float              soundVolume() const          { return (mActionType == T_AUDIO) && !mBeep && !mText.isEmpty() ? mSoundVolume : -1; }
-		float              fadeVolume() const           { return (mActionType == T_AUDIO) && mSoundVolume >= 0 && mFadeSeconds && !mBeep && !mText.isEmpty() ? mFadeVolume : -1; }
-		int                fadeSeconds() const          { return (mActionType == T_AUDIO) && mSoundVolume >= 0 && mFadeVolume >= 0 && !mBeep && !mText.isEmpty() ? mFadeSeconds : 0; }
-		bool               repeatSound() const          { return (mActionType == T_AUDIO) && mRepeatSound && !mBeep && !mText.isEmpty(); }
-		bool               reminder() const             { return mType == REMINDER__ALARM; }
-		bool               deferred() const             { return mDeferred; }
-		void               setTime(const DateTime& dt)  { mNextMainDateTime = dt; }
-		void               setTime(const KDateTime& dt) { mNextMainDateTime = dt; }
-		int                flags() const;
-#ifdef NDEBUG
-		void               dumpDebug() const  { }
-		static const char* debugType(Type)   { return ""; }
-#else
-		void               dumpDebug() const;
-		static const char* debugType(Type);
-#endif
-
-	private:
-		SubType            mType;             // alarm type
-		bool               mRecurs;           // there is a recurrence rule for the alarm
-		bool               mDeferred;         // whether the alarm is an extra deferred/deferred-reminder alarm
-
-	friend class KAEvent;
-};
-
-=======
->>>>>>> bbd151b2
 
 /** KAEvent corresponds to a KCal::Event instance */
 class KAEvent : public KAEventData::Observer
@@ -314,24 +120,6 @@
 		void               removeExpiredAlarm(KAAlarm::Type t) { mEventData->removeExpiredAlarm(t); }
 		void               incrementRevision()                 { mEventData->incrementRevision(); }
 
-<<<<<<< HEAD
-		bool               isTemplate() const             { return !mTemplateName.isEmpty(); }
-		const QString&     templateName() const           { return mTemplateName; }
-		bool               usingDefaultTime() const       { return mTemplateAfterTime == 0; }
-		int                templateAfterTime() const      { return mTemplateAfterTime; }
-		KAAlarm            alarm(KAAlarm::Type) const;
-		KAAlarm            firstAlarm() const;
-		KAAlarm            nextAlarm(const KAAlarm& al) const  { return nextAlarm(al.type()); }
-		KAAlarm            nextAlarm(KAAlarm::Type) const;
-		KAAlarm            convertDisplayingAlarm() const;
-		bool               updateKCalEvent(KCal::Event*, bool checkUid = true, bool original = false) const;
-		Action             action() const                 { return (Action)mActionType; }
-		bool               displayAction() const          { return mActionType == T_MESSAGE || mActionType == T_FILE || (mActionType == T_COMMAND && mCommandDisplay); }
-		const QString&     id() const                     { return mEventID; }
-		bool               valid() const                  { return mAlarmCount  &&  (mAlarmCount != 1 || !mRepeatAtLogin); }
-		int                alarmCount() const             { return mAlarmCount; }
-		const DateTime&    startDateTime() const          { return mStartDateTime; }
-=======
 		KAEventData*       eventData() const                   { return mEventData; }
 		const QString&     cleanText() const                   { return mEventData->cleanText(); }
 		QString            message() const                     { return mEventData->message(); }
@@ -373,7 +161,6 @@
 		bool               valid() const                  { return mEventData->valid(); }
 		int                alarmCount() const             { return mEventData->alarmCount(); }
 		const DateTime&    startDateTime() const          { return mEventData->startDateTime(); }
->>>>>>> bbd151b2
 		DateTime           mainDateTime(bool withRepeats = false) const
 		                                                  { return mEventData->mainDateTime(withRepeats); }
 		QDate              mainDate() const               { return mEventData->mainDate(); }
