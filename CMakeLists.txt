cmake_minimum_required(VERSION 3.5)
<<<<<<< HEAD
set(PIM_VERSION "5.12.40")
=======
set(PIM_VERSION "5.12.1")
>>>>>>> f04527f6

project(KAlarmCal VERSION ${PIM_VERSION})

# ECM setup
set(KF5_MIN_VERSION "5.60.0")

find_package(ECM ${KF5_MIN_VERSION} CONFIG REQUIRED)
set(CMAKE_MODULE_PATH ${ECM_MODULE_PATH})

include(KDEInstallDirs)
include(KDECMakeSettings)
include(KDEFrameworkCompilerSettings NO_POLICY_SCOPE)

include(GenerateExportHeader)
include(ECMGenerateHeaders)
include(ECMGeneratePriFile)

include(ECMSetupVersion)
include(FeatureSummary)
include(ECMQtDeclareLoggingCategory)




set(KALARM_LIB_VERSION ${PIM_VERSION})

<<<<<<< HEAD
set(CALENDARCORE_LIB_VERSION "5.12.40")
set(CALENDARUTILS_LIB_VERSION "5.12.40")
set(IDENTITYMANAGER_LIB_VERSION "5.12.40")
set(AKONADI_LIB_VERSION "5.12.40")
=======
set(CALENDARCORE_LIB_VERSION "5.12.0")
set(CALENDARUTILS_LIB_VERSION "5.12.0")
set(IDENTITYMANAGER_LIB_VERSION "5.12.0")
set(AKONADI_LIB_VERSION "5.12.0")
>>>>>>> f04527f6
ecm_setup_version(PROJECT VARIABLE_PREFIX KALARMCAL
                        VERSION_HEADER "${CMAKE_CURRENT_BINARY_DIR}/kalarmcal_version.h"
                        PACKAGE_VERSION_FILE "${CMAKE_CURRENT_BINARY_DIR}/KF5AlarmCalendarConfigVersion.cmake"
                        SOVERSION 5
)

########### Find packages ###########
find_package(KF5Config ${KF5_MIN_VERSION} CONFIG REQUIRED)
find_package(KF5I18n ${KF5_MIN_VERSION} CONFIG REQUIRED)
find_package(KF5Holidays ${KF5_MIN_VERSION} CONFIG REQUIRED)


find_package(KF5Akonadi ${AKONADI_LIB_VERSION} CONFIG REQUIRED)
find_package(KF5CalendarCore ${CALENDARCORE_LIB_VERSION} CONFIG REQUIRED)
find_package(KF5IdentityManagement ${IDENTITYMANAGER_LIB_VERSION} CONFIG REQUIRED)
find_package(KF5CalendarUtils ${CALENDARUTILS_LIB_VERSION} CONFIG REQUIRED)

add_definitions(-DQT_NO_FOREACH)
add_definitions(-DQT_DISABLE_DEPRECATED_BEFORE=0x060000)
########### Targets ###########

add_subdirectory(src)
add_subdirectory(serializers)

if(BUILD_TESTING)
   add_subdirectory(autotests)
endif()

########### CMake Config Files ###########
set(CMAKECONFIG_INSTALL_DIR "${KDE_INSTALL_CMAKEPACKAGEDIR}/KF5AlarmCalendar")

configure_package_config_file(
  "${CMAKE_CURRENT_SOURCE_DIR}/KF5AlarmCalendarConfig.cmake.in"
  "${CMAKE_CURRENT_BINARY_DIR}/KF5AlarmCalendarConfig.cmake"
  INSTALL_DESTINATION  ${CMAKECONFIG_INSTALL_DIR}
)

install(FILES
  "${CMAKE_CURRENT_BINARY_DIR}/KF5AlarmCalendarConfig.cmake"
  "${CMAKE_CURRENT_BINARY_DIR}/KF5AlarmCalendarConfigVersion.cmake"
  DESTINATION "${CMAKECONFIG_INSTALL_DIR}"
  COMPONENT Devel
)

install(EXPORT KF5AlarmCalendarTargets DESTINATION "${CMAKECONFIG_INSTALL_DIR}" FILE KF5AlarmCalendarTargets.cmake NAMESPACE KF5::)

install(FILES
   ${CMAKE_CURRENT_BINARY_DIR}/kalarmcal_version.h
  DESTINATION ${KDE_INSTALL_INCLUDEDIR_KF5} COMPONENT Devel
)

install(FILES kalarmcal.renamecategories kalarmcal.categories  DESTINATION  ${KDE_INSTALL_LOGGINGCATEGORIESDIR})

feature_summary(WHAT ALL FATAL_ON_MISSING_REQUIRED_PACKAGES)
<|MERGE_RESOLUTION|>--- conflicted
+++ resolved
@@ -1,9 +1,5 @@
 cmake_minimum_required(VERSION 3.5)
-<<<<<<< HEAD
 set(PIM_VERSION "5.12.40")
-=======
-set(PIM_VERSION "5.12.1")
->>>>>>> f04527f6
 
 project(KAlarmCal VERSION ${PIM_VERSION})
 
@@ -30,17 +26,10 @@
 
 set(KALARM_LIB_VERSION ${PIM_VERSION})
 
-<<<<<<< HEAD
 set(CALENDARCORE_LIB_VERSION "5.12.40")
 set(CALENDARUTILS_LIB_VERSION "5.12.40")
 set(IDENTITYMANAGER_LIB_VERSION "5.12.40")
 set(AKONADI_LIB_VERSION "5.12.40")
-=======
-set(CALENDARCORE_LIB_VERSION "5.12.0")
-set(CALENDARUTILS_LIB_VERSION "5.12.0")
-set(IDENTITYMANAGER_LIB_VERSION "5.12.0")
-set(AKONADI_LIB_VERSION "5.12.0")
->>>>>>> f04527f6
 ecm_setup_version(PROJECT VARIABLE_PREFIX KALARMCAL
                         VERSION_HEADER "${CMAKE_CURRENT_BINARY_DIR}/kalarmcal_version.h"
                         PACKAGE_VERSION_FILE "${CMAKE_CURRENT_BINARY_DIR}/KF5AlarmCalendarConfigVersion.cmake"
