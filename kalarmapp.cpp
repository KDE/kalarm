--- conflicted
+++ resolved
@@ -1412,11 +1412,7 @@
 			}
 			else if (replaceReminder)
 			{
-<<<<<<< HEAD
-				// The caption needs to be changed from "Reminder" to "Message".
-=======
 				// The caption needs to be changed from "Reminder" to "Message"
->>>>>>> a7e1464f
 				win->cancelReminder(event, alarm);
 			}
 			else if (!win->hasDefer() && !alarm.repeatAtLogin())
