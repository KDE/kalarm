--- conflicted
+++ resolved
@@ -38,21 +38,14 @@
 bool convInterval(const QString& timeParam, KARecurrence::Type&, int& timeInterval, bool allowMonthYear = false);
 }
 
-<<<<<<< HEAD
-CommandOptions*              CommandOptions::mInstance = nullptr;
-QCommandLineParser*          CommandOptions::mParser = nullptr;
-QVector<QCommandLineOption*> CommandOptions::mOptions(Num_Options, nullptr);
-QStringList                  CommandOptions::mExecArguments;
-=======
-CommandOptions* CommandOptions::mFirstInstance = Q_NULLPTR;
->>>>>>> c5897d0e
+CommandOptions* CommandOptions::mFirstInstance = nullptr;
 
 CommandOptions::CommandOptions()
-  : mParser(Q_NULLPTR),
-    mOptions(Num_Options, Q_NULLPTR),
+  : mParser(nullptr),
+    mOptions(Num_Options, nullptr),
     mCommand(NONE),
     mEditActionSet(false),
-    mRecurrence(Q_NULLPTR),
+    mRecurrence(nullptr),
     mRepeatCount(0),
     mRepeatInterval(0),
     mLateCancel(0),
@@ -282,24 +275,7 @@
     }
 }
 
-<<<<<<< HEAD
-CommandOptions::CommandOptions()
-    : mCommand(NONE),
-      mEditActionSet(false),
-      mRecurrence(nullptr),
-      mRepeatCount(0),
-      mRepeatInterval(0),
-      mLateCancel(0),
-      mBgColour(Preferences::defaultBgColour()),
-      mFgColour(Preferences::defaultFgColour()),
-      mReminderMinutes(0),
-      mAudioVolume(-1),
-      mFromID(0),
-      mFlags(KAEvent::DEFAULT_FONT),
-      mDisableAll(false)
-=======
 void CommandOptions::process()
->>>>>>> c5897d0e
 {
     if (mCommand == CMD_ERROR  ||  mCommand == EXIT)
         return;
