/*
 *  kalarmapp.cpp  -  the KAlarm application object
 *  Program:  kalarm
 *  SPDX-FileCopyrightText: 2001-2020 David Jarvie <djarvie@kde.org>
 *
 *  SPDX-License-Identifier: GPL-2.0-or-later
 */

#include "kalarmapp.h"

#include "kalarm.h"
#include "commandoptions.h"
#include "dbushandler.h"
#include "displaycalendar.h"
#include "editdlgtypes.h"
#include "functions.h"
#include "mainwindow.h"
#include "messagewindow.h"
#include "messagenotification.h"
#include "migratekde4files.h"
#include "prefdlg.h"
#include "resourcescalendar.h"
#include "startdaytimer.h"
#include "traywindow.h"
#include "resources/datamodel.h"
#include "resources/resources.h"
#include "resources/eventmodel.h"
#include "lib/desktop.h"
#include "lib/messagebox.h"
#include "lib/shellprocess.h"
#include "notifications_interface.h" // DBUS-generated
#include "dbusproperties.h"          // DBUS-generated
#include "kalarm_debug.h"

#include <KAlarmCal/DateTime>
#include <KAlarmCal/KARecurrence>

#include <KLocalizedString>
#include <KConfig>
#include <KConfigGui>
#include <KAboutData>
#include <KSharedConfig>
#include <KStandardGuiItem>
#include <netwm.h>
#include <KShell>

#include <QObject>
#include <QTimer>
#include <QFile>
#include <QTextStream>
#include <QTemporaryFile>
#include <QStandardPaths>
#include <QSystemTrayIcon>
#include <QCommandLineParser>

#include <stdlib.h>
#include <ctype.h>
#include <iostream>
#include <climits>

namespace
{
const int RESOURCES_TIMEOUT = 30;   // timeout (seconds) for resources to be populated

const char FDO_NOTIFICATIONS_SERVICE[] = "org.freedesktop.Notifications";
const char FDO_NOTIFICATIONS_PATH[]    = "/org/freedesktop/Notifications";

/******************************************************************************
* Find the maximum number of seconds late which a late-cancel alarm is allowed
* to be. This is calculated as the late cancel interval, plus a few seconds
* leeway to cater for any timing irregularities.
*/
inline int maxLateness(int lateCancel)
{
    static const int LATENESS_LEEWAY = 5;
    int lc = (lateCancel >= 1) ? (lateCancel - 1)*60 : 0;
    return LATENESS_LEEWAY + lc;
}

QWidget* mainWidget()
{
    return MainWindow::mainMainWindow();
}
}


KAlarmApp*  KAlarmApp::mInstance  = nullptr;
int         KAlarmApp::mActiveCount = 0;
int         KAlarmApp::mFatalError  = 0;
QString     KAlarmApp::mFatalMessage;


/******************************************************************************
* Construct the application.
*/
KAlarmApp::KAlarmApp(int& argc, char** argv)
    : QApplication(argc, argv)
    , mDBusHandler(new DBusHandler())
{
    qCDebug(KALARM_LOG) << "KAlarmApp:";
}

/******************************************************************************
*/
KAlarmApp::~KAlarmApp()
{
    while (!mCommandProcesses.isEmpty())
    {
        ProcData* pd = mCommandProcesses.at(0);
        mCommandProcesses.pop_front();
        delete pd;
    }
    ResourcesCalendar::terminate();
    DisplayCalendar::terminate();
    DataModel::terminate();
    delete mDBusHandler;
}

/******************************************************************************
* Return the one and only KAlarmApp instance.
* If it doesn't already exist, it is created first.
*/
KAlarmApp* KAlarmApp::create(int& argc, char** argv)
{
    if (!mInstance)
    {
        mInstance = new KAlarmApp(argc, argv);

        if (mFatalError)
            mInstance->quitFatal();
    }
    return mInstance;
}

/******************************************************************************
* Perform initialisations which may require KAboutData to have been set up.
*/
void KAlarmApp::initialise()
{
    // Migrate config and data files from KDE4 locations.
    MigrateKde4Files migrate;
    migrate.migrate();

#ifndef NDEBUG
    KAlarm::setTestModeConditions();
#endif

    setQuitOnLastWindowClosed(false);
    Preferences::self();    // read KAlarm configuration
    if (!Preferences::noAutoStart())
    {
        // Strip out any "OnlyShowIn=KDE" list from kalarm.autostart.desktop
        Preferences::setNoAutoStart(false);
        // Enable kalarm.autostart.desktop to start KAlarm
        Preferences::setAutoStart(true);
        Preferences::self()->save();
    }
    Preferences::connect(&Preferences::startOfDayChanged, this, &KAlarmApp::changeStartOfDay);
    Preferences::connect(&Preferences::workTimeChanged, this, &KAlarmApp::slotWorkTimeChanged);
    Preferences::connect(&Preferences::holidaysChanged, this, &KAlarmApp::slotHolidaysChanged);
    Preferences::connect(&Preferences::feb29TypeChanged, this, &KAlarmApp::slotFeb29TypeChanged);
    Preferences::connect(&Preferences::showInSystemTrayChanged, this, &KAlarmApp::slotShowInSystemTrayChanged);
    Preferences::connect(&Preferences::archivedKeepDaysChanged, this, &KAlarmApp::setArchivePurgeDays);
    Preferences::connect(&Preferences::messageFontChanged, this, &KAlarmApp::slotMessageFontChanged);
    slotFeb29TypeChanged(Preferences::defaultFeb29Type());

    KAEvent::setStartOfDay(Preferences::startOfDay());
    KAEvent::setWorkTime(Preferences::workDays(), Preferences::workDayStart(), Preferences::workDayEnd());
    KAEvent::setHolidays(Preferences::holidays());
    KAEvent::setDefaultFont(Preferences::messageFont());

    // Check if KOrganizer is installed
    const QString korg = QStringLiteral("korganizer");
    mKOrganizerEnabled = !QStandardPaths::findExecutable(korg).isEmpty();
    if (!mKOrganizerEnabled) { qCDebug(KALARM_LOG) << "KAlarmApp: KOrganizer options disabled (KOrganizer not found)"; }
    // Check if the window manager can't handle keyboard focus transfer between windows
    mWindowFocusBroken = (Desktop::currentIdentity() == Desktop::Unity);
    if (mWindowFocusBroken) { qCDebug(KALARM_LOG) << "KAlarmApp: Window keyboard focus broken"; }

<<<<<<< HEAD
    if (initialiseTimerResources())   // initialise calendars and alarm timer
    {
        Resources* resources = Resources::instance();
        connect(resources, &Resources::resourceAdded,
                     this, &KAlarmApp::slotResourceAdded);
        connect(resources, &Resources::resourcePopulated,
                     this, &KAlarmApp::slotResourcePopulated);
        connect(resources, &Resources::resourcePopulated,
                     this, &KAlarmApp::purgeNewArchivedDefault);
        connect(resources, &Resources::resourcesCreated,
                     this, &KAlarmApp::slotResourcesCreated);
        connect(resources, &Resources::resourcesPopulated,
                     this, &KAlarmApp::processQueue);

        KConfigGroup config(KSharedConfig::openConfig(), "General");
        mNoSystemTray        = config.readEntry("NoSystemTray", false);
        mOldShowInSystemTray = wantShowInSystemTray();
        DateTime::setStartOfDay(Preferences::startOfDay());
        mPrefsArchivedColour = Preferences::archivedColour();
    }

    // Get notified when the Freedesktop notifications properties have changed.
    QDBusConnection conn = QDBusConnection::sessionBus();
    if (conn.interface()->isServiceRegistered(QString::fromLatin1(FDO_NOTIFICATIONS_SERVICE)))
    {
        OrgFreedesktopDBusPropertiesInterface* piface = new OrgFreedesktopDBusPropertiesInterface(
                QString::fromLatin1(FDO_NOTIFICATIONS_SERVICE),
                QString::fromLatin1(FDO_NOTIFICATIONS_PATH),
                conn, this);
        connect(piface, &OrgFreedesktopDBusPropertiesInterface::PropertiesChanged,
                this, &KAlarmApp::slotFDOPropertiesChanged);
        OrgFreedesktopNotificationsInterface niface(
                QString::fromLatin1(FDO_NOTIFICATIONS_SERVICE),
                QString::fromLatin1(FDO_NOTIFICATIONS_PATH),
                conn);
        mNotificationsInhibited = niface.inhibited();
    }
=======
    Resources* resources = Resources::instance();
    connect(resources, &Resources::resourceAdded,
                 this, &KAlarmApp::slotResourceAdded);
    connect(resources, &Resources::resourcePopulated,
                 this, &KAlarmApp::slotResourcePopulated);
    connect(resources, &Resources::resourcePopulated,
                 this, &KAlarmApp::purgeNewArchivedDefault);
    connect(resources, &Resources::resourcesCreated,
                 this, &KAlarmApp::slotResourcesCreated);
    connect(resources, &Resources::resourcesPopulated,
                 this, &KAlarmApp::processQueue);

    initialiseTimerResources();   // initialise calendars and alarm timer

    KConfigGroup config(KSharedConfig::openConfig(), "General");
    mNoSystemTray        = config.readEntry("NoSystemTray", false);
    mOldShowInSystemTray = wantShowInSystemTray();
    DateTime::setStartOfDay(Preferences::startOfDay());
    mPrefsArchivedColour = Preferences::archivedColour();
>>>>>>> 7672bae7
}

/******************************************************************************
* Initialise or reinitialise things which are tidied up/closed by quitIf().
* Reinitialisation can be necessary if session restoration finds nothing to
* restore and starts quitting the application, but KAlarm then starts up again
* before the application has exited.
* Reply = true if calendars were initialised successfully,
*         false if they were already initialised, or if initialisation failed.
*/
bool KAlarmApp::initialiseTimerResources()
{
    if (!mAlarmTimer)
    {
        mAlarmTimer = new QTimer(this);
        mAlarmTimer->setSingleShot(true);
        connect(mAlarmTimer, &QTimer::timeout, this, &KAlarmApp::checkNextDueAlarm);
    }
    if (!ResourcesCalendar::instance())
    {
        qCDebug(KALARM_LOG) << "KAlarmApp::initialise: initialising calendars";
        Desktop::setMainWindowFunc(&mainWidget);
        // First, initialise calendar resources, which need to be ready to
        // receive signals when resources initialise.
        ResourcesCalendar::initialise(KALARM_NAME, KALARM_VERSION);
        connect(ResourcesCalendar::instance(), &ResourcesCalendar::earliestAlarmChanged, this, &KAlarmApp::checkNextDueAlarm);
        connect(ResourcesCalendar::instance(), &ResourcesCalendar::atLoginEventAdded, this, &KAlarmApp::atLoginEventAdded);
        DisplayCalendar::initialise();
        // Finally, initialise the resources which generate signals as they initialise.
        DataModel::initialise();
        return true;
    }
    return false;
}

/******************************************************************************
* Restore the saved session if required.
*/
bool KAlarmApp::restoreSession()
{
    if (!isSessionRestored())
        return false;
    if (mFatalError)
    {
        quitFatal();
        return false;
    }

    // Process is being restored by session management.
    qCDebug(KALARM_LOG) << "KAlarmApp::restoreSession: Restoring";
    ++mActiveCount;
    // Create the session config object now.
    // This is necessary since if initCheck() below causes calendars to be updated,
    // the session config created after that points to an invalid file, resulting
    // in no windows being restored followed by a later crash.
    KConfigGui::sessionConfig();

    // When KAlarm is session restored, automatically set start-at-login to true.
    Preferences::self()->load();
    Preferences::setAutoStart(true);
    Preferences::setNoAutoStart(false);
    Preferences::setAskAutoStart(true);  // cancel any start-at-login prompt suppression
    Preferences::self()->save();

    if (!initCheck(true))     // open the calendar file (needed for main windows), don't process queue yet
    {
        --mActiveCount;
        quitIf(1, true);    // error opening the main calendar - quit
        return false;
    }
    MainWindow* trayParent = nullptr;
    for (int i = 1;  KMainWindow::canBeRestored(i);  ++i)
    {
        const QString type = KMainWindow::classNameOfToplevel(i);
        if (type == QLatin1String("MainWindow"))
        {
            MainWindow* win = MainWindow::create(true);
            win->restore(i, false);
            if (win->isHiddenTrayParent())
                trayParent = win;
            else
                win->show();
        }
        else if (type == QLatin1String("MessageWindow"))
        {
            MessageWindow* win = new MessageWindow;
            win->restore(i, false);
            if (win->isValid())
            {
                if (Resources::allCreated()  &&  !mNotificationsInhibited)
                    win->display();
                else
                    mRestoredWindows += win;
            }
            else
                delete win;
        }
    }

    MessageNotification::sessionRestore();

    // Try to display the system tray icon if it is configured to be shown
    if (trayParent  ||  wantShowInSystemTray())
    {
        if (!MainWindow::count())
            qCWarning(KALARM_LOG) << "KAlarmApp::restoreSession: no main window to be restored!?";
        else
        {
            displayTrayIcon(true, trayParent);
            // Occasionally for no obvious reason, the main main window is
            // shown when it should be hidden, so hide it just to be sure.
            if (trayParent)
                trayParent->hide();
        }
    }

    --mActiveCount;
    if (quitIf(0))          // quit if no windows are open
        return false;       // quitIf() can sometimes return, despite calling exit()

    startProcessQueue();    // start processing the execution queue
    return true;
}

/******************************************************************************
* If resources have been created and notifications are not inhibited,
* show message windows restored at startup which are waiting to be displayed,
* and redisplay alarms showing when the program crashed or was killed.
*/
void KAlarmApp::showRestoredWindows()
{
    if (!mNotificationsInhibited  &&  Resources::allCreated())
    {
        if (!mRestoredWindows.isEmpty())
        {
            // Display message windows restored at startup.
            for (MessageWindow* win : mRestoredWindows)
                win->display();
            mRestoredWindows.clear();
        }
        if (mRedisplayAlarms)
        {
            // Display alarms which were showing when the program crashed or was killed.
            mRedisplayAlarms = false;
            MessageDisplay::redisplayAlarms();
        }
    }
}

/******************************************************************************
* Called to start a new instance of the unique QApplication.
* Reply: exit code (>= 0), or -1 to continue execution.
*        If exit code >= 0, 'outputText' holds text to output before terminating.
*/
int KAlarmApp::activateInstance(const QStringList& args, const QString& workingDirectory, QString* outputText)
{
    Q_UNUSED(workingDirectory)
    qCDebug(KALARM_LOG) << "KAlarmApp::activateInstance" << args;
    if (outputText)
        outputText->clear();
    if (mFatalError)
    {
        Q_EMIT setExitValue(1);
        quitFatal();
        return 1;
    }

    // The D-Bus call to activate a subsequent instance of KAlarm may not supply
    // any arguments, but we need one.
    if (!args.isEmpty()  &&  mActivateArg0.isEmpty())
        mActivateArg0 = args[0];
    QStringList fixedArgs(args);
    if (args.isEmpty()  &&  !mActivateArg0.isEmpty())
        fixedArgs << mActivateArg0;

    // Parse and interpret command line arguments.
    QCommandLineParser parser;
    KAboutData::applicationData().setupCommandLine(&parser);
    parser.setApplicationDescription(QApplication::applicationDisplayName());
    CommandOptions* options = new CommandOptions;
    const QStringList nonexecArgs = options->setOptions(&parser, fixedArgs);
    options->parse();
    KAboutData::applicationData().processCommandLine(&parser);

    ++mActiveCount;
    int exitCode = 0;               // default = success
    static bool firstInstance = true;
    bool dontRedisplay = false;
    CommandOptions::Command command = CommandOptions::NONE;
    const bool processOptions = (!firstInstance || !isSessionRestored());
    if (processOptions)
    {
        options->process();
#ifndef NDEBUG
        if (options->simulationTime().isValid())
            KAlarm::setSimulatedSystemTime(options->simulationTime());
#endif
        command = options->command();
        if (options->disableAll())
            setAlarmsEnabled(false);   // disable alarm monitoring

        // Handle options which exit with a terminal message, before
        // making the application a unique application, since a
        // unique application won't output to the terminal if another
        // instance is already running.
        switch (command)
        {
            case CommandOptions::CMD_ERROR:
                Q_EMIT setExitValue(1);
                if (outputText)
                {
                    *outputText = options->outputText();
                    delete options;
                    return 1;
                }
                mReadOnly = true;   // don't need write access to calendars
                exitCode = 1;
                break;
            default:
                break;
        }
    }

    if (processOptions)
    {
        switch (command)
        {
            case CommandOptions::TRIGGER_EVENT:
            case CommandOptions::CANCEL_EVENT:
            {
                // Display or delete the event with the specified event ID
                QueuedAction action = static_cast<QueuedAction>(int((command == CommandOptions::TRIGGER_EVENT) ? QueuedAction::Trigger : QueuedAction::Cancel)
                                                                | int(QueuedAction::Exit));
                // Open the calendar, don't start processing execution queue yet,
                // and wait for the calendar resources to be populated.
                if (!initCheck(true))
                    exitCode = 1;
                else
                {
                    mCommandOption = options->commandName();
                    // Get the resource ID string and event UID. Note that if
                    // resources have not been created yet, the numeric
                    // resource ID can't yet be looked up.
                    if (options->resourceId().isEmpty())
                        action = static_cast<QueuedAction>((int)action | int(QueuedAction::FindId));
                    mActionQueue.enqueue(ActionQEntry(action, EventId(options->eventId()), options->resourceId()));
                    startProcessQueue();      // start processing the execution queue
                    dontRedisplay = true;
                }
                break;
            }
            case CommandOptions::LIST:
                // Output a list of scheduled alarms to stdout.
                // Open the calendar, don't start processing execution queue yet,
                // and wait for all calendar resources to be populated.
                mReadOnly = true;   // don't need write access to calendars
                mAlarmsEnabled = false;   // prevent alarms being processed
                if (!initCheck(true))
                    exitCode = 1;
                else
                {
                    const QueuedAction action = static_cast<QueuedAction>(int(QueuedAction::List) | int(QueuedAction::Exit));
                    mActionQueue.enqueue(ActionQEntry(action, EventId()));
                    startProcessQueue();      // start processing the execution queue
                    dontRedisplay = true;
                }
                break;

            case CommandOptions::EDIT:
                // Edit a specified existing alarm.
                // Open the calendar and wait for the calendar resources to be populated.
                if (!initCheck(false))
                    exitCode = 1;
                else
                {
                    mCommandOption = options->commandName();
                    if (firstInstance)
                        mEditingCmdLineAlarm = 0x10;   // want to redisplay alarms if successful
                    // Get the resource ID string and event UID. Note that if
                    // resources have not been created yet, the numeric
                    // resource ID can't yet be looked up.
                    mActionQueue.enqueue(ActionQEntry(QueuedAction::Edit, EventId(options->eventId()), options->resourceId()));
                    startProcessQueue();      // start processing the execution queue
                    dontRedisplay = true;
                }
                break;

            case CommandOptions::EDIT_NEW:
            {
                // Edit a new alarm, and optionally preset selected values
                if (!initCheck())
                    exitCode = 1;
                else
                {
                    EditAlarmDlg* editDlg = EditAlarmDlg::create(false, options->editType(), MainWindow::mainMainWindow());
                    if (!editDlg)
                    {
                        exitCode = 1;
                        break;
                    }
                    if (options->alarmTime().isValid())
                        editDlg->setTime(options->alarmTime());
                    if (options->recurrence())
                        editDlg->setRecurrence(*options->recurrence(), options->subRepeatInterval(), options->subRepeatCount());
                    else if (options->flags() & KAEvent::REPEAT_AT_LOGIN)
                        editDlg->setRepeatAtLogin();
                    editDlg->setAction(options->editAction(), AlarmText(options->text()));
                    if (options->lateCancel())
                        editDlg->setLateCancel(options->lateCancel());
                    if (options->flags() & KAEvent::COPY_KORGANIZER)
                        editDlg->setShowInKOrganizer(true);
                    switch (options->editType())
                    {
                        case EditAlarmDlg::DISPLAY:
                        {
                            // EditAlarmDlg::create() always returns EditDisplayAlarmDlg for type = DISPLAY
                            EditDisplayAlarmDlg* dlg = qobject_cast<EditDisplayAlarmDlg*>(editDlg);
                            if (options->fgColour().isValid())
                                dlg->setFgColour(options->fgColour());
                            if (options->bgColour().isValid())
                                dlg->setBgColour(options->bgColour());
                            if (!options->audioFile().isEmpty()
                            ||  options->flags() & (KAEvent::BEEP | KAEvent::SPEAK))
                            {
                                const KAEvent::Flags flags = options->flags();
                                const Preferences::SoundType type = (flags & KAEvent::BEEP) ? Preferences::Sound_Beep
                                                                  : (flags & KAEvent::SPEAK) ? Preferences::Sound_Speak
                                                                  : Preferences::Sound_File;
                                dlg->setAudio(type, options->audioFile(), options->audioVolume(), (flags & KAEvent::REPEAT_SOUND ? 0 : -1));
                            }
                            if (options->reminderMinutes())
                                dlg->setReminder(options->reminderMinutes(), (options->flags() & KAEvent::REMINDER_ONCE));
                            if (options->flags() & KAEvent::NOTIFY)
                                dlg->setNotify(true);
                            if (options->flags() & KAEvent::CONFIRM_ACK)
                                dlg->setConfirmAck(true);
                            if (options->flags() & KAEvent::AUTO_CLOSE)
                                dlg->setAutoClose(true);
                            break;
                        }
                        case EditAlarmDlg::COMMAND:
                            break;
                        case EditAlarmDlg::EMAIL:
                        {
                            // EditAlarmDlg::create() always returns EditEmailAlarmDlg for type = EMAIL
                            EditEmailAlarmDlg* dlg = qobject_cast<EditEmailAlarmDlg*>(editDlg);
                            if (options->fromID()
                            ||  !options->addressees().isEmpty()
                            ||  !options->subject().isEmpty()
                            ||  !options->attachments().isEmpty())
                                dlg->setEmailFields(options->fromID(), options->addressees(), options->subject(), options->attachments());
                            if (options->flags() & KAEvent::EMAIL_BCC)
                                dlg->setBcc(true);
                            break;
                        }
                        case EditAlarmDlg::AUDIO:
                        {
                            // EditAlarmDlg::create() always returns EditAudioAlarmDlg for type = AUDIO
                            EditAudioAlarmDlg* dlg = qobject_cast<EditAudioAlarmDlg*>(editDlg);
                            if (!options->audioFile().isEmpty()  ||  options->audioVolume() >= 0)
                                dlg->setAudio(options->audioFile(), options->audioVolume());
                            break;
                        }
                        case EditAlarmDlg::NO_TYPE:
                            break;
                    }

                    // Execute the edit dialogue. Note that if no other instance of KAlarm is
                    // running, this new instance will not exit after the dialogue is closed.
                    // This is deliberate, since exiting would mean that KAlarm wouldn't
                    // trigger the new alarm.
                    KAlarm::execNewAlarmDlg(editDlg);

                    createOnlyMainWindow();   // prevent the application from quitting
                }
                break;
            }
            case CommandOptions::EDIT_NEW_PRESET:
                // Edit a new alarm, preset with a template
                if (!initCheck())
                    exitCode = 1;
                else
                {
                    // Execute the edit dialogue. Note that if no other instance of KAlarm is
                    // running, this new instance will not exit after the dialogue is closed.
                    // This is deliberate, since exiting would mean that KAlarm wouldn't
                    // trigger the new alarm.
                    KAlarm::editNewAlarm(options->templateName());

                    createOnlyMainWindow();   // prevent the application from quitting
                }
                break;

            case CommandOptions::NEW:
                // Display a message or file, execute a command, or send an email
                setResourcesTimeout();   // set timeout for resource initialisation
                if (!initCheck())
                    exitCode = 1;
                else
                {
                    if (!scheduleEvent(options->editAction(), options->text(), options->alarmTime(),
                                       options->lateCancel(), options->flags(), options->bgColour(),
                                       options->fgColour(), QFont(), options->audioFile(), options->audioVolume(),
                                       options->reminderMinutes(), (options->recurrence() ? *options->recurrence() : KARecurrence()),
                                       options->subRepeatInterval(), options->subRepeatCount(),
                                       options->fromID(), options->addressees(),
                                       options->subject(), options->attachments()))
                        exitCode = 1;
                    else
                        createOnlyMainWindow();   // prevent the application from quitting
                }
                break;

            case CommandOptions::TRAY:
                // Display only the system tray icon
                if (Preferences::showInSystemTray()  &&  QSystemTrayIcon::isSystemTrayAvailable())
                {
                    if (!initCheck())   // open the calendar, start processing execution queue
                        exitCode = 1;
                    else
                    {
                        if (!displayTrayIcon(true))
                            exitCode = 1;
                    }
                    break;
                }
                Q_FALLTHROUGH();   // fall through to NONE
            case CommandOptions::NONE:
                // No arguments - run interactively & display the main window
#ifndef NDEBUG
                if (options->simulationTime().isValid()  &&  !firstInstance)
                    break;   // simulating time: don't open main window if already running
#endif
                if (!initCheck())
                    exitCode = 1;
                else
                {
                    if (mTrayWindow  &&  mTrayWindow->assocMainWindow()  &&  !mTrayWindow->assocMainWindow()->isVisible())
                        mTrayWindow->showAssocMainWindow();
                    else
                    {
                        MainWindow* win = MainWindow::create();
                        if (command == CommandOptions::TRAY)
                            win->setWindowState(win->windowState() | Qt::WindowMinimized);
                        win->show();
                    }
                }
                break;
            default:
                break;
        }
    }
    if (options != CommandOptions::firstInstance())
        delete options;

    // If this is the first time through, redisplay any alarm message windows
    // from last time.
    if (firstInstance  &&  !dontRedisplay  &&  !exitCode)
    {
        /* First time through, so redisplay alarm message windows from last time.
         * But it is possible for session restoration in some circumstances to
         * not create any windows, in which case the alarm calendars will have
         * been deleted - if so, don't try to do anything. (This has been known
         * to happen under the Xfce desktop.)
         */
        if (ResourcesCalendar::instance())
        {
            mRedisplayAlarms = true;
            showRestoredWindows();
        }
    }

    --mActiveCount;
    firstInstance = false;

    // Quit the application if this was the last/only running "instance" of the program.
    // Executing 'return' doesn't work very well since the program continues to
    // run if no windows were created.
    if (quitIf(exitCode >= 0 ? exitCode : 0))
        return exitCode;    // exit this application instance

    return -1;   // continue executing the application instance
}

/******************************************************************************
* Create a minimised main window if none already exists.
* This prevents the application from quitting.
*/
void KAlarmApp::createOnlyMainWindow()
{
    if (!MainWindow::count())
    {
        if (Preferences::showInSystemTray()  &&  QSystemTrayIcon::isSystemTrayAvailable())
        {
            if (displayTrayIcon(true))
                return;
        }
        MainWindow* win = MainWindow::create();
        win->setWindowState(Qt::WindowMinimized);
        win->show();
    }
}

/******************************************************************************
* Quit the program, optionally only if there are no more "instances" running.
* Reply = true if program exited.
*/
bool KAlarmApp::quitIf(int exitCode, bool force)
{
    if (force)
    {
        // Quit regardless, except for message windows
        mQuitting = true;
        MainWindow::closeAll();
        mQuitting = false;
        displayTrayIcon(false);
        if (MessageDisplay::instanceCount(true))    // ignore always-hidden displays (e.g. audio alarms)
            return false;
    }
    else if (mQuitting)
        return false;   // MainWindow::closeAll() causes quitIf() to be called again
    else
    {
        // Quit only if there are no more "instances" running
        mPendingQuit = false;
        if (mActiveCount > 0  ||  MessageDisplay::instanceCount(true))  // ignore always-hidden displays (e.g. audio alarms)
            return false;
        const int mwcount = MainWindow::count();
        MainWindow* mw = mwcount ? MainWindow::firstWindow() : nullptr;
        if (mwcount > 1  ||  (mwcount && (!mw->isHidden() || !mw->isTrayParent())))
            return false;
        // There are no windows left except perhaps a main window which is a hidden
        // tray icon parent, or an always-hidden message window.
        if (mTrayWindow)
        {
            // There is a system tray icon.
            // Don't exit unless the system tray doesn't seem to exist.
            if (checkSystemTray())
                return false;
        }
        if (!mActionQueue.isEmpty()  ||  !mCommandProcesses.isEmpty())
        {
            // Don't quit yet if there are outstanding actions on the execution queue
            mPendingQuit = true;
            mPendingQuitCode = exitCode;
            return false;
        }
    }

    // This was the last/only running "instance" of the program, so exit completely.
    // NOTE: Everything which is terminated/deleted here must where applicable
    //       be initialised in the initialiseTimerResources() method, in case
    //       KAlarm is started again before application exit completes!
    qCDebug(KALARM_LOG) << "KAlarmApp::quitIf:" << exitCode << ": quitting";
    MessageDisplay::stopAudio(true);
    if (mCancelRtcWake)
    {
        KAlarm::setRtcWakeTime(0, nullptr);
        KAlarm::deleteRtcWakeConfig();
    }
    delete mAlarmTimer;     // prevent checking for alarms after deleting calendars
    mAlarmTimer = nullptr;
    mInitialised = false;   // prevent processQueue() from running
    ResourcesCalendar::terminate();
    DisplayCalendar::terminate();
    DataModel::terminate();
    Q_EMIT setExitValue(exitCode);
    exit(exitCode);
    return true;    // sometimes we actually get to here, despite calling exit()
}

/******************************************************************************
* Called when the Quit menu item is selected.
* Closes the system tray window and all main windows, but does not exit the
* program if other windows are still open.
*/
void KAlarmApp::doQuit(QWidget* parent)
{
    qCDebug(KALARM_LOG) << "KAlarmApp::doQuit";
    if (KAMessageBox::warningCancelContinue(parent,
                                            i18nc("@info", "Quitting will disable alarms (once any alarm message windows are closed)."),
                                            QString(), KStandardGuiItem::quit(),
                                            KStandardGuiItem::cancel(), Preferences::QUIT_WARN
                                           ) != KMessageBox::Continue)
        return;
    if (!KAlarm::checkRtcWakeConfig(true).isEmpty())
    {
        // A wake-on-suspend alarm is set
        if (KAMessageBox::warningCancelContinue(parent,
                                                i18nc("@info", "Quitting will cancel the scheduled Wake from Suspend."),
                                                QString(), KStandardGuiItem::quit()
                                               ) != KMessageBox::Continue)
            return;
        mCancelRtcWake = true;
    }
    if (!Preferences::autoStart())
    {
        int option = KMessageBox::No;
        if (!Preferences::autoStartChangedByUser())
        {
            option = KAMessageBox::questionYesNoCancel(parent,
                                         xi18nc("@info", "Do you want to start KAlarm at login?<nl/>"
                                                        "(Note that alarms will be disabled if KAlarm is not started.)"),
                                         QString(), KStandardGuiItem::yes(), KStandardGuiItem::no(),
                                         KStandardGuiItem::cancel(), Preferences::ASK_AUTO_START);
        }
        switch (option)
        {
            case KMessageBox::Yes:
                Preferences::setAutoStart(true);
                Preferences::setNoAutoStart(false);
                break;
            case KMessageBox::No:
                Preferences::setNoAutoStart(true);
                break;
            case KMessageBox::Cancel:
            default:
                return;
        }
        Preferences::self()->save();
    }
    quitIf(0, true);
}

/******************************************************************************
* Display an error message for a fatal error. Prevent further actions since
* the program state is unsafe.
*/
void KAlarmApp::displayFatalError(const QString& message)
{
    if (!mFatalError)
    {
        mFatalError = 1;
        mFatalMessage = message;
        if (mInstance)
            QTimer::singleShot(0, mInstance, &KAlarmApp::quitFatal);
    }
}

/******************************************************************************
* Quit the program, once the fatal error message has been acknowledged.
*/
void KAlarmApp::quitFatal()
{
    switch (mFatalError)
    {
        case 0:
        case 2:
            return;
        case 1:
            mFatalError = 2;
            KMessageBox::error(nullptr, mFatalMessage);   // this is an application modal window
            mFatalError = 3;
            Q_FALLTHROUGH();   // fall through to '3'
        case 3:
            if (mInstance)
                mInstance->quitIf(1, true);
            break;
    }
    QTimer::singleShot(1000, this, &KAlarmApp::quitFatal);
}

/******************************************************************************
* Called by the alarm timer when the next alarm is due.
* Also called when the execution queue has finished processing to check for the
* next alarm.
*/
void KAlarmApp::checkNextDueAlarm()
{
    if (!mAlarmsEnabled)
        return;
    // Find the first alarm due
    KADateTime nextDt;
    const KAEvent nextEvent = ResourcesCalendar::earliestAlarm(nextDt, mNotificationsInhibited);
    if (!nextEvent.isValid())
        return;   // there are no alarms pending
    const KADateTime now = KADateTime::currentDateTime(Preferences::timeSpec());
    qint64 interval = now.msecsTo(nextDt);
    qCDebug(KALARM_LOG) << "KAlarmApp::checkNextDueAlarm: now:" << qPrintable(now.toString(QStringLiteral("%Y-%m-%d %H:%M %:Z"))) << ", next:" << qPrintable(nextDt.toString(QStringLiteral("%Y-%m-%d %H:%M %:Z"))) << ", due:" << interval;
    if (interval <= 0)
    {
        // Queue the alarm
        queueAlarmId(nextEvent);
        qCDebug(KALARM_LOG) << "KAlarmApp::checkNextDueAlarm:" << nextEvent.id() << ": due now";
        QTimer::singleShot(0, this, &KAlarmApp::processQueue);
    }
    else
    {
        // No alarm is due yet, so set timer to wake us when it's due.
        // Check for integer overflow before setting timer.
#ifndef HIBERNATION_SIGNAL
        /* TODO: Use hibernation wakeup signal:
         *   #include <Solid/Power>
         *   connect(Solid::Power::self(), &Solid::Power::resumeFromSuspend, ...)
         *   (or resumingFromSuspend?)
         * to be notified when wakeup from hibernation occurs. But can't use it
         * unless we know that this notification is supported by the system!
         */
        /* Re-evaluate the next alarm time every minute, in case the
         * system clock jumps. The most common case when the clock jumps
         * is when a laptop wakes from hibernation. If timers were left to
         * run, they would trigger late by the length of time the system
         * was asleep.
         */
        if (interval > 60000)    // 1 minute
            interval = 60000;
#endif
        ++interval;    // ensure we don't trigger just before the minute boundary
        if (interval > INT_MAX)
            interval = INT_MAX;
        qCDebug(KALARM_LOG) << "KAlarmApp::checkNextDueAlarm:" << nextEvent.id() << "wait" << interval/1000 << "seconds";
        mAlarmTimer->start(static_cast<int>(interval));
    }
}

/******************************************************************************
* Called by the alarm timer when the next alarm is due.
* Also called when the execution queue has finished processing to check for the
* next alarm.
*/
void KAlarmApp::queueAlarmId(const KAEvent& event)
{
    const EventId id(event);
    for (const ActionQEntry& entry : qAsConst(mActionQueue))
    {
        if (entry.action == QueuedAction::Handle  &&  entry.eventId == id)
            return;  // the alarm is already queued
    }
    mActionQueue.enqueue(ActionQEntry(QueuedAction::Handle, id));
}

/******************************************************************************
* Start processing the execution queue.
*/
void KAlarmApp::startProcessQueue()
{
    if (!mInitialised)
    {
        qCDebug(KALARM_LOG) << "KAlarmApp::startProcessQueue";
        mInitialised = true;
        QTimer::singleShot(0, this, &KAlarmApp::processQueue);    // process anything already queued
    }
}

/******************************************************************************
* The main processing loop for KAlarm.
* All KAlarm operations involving opening or updating calendar files are called
* from this loop to ensure that only one operation is active at any one time.
* This precaution is necessary because KAlarm's activities are mostly
* asynchronous, being in response to D-Bus calls from other programs or timer
* events, any of which can be received in the middle of performing another
* operation. If a calendar file is opened or updated while another calendar
* operation is in progress, the program has been observed to hang, or the first
* calendar call has failed with data loss - clearly unacceptable!!
*/
void KAlarmApp::processQueue()
{
    if (mInitialised  &&  !mProcessingQueue)
    {
        qCDebug(KALARM_LOG) << "KAlarmApp::processQueue";
        mProcessingQueue = true;

        // Refresh alarms if that's been queued
        KAlarm::refreshAlarmsIfQueued();

        // Process queued events
        while (!mActionQueue.isEmpty())
        {
            ActionQEntry& entry = mActionQueue.head();

            // If the first action's resource ID is a string, can't process it
            // until its numeric resource ID can be found.
            if (!entry.resourceId.isEmpty())
            {
                if (!Resources::allCreated())
                {
                    // If resource population has timed out, discard all queued events.
                    if (mResourcesTimedOut)
                    {
                        qCCritical(KALARM_LOG) << "Error! Timeout creating calendars";
                        mActionQueue.clear();
                    }
                    break;
                }
                // Convert the resource ID string to the numeric resource ID.
                entry.eventId.setResourceId(EventId::getResourceId(entry.resourceId));
                entry.resourceId.clear();
            }

            // Can't process the first action until its resource has been populated.
            const ResourceId id = entry.eventId.resourceId();
            if ((id <  0 && !Resources::allPopulated())
            ||  (id >= 0 && !Resources::resource(id).isPopulated()))
            {
                // If resource population has timed out, discard all queued events.
                if (mResourcesTimedOut)
                {
                    qCCritical(KALARM_LOG) << "Error! Timeout reading calendars";
                    mActionQueue.clear();
                }
                break;
            }

            // Process the first action in the queue.
            const bool findUniqueId  = int(entry.action) & int(QueuedAction::FindId);
            const bool exitAfter     = int(entry.action) & int(QueuedAction::Exit);
            const QueuedAction action = static_cast<QueuedAction>(int(entry.action) & int(QueuedAction::ActionMask));

            bool ok = true;
            bool inhibit = false;
            if (entry.eventId.isEmpty())
            {
                // It's a new alarm
                switch (action)
                {
                    case QueuedAction::Trigger:
                        if (execAlarm(entry.event, entry.event.firstAlarm()) == (void*)-2)
                            inhibit = true;
                        break;
                    case QueuedAction::Handle:
                    {
                        Resource resource;
                        KAlarm::addEvent(entry.event, resource, nullptr, KAlarm::ALLOW_KORG_UPDATE | KAlarm::NO_RESOURCE_PROMPT);
                        break;
                    }
                    case QueuedAction::List:
                    {
                        const QStringList alarms = scheduledAlarmList();
                        for (const QString& alarm : alarms)
                            std::cout << alarm.toUtf8().constData() << std::endl;
                        break;
                    }
                    default:
                        break;
                }
            }
            else
            {
                if (action == QueuedAction::Edit)
                {
                    int editingCmdLineAlarm = mEditingCmdLineAlarm & 3;
                    bool keepQueued = editingCmdLineAlarm <= 1;
                    switch (editingCmdLineAlarm)
                    {
                        case 0:
                            // Initiate editing an alarm specified on the command line.
                            mEditingCmdLineAlarm |= 1;
                            QTimer::singleShot(0, this, &KAlarmApp::slotEditAlarmById);
                            break;
                        case 1:
                            // Currently editing the alarm.
                            break;
                        case 2:
                            // The edit has completed.
                            mEditingCmdLineAlarm = 0;
                            break;
                        default:
                            break;
                    }
                    if (keepQueued)
                        break;
                }
                else
                {
                    // Trigger the event if it's due.
                    const int result = handleEvent(entry.eventId, action, findUniqueId);
                    if (!result)
                        inhibit = true;
                    else if (result < 0  &&  exitAfter)
                        CommandOptions::printError(xi18nc("@info:shell", "%1: Event <resource>%2</resource> not found, or not unique", mCommandOption, entry.eventId.eventId()));
                }
            }

            if (inhibit)
            {
                // It's a display event which can't be executed because notifications
                // are inhibited. Move it to the inhibited queue until the inhibition
                // is removed.
            }
            else if (exitAfter)
            {
                mActionQueue.clear();   // ensure that quitIf() actually exits the program
                quitIf(ok ? 0 : 1);
                return;  // quitIf() can sometimes return, despite calling exit()
            }

            mActionQueue.dequeue();
        }

        // Purge the default archived alarms resource if it's time to do so
        if (mPurgeDaysQueued >= 0)
        {
            KAlarm::purgeArchive(mPurgeDaysQueued);
            mPurgeDaysQueued = -1;
        }

        // Now that the queue has been processed, quit if a quit was queued
        if (mPendingQuit)
        {
            if (quitIf(mPendingQuitCode))
                return;  // quitIf() can sometimes return, despite calling exit()
        }

        mProcessingQueue = false;

        if (!mEditingCmdLineAlarm)
        {
            // Schedule the application to be woken when the next alarm is due
            checkNextDueAlarm();
        }
    }
}

/******************************************************************************
* Called when a repeat-at-login alarm has been added externally.
* Queues the alarm for triggering.
* First, cancel any scheduled reminder or deferral for it, since these will be
* superseded by the new at-login trigger.
*/
void KAlarmApp::atLoginEventAdded(const KAEvent& event)
{
    KAEvent ev = event;
    if (!cancelReminderAndDeferral(ev))
    {
        if (mAlarmsEnabled)
        {
            mActionQueue.enqueue(ActionQEntry(QueuedAction::Handle, EventId(ev)));
            if (mInitialised)
                QTimer::singleShot(0, this, &KAlarmApp::processQueue);
        }
    }
}

/******************************************************************************
* Called when the system tray main window is closed.
*/
void KAlarmApp::removeWindow(TrayWindow*)
{
    mTrayWindow = nullptr;
}

/******************************************************************************
* Display or close the system tray icon.
*/
bool KAlarmApp::displayTrayIcon(bool show, MainWindow* parent)
{
    qCDebug(KALARM_LOG) << "KAlarmApp::displayTrayIcon";
    static bool creating = false;
    if (show)
    {
        if (!mTrayWindow  &&  !creating)
        {
            if (!QSystemTrayIcon::isSystemTrayAvailable())
                return false;
            if (!MainWindow::count())
            {
                // We have to have at least one main window to act
                // as parent to the system tray icon (even if the
                // window is hidden).
                creating = true;    // prevent main window constructor from creating an additional tray icon
                parent = MainWindow::create();
                creating = false;
            }
            mTrayWindow = new TrayWindow(parent ? parent : MainWindow::firstWindow());
            connect(mTrayWindow, &TrayWindow::deleted, this, &KAlarmApp::trayIconToggled);
            Q_EMIT trayIconToggled();

            if (!checkSystemTray())
                quitIf(0);    // exit the application if there are no open windows
        }
    }
    else
    {
        delete mTrayWindow;
        mTrayWindow = nullptr;
    }
    return true;
}

/******************************************************************************
* Check whether the system tray icon has been housed in the system tray.
*/
bool KAlarmApp::checkSystemTray()
{
    if (!mTrayWindow)
        return true;
    if (QSystemTrayIcon::isSystemTrayAvailable() == mNoSystemTray)
    {
        qCDebug(KALARM_LOG) << "KAlarmApp::checkSystemTray: changed ->" << mNoSystemTray;
        mNoSystemTray = !mNoSystemTray;

        // Store the new setting in the config file, so that if KAlarm exits it will
        // restart with the correct default.
        KConfigGroup config(KSharedConfig::openConfig(), "General");
        config.writeEntry("NoSystemTray", mNoSystemTray);
        config.sync();

        // Update other settings
        slotShowInSystemTrayChanged();
    }
    return !mNoSystemTray;
}

/******************************************************************************
* Return the main window associated with the system tray icon.
*/
MainWindow* KAlarmApp::trayMainWindow() const
{
    return mTrayWindow ? mTrayWindow->assocMainWindow() : nullptr;
}

/******************************************************************************
* Called when the show-in-system-tray preference setting has changed, to show
* or hide the system tray icon.
*/
void KAlarmApp::slotShowInSystemTrayChanged()
{
    const bool newShowInSysTray = wantShowInSystemTray();
    if (newShowInSysTray != mOldShowInSystemTray)
    {
        // The system tray run mode has changed
        ++mActiveCount;         // prevent the application from quitting
        MainWindow* win = mTrayWindow ? mTrayWindow->assocMainWindow() : nullptr;
        delete mTrayWindow;     // remove the system tray icon if it is currently shown
        mTrayWindow = nullptr;
        mOldShowInSystemTray = newShowInSysTray;
        if (newShowInSysTray)
        {
            // Show the system tray icon
            displayTrayIcon(true);
        }
        else
        {
            // Stop showing the system tray icon
            if (win  &&  win->isHidden())
            {
                if (MainWindow::count() > 1)
                    delete win;
                else
                {
                    win->setWindowState(win->windowState() | Qt::WindowMinimized);
                    win->show();
                }
            }
        }
        --mActiveCount;
    }
}

/******************************************************************************
* Called when the start-of-day time preference setting has changed.
* Change alarm times for date-only alarms.
*/
void KAlarmApp::changeStartOfDay()
{
    DateTime::setStartOfDay(Preferences::startOfDay());
    KAEvent::setStartOfDay(Preferences::startOfDay());
    Resources::adjustStartOfDay();
    DisplayCalendar::adjustStartOfDay();
}

/******************************************************************************
* Called when the default alarm message font preference setting has changed.
* Notify KAEvent.
*/
void KAlarmApp::slotMessageFontChanged(const QFont& font)
{
    KAEvent::setDefaultFont(font);
}

/******************************************************************************
* Called when the working time preference settings have changed.
* Notify KAEvent.
*/
void KAlarmApp::slotWorkTimeChanged(const QTime& start, const QTime& end, const QBitArray& days)
{
    KAEvent::setWorkTime(days, start, end);
}

/******************************************************************************
* Called when the holiday region preference setting has changed.
* Notify KAEvent.
*/
void KAlarmApp::slotHolidaysChanged(const KHolidays::HolidayRegion& holidays)
{
    KAEvent::setHolidays(holidays);
}

/******************************************************************************
* Called when the date for February 29th recurrences has changed in the
* preferences settings.
*/
void KAlarmApp::slotFeb29TypeChanged(Preferences::Feb29Type type)
{
    KARecurrence::Feb29Type rtype;
    switch (type)
    {
        default:
        case Preferences::Feb29_None:   rtype = KARecurrence::Feb29_None;  break;
        case Preferences::Feb29_Feb28:  rtype = KARecurrence::Feb29_Feb28;  break;
        case Preferences::Feb29_Mar1:   rtype = KARecurrence::Feb29_Mar1;  break;
    }
    KARecurrence::setDefaultFeb29Type(rtype);
}

/******************************************************************************
* Return whether the program is configured to be running in the system tray.
*/
bool KAlarmApp::wantShowInSystemTray() const
{
    return Preferences::showInSystemTray()  &&  QSystemTrayIcon::isSystemTrayAvailable();
}

/******************************************************************************
* Set a timeout for populating resources.
*/
void KAlarmApp::setResourcesTimeout()
{
    QTimer::singleShot(RESOURCES_TIMEOUT * 1000, this, &KAlarmApp::slotResourcesTimeout);
}

/******************************************************************************
* Called on a timeout to check whether resources have been populated.
* If not, exit the program with code 1.
*/
void KAlarmApp::slotResourcesTimeout()
{
    if (!Resources::allPopulated())
    {
        // Resource population has timed out.
        mResourcesTimedOut = true;
        quitIf(1);
    }
}

/******************************************************************************
* Called when all resources have been created at startup.
* Check whether there are any writable active calendars, and if not, warn the
* user.
* If alarms are being archived, check whether there is a default archived
* calendar, and if not, warn the user.
*/
void KAlarmApp::slotResourcesCreated()
{
    showRestoredWindows();   // display message windows restored at startup.
    checkWritableCalendar();
    checkArchivedCalendar();
    processQueue();
}

/******************************************************************************
* Called when all calendars have been fetched at startup, or calendar migration
* has completed.
* Check whether there are any writable active calendars, and if not, warn the
* user.
*/
void KAlarmApp::checkWritableCalendar()
{
    if (mReadOnly)
        return;    // don't need write access to calendars
    if (!Resources::allCreated()
    ||  !DataModel::isMigrationComplete())
        return;
    static bool done = false;
    if (done)
        return;
    done = true;
    qCDebug(KALARM_LOG) << "KAlarmApp::checkWritableCalendar";

    // Check for, and remove, any duplicate resources, i.e. those which use the
    // same calendar file/directory.
    DataModel::removeDuplicateResources();

    // Find whether there are any writable active alarm calendars
    const bool active = !Resources::enabledResources(CalEvent::ACTIVE, true).isEmpty();
    if (!active)
    {
        qCWarning(KALARM_LOG) << "KAlarmApp::checkWritableCalendar: No writable active calendar";
        KAMessageBox::information(MainWindow::mainMainWindow(),
                                  xi18nc("@info", "Alarms cannot be created or updated, because no writable active alarm calendar is enabled.<nl/><nl/>"
                                                 "To fix this, use <interface>View | Show Calendars</interface> to check or change calendar statuses."),
                                  QString(), QStringLiteral("noWritableCal"));
    }
}

/******************************************************************************
* If alarms are being archived, check whether there is a default archived
* calendar, and if not, warn the user.
*/
void KAlarmApp::checkArchivedCalendar()
{
    static bool done = false;
    if (done)
        return;
    done = true;

    // If alarms are to be archived, check that the default archived alarm
    // calendar is writable.
    if (Preferences::archivedKeepDays())
    {
        Resource standard = Resources::getStandard(CalEvent::ARCHIVED);
        if (!standard.isValid())
        {
            // Schedule the display of a user prompt, without holding up
            // other processing.
            QTimer::singleShot(0, this, &KAlarmApp::promptArchivedCalendar);
        }
    }
}

/******************************************************************************
* Edit an alarm specified on the command line.
*/
void KAlarmApp::slotEditAlarmById()
{
    qCDebug(KALARM_LOG) << "KAlarmApp::slotEditAlarmById";
    ActionQEntry& entry = mActionQueue.head();
    if (!KAlarm::editAlarmById(entry.eventId))
    {
        CommandOptions::printError(xi18nc("@info:shell", "%1: Event <resource>%2</resource> not found, or not editable", mCommandOption, entry.eventId.eventId()));
        mActionQueue.clear();
        quitIf(1);
    }
    else
    {
        createOnlyMainWindow();    // prevent the application from quitting
        if (mEditingCmdLineAlarm & 0x10)
        {
            mRedisplayAlarms = true;
            showRestoredWindows();
        }
        mEditingCmdLineAlarm = 2;  // indicate edit completion
        QTimer::singleShot(0, this, &KAlarmApp::processQueue);
    }
}

/******************************************************************************
* If alarms are being archived, check whether there is a default archived
* calendar, and if not, warn the user.
*/
void KAlarmApp::promptArchivedCalendar()
{
    const bool archived = !Resources::enabledResources(CalEvent::ARCHIVED, true).isEmpty();
    if (archived)
    {
        qCWarning(KALARM_LOG) << "KAlarmApp::checkArchivedCalendar: Archiving, but no writable archived calendar";
        KAMessageBox::information(MainWindow::mainMainWindow(),
                                  xi18nc("@info", "Alarms are configured to be archived, but this is not possible because no writable archived alarm calendar is enabled.<nl/><nl/>"
                                                 "To fix this, use <interface>View | Show Calendars</interface> to check or change calendar statuses."),
                                  QString(), QStringLiteral("noWritableArch"));
    }
    else
    {
        qCWarning(KALARM_LOG) << "KAlarmApp::checkArchivedCalendar: Archiving, but no standard archived calendar";
        KAMessageBox::information(MainWindow::mainMainWindow(),
                                  xi18nc("@info", "Alarms are configured to be archived, but this is not possible because no archived alarm calendar is set as default.<nl/><nl/>"
                                                 "To fix this, use <interface>View | Show Calendars</interface>, select an archived alarms calendar, and check <interface>Use as Default for Archived Alarms</interface>."),
                                  QString(), QStringLiteral("noStandardArch"));
    }
}

/******************************************************************************
* Called when a new resource has been added, to note the possible need to purge
* its old alarms if it is the default archived calendar.
*/
void KAlarmApp::slotResourceAdded(const Resource& resource)
{
    if (resource.alarmTypes() & CalEvent::ARCHIVED)
        mPendingPurges += resource.id();
}

/******************************************************************************
* Called when a resource has been populated, to purge its old alarms if it is
* the default archived calendar.
*/
void KAlarmApp::slotResourcePopulated(const Resource& resource)
{
    if (mPendingPurges.removeAll(resource.id()) > 0)
        purgeNewArchivedDefault(resource);
}

/******************************************************************************
* Called when a new resource has been populated, or when a resource has been
* set as the standard resource for its type.
* If it is the default archived calendar, purge its old alarms if necessary.
*/
void KAlarmApp::purgeNewArchivedDefault(const Resource& resource)
{
    if (Resources::isStandard(resource, CalEvent::ARCHIVED))
    {
        qCDebug(KALARM_LOG) << "KAlarmApp::purgeNewArchivedDefault:" << resource.displayId() << ": standard archived...";
        if (mArchivedPurgeDays >= 0)
            purge(mArchivedPurgeDays);
        else
            setArchivePurgeDays();
    }
}

/******************************************************************************
* Called when the length of time to keep archived alarms changes in KAlarm's
* preferences.
* Set the number of days to keep archived alarms.
* Alarms which are older are purged immediately, and at the start of each day.
*/
void KAlarmApp::setArchivePurgeDays()
{
    const int newDays = Preferences::archivedKeepDays();
    if (newDays != mArchivedPurgeDays)
    {
        const int oldDays = mArchivedPurgeDays;
        mArchivedPurgeDays = newDays;
        if (mArchivedPurgeDays <= 0)
            StartOfDayTimer::disconnect(this);
        if (mArchivedPurgeDays < 0)
            return;   // keep indefinitely, so don't purge
        if (oldDays < 0  ||  mArchivedPurgeDays < oldDays)
        {
            // Alarms are now being kept for less long, so purge them
            purge(mArchivedPurgeDays);
            if (!mArchivedPurgeDays)
                return;   // don't archive any alarms
        }
        // Start the purge timer to expire at the start of the next day
        // (using the user-defined start-of-day time).
        StartOfDayTimer::connect(this, SLOT(slotPurge()));
    }
}

/******************************************************************************
* Purge all archived events from the calendar whose end time is longer ago than
* 'daysToKeep'. All events are deleted if 'daysToKeep' is zero.
*/
void KAlarmApp::purge(int daysToKeep)
{
    if (mPurgeDaysQueued < 0  ||  daysToKeep < mPurgeDaysQueued)
        mPurgeDaysQueued = daysToKeep;

    // Do the purge once any other current operations are completed
    processQueue();
}

/******************************************************************************
* Called when the Freedesktop notifications properties have changed.
* Check whether the inhibited property has changed.
*/
void KAlarmApp::slotFDOPropertiesChanged(const QString& interface,
                                         const QVariantMap& changedProperties,
                                         const QStringList& invalidatedProperties)
{
    Q_UNUSED(interface);     // always "org.freedesktop.Notifications"
    Q_UNUSED(invalidatedProperties);
    const auto it = changedProperties.find(QStringLiteral("Inhibited"));
    if (it != changedProperties.end())
    {
        const bool inhibited = it.value().toBool();
        if (inhibited != mNotificationsInhibited)
        {
            qCDebug(KALARM_LOG) << "KAlarmApp::slotFDOPropertiesChanged: Notifications inhibited ->" << inhibited;
            mNotificationsInhibited = inhibited;
            if (!mNotificationsInhibited)
            {
                showRestoredWindows();   // display message windows restored at startup.
                QTimer::singleShot(0, this, &KAlarmApp::processQueue);
            }
        }
    }
}

/******************************************************************************
* Output a list of pending alarms, with their next scheduled occurrence.
*/
QStringList KAlarmApp::scheduledAlarmList()
{
    QStringList alarms;
    const QVector<KAEvent> events = KAlarm::getSortedActiveEvents(this);
    for (const KAEvent& event : events)
    {
        const KADateTime dateTime = event.nextTrigger(KAEvent::DISPLAY_TRIGGER).effectiveKDateTime().toLocalZone();
        const Resource resource = Resources::resource(event.resourceId());
        QString text(resource.configName() + QLatin1String(":"));
        text += event.id() + QLatin1Char(' ')
             +  dateTime.toString(QStringLiteral("%Y%m%dT%H%M "))
             +  AlarmText::summary(event, 1);
        alarms << text;
    }
    return alarms;
}

/******************************************************************************
* Enable or disable alarm monitoring.
*/
void KAlarmApp::setAlarmsEnabled(bool enabled)
{
    if (enabled != mAlarmsEnabled)
    {
        mAlarmsEnabled = enabled;
        Q_EMIT alarmEnabledToggled(enabled);
        if (!enabled)
            KAlarm::cancelRtcWake(nullptr);
        else if (!mProcessingQueue)
            checkNextDueAlarm();
    }
}

/******************************************************************************
* Spread or collect alarm message and error message windows.
*/
void KAlarmApp::spreadWindows(bool spread)
{
    spread = MessageWindow::spread(spread);
    Q_EMIT spreadWindowsToggled(spread);
}

/******************************************************************************
* Called when the spread status of message windows changes.
* Set the 'spread windows' action state.
*/
void KAlarmApp::setSpreadWindowsState(bool spread)
{
    Q_EMIT spreadWindowsToggled(spread);
}

/******************************************************************************
* Check whether the window manager's handling of keyboard focus transfer
* between application windows is broken. This is true for Ubuntu's Unity
* desktop, where MessageWindow windows steal keyboard focus from EditAlarmDlg
* windows.
*/
bool KAlarmApp::windowFocusBroken() const
{
    return mWindowFocusBroken;
}

/******************************************************************************
* Check whether window/keyboard focus currently needs to be fixed manually due
* to the window manager not handling it correctly. This will occur if there are
* both EditAlarmDlg and MessageWindow windows currently active.
*/
bool KAlarmApp::needWindowFocusFix() const
{
    return mWindowFocusBroken && MessageWindow::windowCount(true) && EditAlarmDlg::instanceCount();
}

/******************************************************************************
* Called to schedule a new alarm, either in response to a D-Bus notification or
* to command line options.
* Reply = true unless there was a parameter error or an error opening calendar file.
*/
bool KAlarmApp::scheduleEvent(KAEvent::SubAction action, const QString& text, const KADateTime& dateTime,
                              int lateCancel, KAEvent::Flags flags, const QColor& bg, const QColor& fg,
                              const QFont& font, const QString& audioFile, float audioVolume, int reminderMinutes,
                              const KARecurrence& recurrence, const KCalendarCore::Duration& repeatInterval, int repeatCount,
                              uint mailFromID, const KCalendarCore::Person::List& mailAddresses,
                              const QString& mailSubject, const QStringList& mailAttachments)
{
    if (!dateTime.isValid())
    {
        qCWarning(KALARM_LOG) << "KAlarmApp::scheduleEvent: Error! Invalid time" << text;
        return false;
    }
    const KADateTime now = KADateTime::currentUtcDateTime();
    if (lateCancel  &&  dateTime < now.addSecs(-maxLateness(lateCancel)))
    {
        qCDebug(KALARM_LOG) << "KAlarmApp::scheduleEvent: not executed (late-cancel)" << text;
        return true;               // alarm time was already archived too long ago
    }
    KADateTime alarmTime = dateTime;
    // Round down to the nearest minute to avoid scheduling being messed up
    if (!dateTime.isDateOnly())
        alarmTime.setTime(QTime(alarmTime.time().hour(), alarmTime.time().minute(), 0));

    KAEvent event(alarmTime, text, bg, fg, font, action, lateCancel, flags, true);
    if (reminderMinutes)
    {
        const bool onceOnly = flags & KAEvent::REMINDER_ONCE;
        event.setReminder(reminderMinutes, onceOnly);
    }
    if (!audioFile.isEmpty())
        event.setAudioFile(audioFile, audioVolume, -1, 0, (flags & KAEvent::REPEAT_SOUND) ? 0 : -1);
    if (!mailAddresses.isEmpty())
        event.setEmail(mailFromID, mailAddresses, mailSubject, mailAttachments);
    event.setRecurrence(recurrence);
    event.setFirstRecurrence();
    event.setRepetition(Repetition(repeatInterval, repeatCount - 1));
    event.endChanges();
    if (alarmTime <= now)
    {
        // Alarm is due for execution already.
        // First execute it once without adding it to the calendar file.
        qCDebug(KALARM_LOG) << "KAlarmApp::scheduleEvent: executing" << text;
        if (!mInitialised
        ||  execAlarm(event, event.firstAlarm()) == (void*)-2)
            mActionQueue.enqueue(ActionQEntry(event, QueuedAction::Trigger));
        // If it's a recurring alarm, reschedule it for its next occurrence
        if (!event.recurs()
        ||  event.setNextOccurrence(now) == KAEvent::NO_OCCURRENCE)
            return true;
        // It has recurrences in the future
    }

    // Queue the alarm for insertion into the calendar file
    qCDebug(KALARM_LOG) << "KAlarmApp::scheduleEvent: creating new alarm" << text;
    mActionQueue.enqueue(ActionQEntry(event));
    if (mInitialised)
        QTimer::singleShot(0, this, &KAlarmApp::processQueue);
    return true;
}

/******************************************************************************
* Called in response to a D-Bus request to trigger or cancel an event.
* Optionally display the event. Delete the event from the calendar file and
* from every main window instance.
*/
bool KAlarmApp::dbusHandleEvent(const EventId& eventID, QueuedAction action)
{
    qCDebug(KALARM_LOG) << "KAlarmApp::dbusHandleEvent:" << eventID;
    mActionQueue.append(ActionQEntry(action, eventID));
    if (mInitialised)
        QTimer::singleShot(0, this, &KAlarmApp::processQueue);
    return true;
}

/******************************************************************************
* Called in response to a D-Bus request to list all pending alarms.
*/
QString KAlarmApp::dbusList()
{
    qCDebug(KALARM_LOG) << "KAlarmApp::dbusList";
    return scheduledAlarmList().join(QLatin1Char('\n')) + QLatin1Char('\n');
}

/******************************************************************************
* Either:
* a) Execute the event if it's due, and then delete it if it has no outstanding
*    repetitions.
* b) Delete the event.
* c) Reschedule the event for its next repetition. If none remain, delete it.
* If the event is deleted, it is removed from the calendar file and from every
* main window instance.
* If 'findUniqueId' is true and 'id' does not specify a resource, all resources
* will be searched for the event's unique ID.
* Reply = -1 if event ID not found, or if more than one event with the same ID
*            is found.
*       =  0 if can't trigger display event because notifications are inhibited.
*       =  1 if success.
*/
int KAlarmApp::handleEvent(const EventId& id, QueuedAction action, bool findUniqueId)
{
    Q_ASSERT(!(int(action) & ~int(QueuedAction::ActionMask)));

    // Delete any expired wake-on-suspend config data
    KAlarm::checkRtcWakeConfig();

    const QString eventID(id.eventId());
    KAEvent event = ResourcesCalendar::event(id, findUniqueId);
    if (!event.isValid())
    {
        if (id.resourceId() != -1)
            qCWarning(KALARM_LOG) << "KAlarmApp::handleEvent: Event ID not found:" << eventID;
        else if (findUniqueId)
            qCWarning(KALARM_LOG) << "KAlarmApp::handleEvent: Event ID not found, or duplicated:" << eventID;
        else
            qCCritical(KALARM_LOG) << "KAlarmApp::handleEvent: No resource ID specified for event:" << eventID;
        return -1;
    }
    switch (action)
    {
        case QueuedAction::Cancel:
        {
            qCDebug(KALARM_LOG) << "KAlarmApp::handleEvent:" << eventID << ", CANCEL";
            Resource resource = Resources::resource(event.resourceId());
            KAlarm::deleteEvent(event, resource, true);
            break;
        }
        case QueuedAction::Trigger:    // handle it if it's due, else execute it regardless
        case QueuedAction::Handle:     // handle it if it's due
        {
            const KADateTime now = KADateTime::currentUtcDateTime();
            qCDebug(KALARM_LOG) << "KAlarmApp::handleEvent:" << eventID << "," << (action==QueuedAction::Trigger?"TRIGGER:":"HANDLE:") << qPrintable(now.qDateTime().toString(QStringLiteral("yyyy-MM-dd hh:mm"))) << "UTC";
            bool updateCalAndDisplay = false;
            bool alarmToExecuteValid = false;
            KAAlarm alarmToExecute;
            bool restart = false;
            // Check all the alarms in turn.
            // Note that the main alarm is fetched before any other alarms.
            for (KAAlarm alarm = event.firstAlarm();
                 alarm.isValid();
                 alarm = (restart ? event.firstAlarm() : event.nextAlarm(alarm)), restart = false)
            {
                // Check if the alarm is due yet.
                const KADateTime nextDT = alarm.dateTime(true).effectiveKDateTime();
                const int secs = nextDT.secsTo(now);
                if (secs < 0)
                {
                    // The alarm appears to be in the future.
                    // Check if it's an invalid local time during a daylight
                    // saving time shift, which has actually passed.
                    if (alarm.dateTime().timeSpec() != KADateTime::LocalZone
                    ||  nextDT > now.toTimeSpec(KADateTime::LocalZone))
                    {
                        // This alarm is definitely not due yet
                        qCDebug(KALARM_LOG) << "KAlarmApp::handleEvent: Alarm" << alarm.type() << "at" << nextDT.qDateTime() << ": not due";
                        continue;
                    }
                }
                bool reschedule = false;
                bool rescheduleWork = false;
                if ((event.workTimeOnly() || event.holidaysExcluded())  &&  !alarm.deferred())
                {
                    // The alarm is restricted to working hours and/or non-holidays
                    // (apart from deferrals). This needs to be re-evaluated every
                    // time it triggers, since working hours could change.
                    if (alarm.dateTime().isDateOnly())
                    {
                        KADateTime dt(nextDT);
                        dt.setDateOnly(true);
                        reschedule = !event.isWorkingTime(dt);
                    }
                    else
                        reschedule = !event.isWorkingTime(nextDT);
                    rescheduleWork = reschedule;
                    if (reschedule)
                        qCDebug(KALARM_LOG) << "KAlarmApp::handleEvent: Alarm" << alarm.type() << "at" << nextDT.qDateTime() << ": not during working hours";
                }
                if (!reschedule  &&  alarm.repeatAtLogin())
                {
                    // Alarm is to be displayed at every login.
                    qCDebug(KALARM_LOG) << "KAlarmApp::handleEvent: REPEAT_AT_LOGIN";
                    // Check if the main alarm is already being displayed.
                    // (We don't want to display both at the same time.)
                    if (alarmToExecute.isValid())
                        continue;

                    // Set the time to display if it's a display alarm
                    alarm.setTime(now);
                }
                if (!reschedule  &&  event.lateCancel())
                {
                    // Alarm is due, and it is to be cancelled if too late.
                    qCDebug(KALARM_LOG) << "KAlarmApp::handleEvent: LATE_CANCEL";
                    bool cancel = false;
                    if (alarm.dateTime().isDateOnly())
                    {
                        // The alarm has no time, so cancel it if its date is too far past
                        const int maxlate = event.lateCancel() / 1440;    // maximum lateness in days
                        KADateTime limit(DateTime(nextDT.addDays(maxlate + 1)).effectiveKDateTime());
                        if (now >= limit)
                        {
                            // It's too late to display the scheduled occurrence.
                            // Find the last previous occurrence of the alarm.
                            DateTime next;
                            const KAEvent::OccurType type = event.previousOccurrence(now, next, true);
                            switch (type & ~KAEvent::OCCURRENCE_REPEAT)
                            {
                                case KAEvent::FIRST_OR_ONLY_OCCURRENCE:
                                case KAEvent::RECURRENCE_DATE:
                                case KAEvent::RECURRENCE_DATE_TIME:
                                case KAEvent::LAST_RECURRENCE:
                                    limit.setDate(next.date().addDays(maxlate + 1));
                                    if (now >= limit)
                                    {
                                        if (type == KAEvent::LAST_RECURRENCE
                                        ||  (type == KAEvent::FIRST_OR_ONLY_OCCURRENCE && !event.recurs()))
                                            cancel = true;   // last occurrence (and there are no repetitions)
                                        else
                                            reschedule = true;
                                    }
                                    break;
                                case KAEvent::NO_OCCURRENCE:
                                default:
                                    reschedule = true;
                                    break;
                            }
                        }
                    }
                    else
                    {
                        // The alarm is timed. Allow it to be the permitted amount late before cancelling it.
                        const int maxlate = maxLateness(event.lateCancel());
                        if (secs > maxlate)
                        {
                            // It's over the maximum interval late.
                            // Find the most recent occurrence of the alarm.
                            DateTime next;
                            const KAEvent::OccurType type = event.previousOccurrence(now, next, true);
                            switch (type & ~KAEvent::OCCURRENCE_REPEAT)
                            {
                                case KAEvent::FIRST_OR_ONLY_OCCURRENCE:
                                case KAEvent::RECURRENCE_DATE:
                                case KAEvent::RECURRENCE_DATE_TIME:
                                case KAEvent::LAST_RECURRENCE:
                                    if (next.effectiveKDateTime().secsTo(now) > maxlate)
                                    {
                                        if (type == KAEvent::LAST_RECURRENCE
                                        ||  (type == KAEvent::FIRST_OR_ONLY_OCCURRENCE && !event.recurs()))
                                            cancel = true;   // last occurrence (and there are no repetitions)
                                        else
                                            reschedule = true;
                                    }
                                    break;
                                case KAEvent::NO_OCCURRENCE:
                                default:
                                    reschedule = true;
                                    break;
                            }
                        }
                    }

                    if (cancel)
                    {
                        // All recurrences are finished, so cancel the event
                        event.setArchive();
                        if (cancelAlarm(event, alarm.type(), false))
                            return 1;   // event has been deleted
                        updateCalAndDisplay = true;
                        continue;
                    }
                }
                if (reschedule)
                {
                    // The latest repetition was too long ago, so schedule the next one
                    switch (rescheduleAlarm(event, alarm, false, (rescheduleWork ? nextDT : KADateTime())))
                    {
                        case 1:
                            // A working-time-only alarm has been rescheduled and the
                            // rescheduled time is already due. Start processing the
                            // event again.
                            alarmToExecuteValid = false;
                            restart = true;
                            break;
                        case -1:
                            return 1;   // event has been deleted
                        default:
                            break;
                    }
                    updateCalAndDisplay = true;
                    continue;
                }
                if (!alarmToExecuteValid)
                {
                    qCDebug(KALARM_LOG) << "KAlarmApp::handleEvent: Alarm" << alarm.type() << ": execute";
                    alarmToExecute = alarm;             // note the alarm to be displayed
                    alarmToExecuteValid = true;         // only trigger one alarm for the event
                }
                else
                    qCDebug(KALARM_LOG) << "KAlarmApp::handleEvent: Alarm" << alarm.type() << ": skip";
            }

            // If there is an alarm to execute, do this last after rescheduling/cancelling
            // any others. This ensures that the updated event is only saved once to the calendar.
            if (alarmToExecute.isValid())
            {
                if (execAlarm(event, alarmToExecute, Reschedule | (alarmToExecute.repeatAtLogin() ? NoExecFlag : AllowDefer)) == (void*)-2)
                    return 0;    // display alarm, but notifications are inhibited
            }
            else
            {
                if (action == QueuedAction::Trigger)
                {
                    // The alarm is to be executed regardless of whether it's due.
                    // Only trigger one alarm from the event - we don't want multiple
                    // identical messages, for example.
                    const KAAlarm alarm = event.firstAlarm();
                    if (alarm.isValid())
                    {
                        if (execAlarm(event, alarm) == (void*)-2)
                            return 0;    // display alarm, but notifications are inhibited
                    }
                }
                if (updateCalAndDisplay)
                    KAlarm::updateEvent(event);     // update the window lists and calendar file
                else if (action != QueuedAction::Trigger) { qCDebug(KALARM_LOG) << "KAlarmApp::handleEvent: No action"; }
            }
            break;
        }
        default:
            break;
    }
    return 1;
}

/******************************************************************************
* Called when an alarm action has completed, to perform any post-alarm actions.
*/
void KAlarmApp::alarmCompleted(const KAEvent& event)
{
    if (!event.postAction().isEmpty())
    {
        // doShellCommand() will error if the user is not authorised to run
        // shell commands.
        const QString command = event.postAction();
        qCDebug(KALARM_LOG) << "KAlarmApp::alarmCompleted:" << event.id() << ":" << command;
        doShellCommand(command, event, nullptr, ProcData::POST_ACTION);
    }
}

/******************************************************************************
* Reschedule the alarm for its next recurrence after now. If none remain,
* delete it.  If the alarm is deleted and it is the last alarm for its event,
* the event is removed from the calendar file and from every main window
* instance.
* If 'nextDt' is valid, the event is rescheduled for the next non-working
* time occurrence after that.
* Reply = 1 if 'nextDt' is valid and the rescheduled event is already due
*       = -1 if the event has been deleted
*       = 0 otherwise.
*/
int KAlarmApp::rescheduleAlarm(KAEvent& event, const KAAlarm& alarm, bool updateCalAndDisplay, const KADateTime& nextDt)
{
    qCDebug(KALARM_LOG) << "KAlarmApp::rescheduleAlarm: Alarm type:" << alarm.type();
    int reply = 0;
    bool update = false;
    event.startChanges();
    if (alarm.repeatAtLogin())
    {
        // Leave an alarm which repeats at every login until its main alarm triggers
        if (!event.reminderActive()  &&  event.reminderMinutes() < 0)
        {
            // Executing an at-login alarm: first schedule the reminder
            // which occurs AFTER the main alarm.
            event.activateReminderAfter(KADateTime::currentUtcDateTime());
        }
        // Repeat-at-login alarms are usually unchanged after triggering.
        // Ensure that the archive flag (which was set in execAlarm()) is saved.
        update = true;
    }
    else if (alarm.isReminder()  ||  alarm.deferred())
    {
        // It's a reminder alarm or an extra deferred alarm, so delete it
        event.removeExpiredAlarm(alarm.type());
        update = true;
    }
    else
    {
        // Reschedule the alarm for its next occurrence.
        bool cancelled = false;
        DateTime last = event.mainDateTime(false);   // note this trigger time
        if (last != event.mainDateTime(true))
            last = DateTime();                       // but ignore sub-repetition triggers
        bool next = nextDt.isValid();
        KADateTime next_dt = nextDt;
        const KADateTime now = KADateTime::currentUtcDateTime();
        do
        {
            const KAEvent::OccurType type = event.setNextOccurrence(next ? next_dt : now);
            switch (type)
            {
                case KAEvent::NO_OCCURRENCE:
                    // All repetitions are finished, so cancel the event
                    qCDebug(KALARM_LOG) << "KAlarmApp::rescheduleAlarm: No occurrence";
                    if (event.reminderMinutes() < 0  &&  last.isValid()
                    &&  alarm.type() != KAAlarm::AT_LOGIN_ALARM  &&  !event.mainExpired())
                    {
                        // Set the reminder which is now due after the last main alarm trigger.
                        // Note that at-login reminders are scheduled in execAlarm().
                        event.activateReminderAfter(last);
                        updateCalAndDisplay = true;
                    }
                    if (cancelAlarm(event, alarm.type(), updateCalAndDisplay))
                        return -1;
                    break;
                default:
                    if (!(type & KAEvent::OCCURRENCE_REPEAT))
                        break;
                    // Next occurrence is a repeat, so fall through to recurrence handling
                    Q_FALLTHROUGH();
                case KAEvent::RECURRENCE_DATE:
                case KAEvent::RECURRENCE_DATE_TIME:
                case KAEvent::LAST_RECURRENCE:
                    // The event is due by now and repetitions still remain, so rewrite the event
                    if (updateCalAndDisplay)
                        update = true;
                    break;
                case KAEvent::FIRST_OR_ONLY_OCCURRENCE:
                    // The first occurrence is still due?!?, so don't do anything
                    break;
            }
            if (cancelled)
                break;
            if (event.deferred())
            {
                // Just in case there's also a deferred alarm, ensure it's removed
                event.removeExpiredAlarm(KAAlarm::DEFERRED_ALARM);
                update = true;
            }
            if (next)
            {
                // The alarm is restricted to working hours and/or non-holidays.
                // Check if the calculated next time is valid.
                next_dt = event.mainDateTime(true).effectiveKDateTime();
                if (event.mainDateTime(false).isDateOnly())
                {
                    KADateTime dt(next_dt);
                    dt.setDateOnly(true);
                    next = !event.isWorkingTime(dt);
                }
                else
                    next = !event.isWorkingTime(next_dt);
            }
        } while (next && next_dt <= now);
        reply = (!cancelled && next_dt.isValid() && (next_dt <= now)) ? 1 : 0;

        if (event.reminderMinutes() < 0  &&  last.isValid()
        &&  alarm.type() != KAAlarm::AT_LOGIN_ALARM)
        {
            // Set the reminder which is now due after the last main alarm trigger.
            // Note that at-login reminders are scheduled in execAlarm().
            event.activateReminderAfter(last);
        }
    }
    event.endChanges();
    if (update)
        KAlarm::updateEvent(event);     // update the window lists and calendar file
    return reply;
}

/******************************************************************************
* Delete the alarm. If it is the last alarm for its event, the event is removed
* from the calendar file and from every main window instance.
* Reply = true if event has been deleted.
*/
bool KAlarmApp::cancelAlarm(KAEvent& event, KAAlarm::Type alarmType, bool updateCalAndDisplay)
{
    qCDebug(KALARM_LOG) << "KAlarmApp::cancelAlarm";
    if (alarmType == KAAlarm::MAIN_ALARM  &&  !event.displaying()  &&  event.toBeArchived())
    {
        // The event is being deleted. Save it in the archived resource first.
        Resource resource;
        KAEvent ev(event);
        KAlarm::addArchivedEvent(ev, resource);
    }
    event.removeExpiredAlarm(alarmType);
    if (!event.alarmCount())
    {
        // If it's a command alarm being executed, mark it as deleted
        ProcData* pd = findCommandProcess(event.id());
        if (pd)
            pd->eventDeleted = true;

        // Delete it
        Resource resource;
        KAlarm::deleteEvent(event, resource, false);
        return true;
    }
    if (updateCalAndDisplay)
        KAlarm::updateEvent(event);    // update the window lists and calendar file
    return false;
}

/******************************************************************************
* Cancel any reminder or deferred alarms in an repeat-at-login event.
* This should be called when the event is first loaded.
* If there are no more alarms left in the event, the event is removed from the
* calendar file and from every main window instance.
* Reply = true if event has been deleted.
*/
bool KAlarmApp::cancelReminderAndDeferral(KAEvent& event)
{
    return cancelAlarm(event, KAAlarm::REMINDER_ALARM, false)
       ||  cancelAlarm(event, KAAlarm::DEFERRED_REMINDER_ALARM, false)
       ||  cancelAlarm(event, KAAlarm::DEFERRED_ALARM, true);
}

/******************************************************************************
* Execute an alarm by displaying its message or file, or executing its command.
* Reply = ShellProcess instance if a command alarm
*       = MessageWindow if an audio alarm
*       != null if successful
*       = -1 if execution has not completed
*       = -2 if can't execute display event because notifications are inhibited.
*       = null if the alarm is disabled, or if an error message was output.
*/
void* KAlarmApp::execAlarm(KAEvent& event, const KAAlarm& alarm, ExecAlarmFlags flags)
{
    if (!mAlarmsEnabled  ||  !event.enabled())
    {
        // The event (or all events) is disabled
        qCDebug(KALARM_LOG) << "KAlarmApp::execAlarm:" << event.id() << ": disabled";
        if (flags & Reschedule)
            rescheduleAlarm(event, alarm, true);
        return nullptr;
    }

    if (mNotificationsInhibited  &&  !(flags & NoNotifyInhibit)
    &&  (event.actionTypes() & KAEvent::ACT_DISPLAY))
    {
        // It's a display event and notifications are inhibited.
        qCDebug(KALARM_LOG) << "KAlarmApp::execAlarm:" << event.id() << ": notifications inhibited";
        return (void*)-2;
    }

    void* result = (void*)1;
    event.setArchive();

    switch (alarm.action())
    {
        case KAAlarm::COMMAND:
            if (!event.commandDisplay())
            {
                // execCommandAlarm() will error if the user is not authorised
                // to run shell commands.
                result = execCommandAlarm(event, alarm, flags & NoRecordCmdError);
                if (flags & Reschedule)
                    rescheduleAlarm(event, alarm, true);
                break;
            }
            Q_FALLTHROUGH();   // fall through to MESSAGE
        case KAAlarm::MESSAGE:
        case KAAlarm::FILE:
        {
            // Display a message, file or command output, provided that the same event
            // isn't already being displayed
            MessageDisplay* disp = MessageDisplay::findEvent(EventId(event));
            // Find if we're changing a reminder message to the real message
            const bool reminder = (alarm.type() & KAAlarm::REMINDER_ALARM);
            const bool replaceReminder = !reminder && disp && (disp->alarmType() & KAAlarm::REMINDER_ALARM);
            if (!reminder
            &&  (!event.deferred() || (event.extraActionOptions() & KAEvent::ExecPreActOnDeferral))
            &&  (replaceReminder || !disp)  &&  !(flags & NoPreAction)
            &&  !event.preAction().isEmpty())
            {
                // It's not a reminder alarm, and it's not a deferred alarm unless the
                // pre-alarm action applies to deferred alarms, and there is no message
                // window (other than a reminder window) currently displayed for this
                // alarm, and we need to execute a command before displaying the new window.
                //
                // NOTE: The pre-action is not executed for a recurring alarm if an
                // alarm message window for a previous occurrence is still visible.
                // Check whether the command is already being executed for this alarm.
                for (const ProcData* pd : qAsConst(mCommandProcesses))
                {
                    if (pd->event->id() == event.id()  &&  (pd->flags & ProcData::PRE_ACTION))
                    {
                        qCDebug(KALARM_LOG) << "KAlarmApp::execAlarm: Already executing pre-DISPLAY command";
                        return pd->process;   // already executing - don't duplicate the action
                    }
                }

                // doShellCommand() will error if the user is not authorised to run
                // shell commands.
                const QString command = event.preAction();
                qCDebug(KALARM_LOG) << "KAlarmApp::execAlarm: Pre-DISPLAY command:" << command;
                const int pdFlags = (flags & Reschedule ? ProcData::RESCHEDULE : 0) | (flags & AllowDefer ? ProcData::ALLOW_DEFER : 0);
                if (doShellCommand(command, event, &alarm, (pdFlags | ProcData::PRE_ACTION)))
                {
                    ResourcesCalendar::setAlarmPending(event);
                    return result;     // display the message after the command completes
                }
                // Error executing command
                if (event.extraActionOptions() & KAEvent::CancelOnPreActError)
                {
                    // Cancel the rest of the alarm execution
                    qCDebug(KALARM_LOG) << "KAlarmApp::execAlarm:" << event.id() << ": pre-action failed: cancelled";
                    if (flags & Reschedule)
                        rescheduleAlarm(event, alarm, true);
                    return nullptr;
                }
                // Display the message even though it failed
            }

            if (!disp)
            {
                // There isn't already a message for this event
                const int mdFlags = (flags & Reschedule ? 0 : MessageDisplay::NoReschedule)
                                  | (flags & AllowDefer ? 0 : MessageDisplay::NoDefer)
                                  | (flags & NoRecordCmdError ? MessageDisplay::NoRecordCmdError : 0);
                MessageDisplay::create(event, alarm, mdFlags)->showDisplay();
            }
            else if (replaceReminder)
            {
                // The caption needs to be changed from "Reminder" to "Message"
                disp->cancelReminder(event, alarm);
            }
            else if (!disp->hasDefer() && event.repeatAtLogin() && !alarm.repeatAtLogin())
            {
                // It's a repeat-at-login message with no Defer button,
                // which has now reached its final trigger time and needs
                // to be replaced with a new message.
                disp->showDefer();
                disp->showDateTime(event, alarm);
            }
            else
            {
                // Use the existing message window
            }
            if (disp)
            {
                // Raise the existing message window and replay any sound
                disp->repeat(alarm);    // N.B. this reschedules the alarm
            }
            break;
        }
        case KAAlarm::EMAIL:
        {
            qCDebug(KALARM_LOG) << "KAlarmApp::execAlarm: EMAIL to:" << event.emailAddresses(QStringLiteral(","));
            QStringList errmsgs;
            KAMail::JobData data(event, alarm, flags & Reschedule, flags & (Reschedule | AllowDefer));
            data.queued = true;
            int ans = KAMail::send(data, errmsgs);
            if (ans)
            {
                // The email has either been sent or failed - not queued
                if (ans < 0)
                    result = nullptr;  // failure
                data.queued = false;
                emailSent(data, errmsgs, (ans > 0));
            }
            else
            {
                result = (void*)-1;   // email has been queued
            }
            if (flags & Reschedule)
                rescheduleAlarm(event, alarm, true);
            break;
        }
        case KAAlarm::AUDIO:
        {
            // Play the sound, provided that the same event
            // isn't already playing
            MessageDisplay* disp = MessageDisplay::findEvent(EventId(event));
            if (!disp)
            {
                // There isn't already a message for this event.
                const int mdFlags = (flags & Reschedule ? 0 : MessageDisplay::NoReschedule) | MessageDisplay::AlwaysHide;
                event.setNotify(false);   // can't use notification system if audio only
                disp = MessageDisplay::create(event, alarm, mdFlags);
            }
            else
            {
                // There's an existing message window: replay the sound
                disp->repeat(alarm);    // N.B. this reschedules the alarm
            }
            return dynamic_cast<MessageWindow*>(disp);
        }
        default:
            return nullptr;
    }
    return result;
}

/******************************************************************************
* Called when sending an email has completed.
*/
void KAlarmApp::emailSent(KAMail::JobData& data, const QStringList& errmsgs, bool copyerr)
{
    if (!errmsgs.isEmpty())
    {
        // Some error occurred, although the email may have been sent successfully
        if (errmsgs.count() > 1)
            qCDebug(KALARM_LOG) << "KAlarmApp::emailSent:" << (copyerr ? "Copy error:" : "Failed:") << errmsgs[1];
        MessageDisplay::showError(data.event, data.alarm.dateTime(), errmsgs);
    }
    else if (data.queued)
        Q_EMIT execAlarmSuccess();
}

/******************************************************************************
* Execute the command specified in a command alarm.
* To connect to the output ready signals of the process, specify a slot to be
* called by supplying 'receiver' and 'slot' parameters.
*/
ShellProcess* KAlarmApp::execCommandAlarm(const KAEvent& event, const KAAlarm& alarm, bool noRecordError,
                                          QObject* receiver, const char* slotOutput, const char* methodExited)
{
    // doShellCommand() will error if the user is not authorised to run
    // shell commands.
    const int flags = (event.commandXterm()   ? ProcData::EXEC_IN_XTERM : 0)
                    | (event.commandDisplay() ? ProcData::DISP_OUTPUT : 0)
                    | (noRecordError          ? ProcData::NO_RECORD_ERROR : 0);
    const QString command = event.cleanText();
    if (event.commandScript())
    {
        // Store the command script in a temporary file for execution
        qCDebug(KALARM_LOG) << "KAlarmApp::execCommandAlarm: Script";
        const QString tmpfile = createTempScriptFile(command, false, event, alarm);
        if (tmpfile.isEmpty())
        {
            setEventCommandError(event, KAEvent::CMD_ERROR);
            return nullptr;
        }
        return doShellCommand(tmpfile, event, &alarm, (flags | ProcData::TEMP_FILE), receiver, slotOutput, methodExited);
    }
    else
    {
        qCDebug(KALARM_LOG) << "KAlarmApp::execCommandAlarm:" << command;
        return doShellCommand(command, event, &alarm, flags, receiver, slotOutput, methodExited);
    }
}

/******************************************************************************
* Execute a shell command line specified by an alarm.
* If the PRE_ACTION bit of 'flags' is set, the alarm will be executed via
* execAlarm() once the command completes, the execAlarm() parameters being
* derived from the remaining bits in 'flags'.
* 'flags' must contain the bit PRE_ACTION or POST_ACTION if and only if it is
* a pre- or post-alarm action respectively.
* To connect to the exited signal of the process, specify the name of a method
* to be called by supplying 'receiver' and 'methodExited' parameters.
* To connect to the output ready signals of the process, specify a slot to be
* called by supplying 'receiver' and 'slotOutput' parameters.
*
* Note that if shell access is not authorised, the attempt to run the command
* will be errored.
*
* Reply = process which has been started, or null if a process couldn't be started.
*/
ShellProcess* KAlarmApp::doShellCommand(const QString& command, const KAEvent& event, const KAAlarm* alarm, int flags, QObject* receiver, const char* slotOutput, const char* methodExited)
{
    qCDebug(KALARM_LOG) << "KAlarmApp::doShellCommand:" << command << "," << event.id();
    QIODevice::OpenMode mode = QIODevice::WriteOnly;
    QString cmd;
    QString tmpXtermFile;
    if (flags & ProcData::EXEC_IN_XTERM)
    {
        // Execute the command in a terminal window.
        cmd = composeXTermCommand(command, event, alarm, flags, tmpXtermFile);
        if (cmd.isEmpty())
        {
            qCWarning(KALARM_LOG) << "KAlarmApp::doShellCommand: Command failed (no terminal selected)";
            const QStringList errors{i18nc("@info", "Failed to execute command\n(no terminal selected for command alarms)")};
            commandErrorMsg(nullptr, event, alarm, flags, errors);
            return nullptr;
        }
    }
    else
    {
        cmd = command;
        mode = QIODevice::ReadWrite;
    }

    ProcData* pd = nullptr;
    ShellProcess* proc = nullptr;
    if (!cmd.isEmpty())
    {
        // Use ShellProcess, which automatically checks whether the user is
        // authorised to run shell commands.
        proc = new ShellProcess(cmd);
        proc->setEnv(QStringLiteral("KALARM_UID"), event.id(), true);
        proc->setOutputChannelMode(KProcess::MergedChannels);   // combine stdout & stderr
        connect(proc, &ShellProcess::shellExited, this, &KAlarmApp::slotCommandExited);
        if ((flags & ProcData::DISP_OUTPUT)  &&  receiver && slotOutput)
        {
            connect(proc, SIGNAL(receivedStdout(ShellProcess*)), receiver, slotOutput);
            connect(proc, SIGNAL(receivedStderr(ShellProcess*)), receiver, slotOutput);
        }
        if (mode == QIODevice::ReadWrite  &&  !event.logFile().isEmpty())
        {
            // Output is to be appended to a log file.
            // Set up a logging process to write the command's output to.
            QString heading;
            if (alarm  &&  alarm->dateTime().isValid())
            {
                const QString dateTime = alarm->dateTime().formatLocale();
                heading = QStringLiteral("\n******* KAlarm %1 *******\n").arg(dateTime);
            }
            else
                heading = QStringLiteral("\n******* KAlarm *******\n");
            QFile logfile(event.logFile());
            if (logfile.open(QIODevice::Append | QIODevice::Text))
            {
                QTextStream out(&logfile);
                out << heading;
                logfile.close();
            }
            proc->setStandardOutputFile(event.logFile(), QIODevice::Append);
        }
        pd = new ProcData(proc, new KAEvent(event), (alarm ? new KAAlarm(*alarm) : nullptr), flags);
        if (flags & ProcData::TEMP_FILE)
            pd->tempFiles += command;
        if (!tmpXtermFile.isEmpty())
            pd->tempFiles += tmpXtermFile;
        if (receiver && methodExited)
        {
            pd->exitReceiver = receiver;
            pd->exitMethod   = methodExited;
        }
        mCommandProcesses.append(pd);
        if (proc->start(mode))
            return proc;
    }

    // Error executing command - report it
    qCWarning(KALARM_LOG) << "KAlarmApp::doShellCommand: Command failed to start";
    commandErrorMsg(proc, event, alarm, flags);
    if (pd)
    {
        mCommandProcesses.removeAt(mCommandProcesses.indexOf(pd));
        delete pd;
    }
    return nullptr;
}

/******************************************************************************
* Compose a command line to execute the given command in a terminal window.
* 'tempScriptFile' receives the name of a temporary script file which is
* invoked by the command line, if applicable.
* Reply = command line, or empty string if error.
*/
QString KAlarmApp::composeXTermCommand(const QString& command, const KAEvent& event, const KAAlarm* alarm, int flags, QString& tempScriptFile) const
{
    qCDebug(KALARM_LOG) << "KAlarmApp::composeXTermCommand:" << command << "," << event.id();
    tempScriptFile.clear();
    QString cmd = Preferences::cmdXTermCommand();
    if (cmd.isEmpty())
        return QString();   // no terminal application is configured
    cmd.replace(QLatin1String("%t"), KAboutData::applicationData().displayName());  // set the terminal window title
    if (cmd.indexOf(QLatin1String("%C")) >= 0)
    {
        // Execute the command from a temporary script file
        if (flags & ProcData::TEMP_FILE)
            cmd.replace(QLatin1String("%C"), command);    // the command is already calling a temporary file
        else
        {
            tempScriptFile = createTempScriptFile(command, true, event, *alarm);
            if (tempScriptFile.isEmpty())
                return QString();
            cmd.replace(QLatin1String("%C"), tempScriptFile);    // %C indicates where to insert the command
        }
    }
    else if (cmd.indexOf(QLatin1String("%W")) >= 0)
    {
        // Execute the command from a temporary script file,
        // with a sleep after the command is executed
        tempScriptFile = createTempScriptFile(command + QLatin1String("\nsleep 86400\n"), true, event, *alarm);
        if (tempScriptFile.isEmpty())
            return QString();
        cmd.replace(QLatin1String("%W"), tempScriptFile);    // %w indicates where to insert the command
    }
    else if (cmd.indexOf(QLatin1String("%w")) >= 0)
    {
        // Append a sleep to the command.
        // Quote the command in case it contains characters such as [>|;].
        const QString exec = KShell::quoteArg(command + QLatin1String("; sleep 86400"));
        cmd.replace(QLatin1String("%w"), exec);    // %w indicates where to insert the command string
    }
    else
    {
        // Set the command to execute.
        // Put it in quotes in case it contains characters such as [>|;].
        const QString exec = KShell::quoteArg(command);
        if (cmd.indexOf(QLatin1String("%c")) >= 0)
            cmd.replace(QLatin1String("%c"), exec);    // %c indicates where to insert the command string
        else
            cmd.append(exec);           // otherwise, simply append the command string
    }
    return cmd;
}

/******************************************************************************
* Create a temporary script file containing the specified command string.
* Reply = path of temporary file, or null string if error.
*/
QString KAlarmApp::createTempScriptFile(const QString& command, bool insertShell, const KAEvent& event, const KAAlarm& alarm) const
{
    QTemporaryFile tmpFile;
    tmpFile.setAutoRemove(false);     // don't delete file when it is destructed
    if (!tmpFile.open())
        qCCritical(KALARM_LOG) << "Unable to create a temporary script file";
    else
    {
        tmpFile.setPermissions(QFile::ReadUser | QFile::WriteUser | QFile::ExeUser);
        QTextStream stream(&tmpFile);
        if (insertShell)
            stream << "#!" << ShellProcess::shellPath() << "\n";
        stream << command;
        stream.flush();
        if (tmpFile.error() != QFile::NoError)
            qCCritical(KALARM_LOG) << "Error" << tmpFile.errorString() << " writing to temporary script file";
        else
            return tmpFile.fileName();
    }

    const QStringList errmsgs(i18nc("@info", "Error creating temporary script file"));
    MessageDisplay::showError(event, alarm.dateTime(), errmsgs, QStringLiteral("Script"));
    return QString();
}

/******************************************************************************
* Called when a command alarm's execution completes.
*/
void KAlarmApp::slotCommandExited(ShellProcess* proc)
{
    qCDebug(KALARM_LOG) << "KAlarmApp::slotCommandExited";
    // Find this command in the command list
    for (int i = 0, end = mCommandProcesses.count();  i < end;  ++i)
    {
        ProcData* pd = mCommandProcesses.at(i);
        if (pd->process == proc)
        {
            // Found the command. Check its exit status.
            bool executeAlarm = pd->preAction();
            const ShellProcess::Status status = proc->status();
            if (status == ShellProcess::SUCCESS  &&  !proc->exitCode())
            {
                qCDebug(KALARM_LOG) << "KAlarmApp::slotCommandExited:" << pd->event->id() << ": SUCCESS";
                clearEventCommandError(*pd->event, pd->preAction() ? KAEvent::CMD_ERROR_PRE
                                                 : pd->postAction() ? KAEvent::CMD_ERROR_POST
                                                 : KAEvent::CMD_ERROR);
            }
            else
            {
                QString errmsg = proc->errorMessage();
                if (status == ShellProcess::SUCCESS  ||  status == ShellProcess::NOT_FOUND)
                    qCWarning(KALARM_LOG) << "KAlarmApp::slotCommandExited:" << pd->event->id() << ":" << errmsg << "exit status =" << status << ", code =" << proc->exitCode();
                else
                    qCWarning(KALARM_LOG) << "KAlarmApp::slotCommandExited:" << pd->event->id() << ":" << errmsg << "exit status =" << status;
                if (pd->messageBoxParent)
                {
                    // Close the existing informational KMessageBox for this process
                    const QList<QDialog*> dialogs = pd->messageBoxParent->findChildren<QDialog*>();
                    if (!dialogs.isEmpty())
                        delete dialogs[0];
                    setEventCommandError(*pd->event, pd->preAction() ? KAEvent::CMD_ERROR_PRE
                                                   : pd->postAction() ? KAEvent::CMD_ERROR_POST
                                                   : KAEvent::CMD_ERROR);
                    if (!pd->tempFile())
                    {
                        errmsg += QLatin1Char('\n');
                        errmsg += proc->command();
                    }
                    KAMessageBox::error(pd->messageBoxParent, errmsg);
                }
                else
                    commandErrorMsg(proc, *pd->event, pd->alarm, pd->flags);

                if (executeAlarm
                &&  (pd->event->extraActionOptions() & KAEvent::CancelOnPreActError))
                {
                    qCDebug(KALARM_LOG) << "KAlarmApp::slotCommandExited:" << pd->event->id() << ": pre-action failed: cancelled";
                    if (pd->reschedule())
                        rescheduleAlarm(*pd->event, *pd->alarm, true);
                    executeAlarm = false;
                }
            }
            if (pd->preAction())
                ResourcesCalendar::setAlarmPending(*pd->event, false);
            if (executeAlarm)
            {
                execAlarm(*pd->event, *pd->alarm,   (pd->reschedule()     ? Reschedule : NoExecFlag)
                                                  | (pd->allowDefer()     ? AllowDefer : NoExecFlag)
                                                  | (pd->noRecordCmdErr() ? NoRecordCmdError : NoExecFlag)
                                                  | NoPreAction);
            }
            mCommandProcesses.removeAt(i);
            if (pd->exitReceiver && !pd->exitMethod.isEmpty())
                QMetaObject::invokeMethod(pd->exitReceiver, pd->exitMethod.constData(), Qt::DirectConnection, Q_ARG(ShellProcess::Status, status));
            delete pd;
            break;
        }
    }

    // If there are now no executing shell commands, quit if a quit was queued
    if (mPendingQuit  &&  mCommandProcesses.isEmpty())
        quitIf(mPendingQuitCode);
}

/******************************************************************************
* Output an error message for a shell command, and record the alarm's error status.
*/
void KAlarmApp::commandErrorMsg(const ShellProcess* proc, const KAEvent& event, const KAAlarm* alarm, int flags, const QStringList& errors)
{
    KAEvent::CmdErrType cmderr;
    QString dontShowAgain;
    QStringList errmsgs = errors;
    if (flags & ProcData::PRE_ACTION)
    {
        if (event.extraActionOptions() & KAEvent::DontShowPreActError)
            return;   // don't notify user of any errors for the alarm
        errmsgs += i18nc("@info", "Pre-alarm action:");
        dontShowAgain = QStringLiteral("Pre");
        cmderr = KAEvent::CMD_ERROR_PRE;
    }
    else if (flags & ProcData::POST_ACTION)
    {
        errmsgs += i18nc("@info", "Post-alarm action:");
        dontShowAgain = QStringLiteral("Post");
        cmderr = (event.commandError() == KAEvent::CMD_ERROR_PRE)
               ? KAEvent::CMD_ERROR_PRE_POST : KAEvent::CMD_ERROR_POST;
    }
    else
    {
        if (!event.commandHideError())
            dontShowAgain = QStringLiteral("Exec");
        cmderr = KAEvent::CMD_ERROR;
    }

    // Record the alarm's error status
    if (!(flags & ProcData::NO_RECORD_ERROR))
        setEventCommandError(event, cmderr);

    if (!dontShowAgain.isEmpty())
    {
        // Display an error message
        if (proc)
        {
            errmsgs += proc->errorMessage();
            if (!(flags & ProcData::TEMP_FILE))
                errmsgs += proc->command();
            dontShowAgain += QString::number(proc->status());
        }
        MessageDisplay::showError(event, (alarm ? alarm->dateTime() : DateTime()), errmsgs, dontShowAgain);
    }
}

/******************************************************************************
* Notes that an informational KMessageBox is displayed for this process.
*/
void KAlarmApp::commandMessage(ShellProcess* proc, QWidget* parent)
{
    // Find this command in the command list
    for (ProcData* pd : qAsConst(mCommandProcesses))
    {
        if (pd->process == proc)
        {
            pd->messageBoxParent = parent;
            break;
        }
    }
}

/******************************************************************************
* If this is the first time through, open the calendar file, and start
* processing the execution queue.
*/
bool KAlarmApp::initCheck(bool calendarOnly)
{
    static bool firstTime = true;
    if (firstTime)
        qCDebug(KALARM_LOG) << "KAlarmApp::initCheck: first time";

    if (initialiseTimerResources()  ||  firstTime)
    {
        /* Need to open the display calendar now, since otherwise if display
         * alarms are immediately due, they will often be processed while
         * MessageDisplay::redisplayAlarms() is executing open() (but before
         * open() completes), which causes problems!!
         */
        DisplayCalendar::open();
    }
    if (firstTime)
    {
        setArchivePurgeDays();

        firstTime = false;
    }

    if (!calendarOnly)
        startProcessQueue();      // start processing the execution queue

    return true;
}

/******************************************************************************
* Called when an audio thread starts or stops.
*/
void KAlarmApp::notifyAudioPlaying(bool playing)
{
    Q_EMIT audioPlaying(playing);
}

/******************************************************************************
* Stop audio play.
*/
void KAlarmApp::stopAudio()
{
    MessageDisplay::stopAudio();
}

/******************************************************************************
* Set the command error for the specified alarm.
*/
void KAlarmApp::setEventCommandError(const KAEvent& event, KAEvent::CmdErrType err) const
{
    ProcData* pd = findCommandProcess(event.id());
    if (pd && pd->eventDeleted)
        return;   // the alarm has been deleted, so can't set error status

    if (err == KAEvent::CMD_ERROR_POST  &&  event.commandError() == KAEvent::CMD_ERROR_PRE)
        err = KAEvent::CMD_ERROR_PRE_POST;
    event.setCommandError(err);
    KAEvent ev = ResourcesCalendar::event(EventId(event));
    if (ev.isValid()  &&  ev.commandError() != err)
    {
        ev.setCommandError(err);
        ResourcesCalendar::updateEvent(ev);
    }
    Resource resource = Resources::resourceForEvent(event.id());
    resource.handleCommandErrorChange(event);
}

/******************************************************************************
* Clear the command error for the specified alarm.
*/
void KAlarmApp::clearEventCommandError(const KAEvent& event, KAEvent::CmdErrType err) const
{
    ProcData* pd = findCommandProcess(event.id());
    if (pd && pd->eventDeleted)
        return;   // the alarm has been deleted, so can't set error status

    KAEvent::CmdErrType newerr = static_cast<KAEvent::CmdErrType>(event.commandError() & ~err);
    event.setCommandError(newerr);
    KAEvent ev = ResourcesCalendar::event(EventId(event));
    if (ev.isValid())
    {
        newerr = static_cast<KAEvent::CmdErrType>(ev.commandError() & ~err);
        ev.setCommandError(newerr);
        ResourcesCalendar::updateEvent(ev);
    }
    Resource resource = Resources::resourceForEvent(event.id());
    resource.handleCommandErrorChange(event);
}

/******************************************************************************
* Find the currently executing command process for an event ID, if any.
*/
KAlarmApp::ProcData* KAlarmApp::findCommandProcess(const QString& eventId) const
{
    for (ProcData* pd : qAsConst(mCommandProcesses))
    {
        if (pd->event->id() == eventId)
            return pd;
    }
    return nullptr;
}


KAlarmApp::ProcData::ProcData(ShellProcess* p, KAEvent* e, KAAlarm* a, int f)
    : process(p)
    , event(e)
    , alarm(a)
    , flags(f)
{ }

KAlarmApp::ProcData::~ProcData()
{
    while (!tempFiles.isEmpty())
    {
        // Delete the temporary file called by the XTerm command
        QFile f(tempFiles.constFirst());
        f.remove();
        tempFiles.removeFirst();
    }
    delete process;
    delete event;
    delete alarm;
}

// vim: et sw=4:<|MERGE_RESOLUTION|>--- conflicted
+++ resolved
@@ -177,27 +177,25 @@
     mWindowFocusBroken = (Desktop::currentIdentity() == Desktop::Unity);
     if (mWindowFocusBroken) { qCDebug(KALARM_LOG) << "KAlarmApp: Window keyboard focus broken"; }
 
-<<<<<<< HEAD
-    if (initialiseTimerResources())   // initialise calendars and alarm timer
-    {
-        Resources* resources = Resources::instance();
-        connect(resources, &Resources::resourceAdded,
-                     this, &KAlarmApp::slotResourceAdded);
-        connect(resources, &Resources::resourcePopulated,
-                     this, &KAlarmApp::slotResourcePopulated);
-        connect(resources, &Resources::resourcePopulated,
-                     this, &KAlarmApp::purgeNewArchivedDefault);
-        connect(resources, &Resources::resourcesCreated,
-                     this, &KAlarmApp::slotResourcesCreated);
-        connect(resources, &Resources::resourcesPopulated,
-                     this, &KAlarmApp::processQueue);
-
-        KConfigGroup config(KSharedConfig::openConfig(), "General");
-        mNoSystemTray        = config.readEntry("NoSystemTray", false);
-        mOldShowInSystemTray = wantShowInSystemTray();
-        DateTime::setStartOfDay(Preferences::startOfDay());
-        mPrefsArchivedColour = Preferences::archivedColour();
-    }
+    Resources* resources = Resources::instance();
+    connect(resources, &Resources::resourceAdded,
+                 this, &KAlarmApp::slotResourceAdded);
+    connect(resources, &Resources::resourcePopulated,
+                 this, &KAlarmApp::slotResourcePopulated);
+    connect(resources, &Resources::resourcePopulated,
+                 this, &KAlarmApp::purgeNewArchivedDefault);
+    connect(resources, &Resources::resourcesCreated,
+                 this, &KAlarmApp::slotResourcesCreated);
+    connect(resources, &Resources::resourcesPopulated,
+                 this, &KAlarmApp::processQueue);
+
+    initialiseTimerResources();   // initialise calendars and alarm timer
+
+    KConfigGroup config(KSharedConfig::openConfig(), "General");
+    mNoSystemTray        = config.readEntry("NoSystemTray", false);
+    mOldShowInSystemTray = wantShowInSystemTray();
+    DateTime::setStartOfDay(Preferences::startOfDay());
+    mPrefsArchivedColour = Preferences::archivedColour();
 
     // Get notified when the Freedesktop notifications properties have changed.
     QDBusConnection conn = QDBusConnection::sessionBus();
@@ -215,27 +213,6 @@
                 conn);
         mNotificationsInhibited = niface.inhibited();
     }
-=======
-    Resources* resources = Resources::instance();
-    connect(resources, &Resources::resourceAdded,
-                 this, &KAlarmApp::slotResourceAdded);
-    connect(resources, &Resources::resourcePopulated,
-                 this, &KAlarmApp::slotResourcePopulated);
-    connect(resources, &Resources::resourcePopulated,
-                 this, &KAlarmApp::purgeNewArchivedDefault);
-    connect(resources, &Resources::resourcesCreated,
-                 this, &KAlarmApp::slotResourcesCreated);
-    connect(resources, &Resources::resourcesPopulated,
-                 this, &KAlarmApp::processQueue);
-
-    initialiseTimerResources();   // initialise calendars and alarm timer
-
-    KConfigGroup config(KSharedConfig::openConfig(), "General");
-    mNoSystemTray        = config.readEntry("NoSystemTray", false);
-    mOldShowInSystemTray = wantShowInSystemTray();
-    DateTime::setStartOfDay(Preferences::startOfDay());
-    mPrefsArchivedColour = Preferences::archivedColour();
->>>>>>> 7672bae7
 }
 
 /******************************************************************************
