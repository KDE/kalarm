/*
 *  kalarmapp.cpp  -  the KAlarm application object
 *  Program:  kalarm
 *  SPDX-FileCopyrightText: 2001-2021 David Jarvie <djarvie@kde.org>
 *
 *  SPDX-License-Identifier: GPL-2.0-or-later
 */

#include "kalarmapp.h"

#include "kalarm.h"
#include "commandoptions.h"
#include "dbushandler.h"
#include "displaycalendar.h"
#include "editdlgtypes.h"
#include "functions.h"
#include "mainwindow.h"
#include "messagewindow.h"
#include "messagenotification.h"
#include "prefdlg.h"
#include "resourcescalendar.h"
#include "startdaytimer.h"
#include "traywindow.h"
#include "resources/datamodel.h"
#include "resources/resources.h"
#include "resources/eventmodel.h"
#include "lib/desktop.h"
#include "lib/messagebox.h"
#include "lib/shellprocess.h"
#include "notifications_interface.h" // DBUS-generated
#include "dbusproperties.h"          // DBUS-generated
#include "kalarm_debug.h"
#include <kcoreaddons_version.h>
#if KCOREADDONS_VERSION < QT_VERSION_CHECK(6, 0, 0)
#include "migratekde4files.h"
#endif
#include <KAlarmCal/DateTime>
#include <KAlarmCal/KARecurrence>

#include <KLocalizedString>
#include <KConfig>
#include <KConfigGui>
#include <KAboutData>
#include <KSharedConfig>
#include <KStandardGuiItem>
#include <netwm.h>
#include <KShell>

#include <QObject>
#include <QTimer>
#include <QFile>
#include <QTextStream>
#include <QTemporaryFile>
#include <QStandardPaths>
#include <QSystemTrayIcon>
#include <QCommandLineParser>

#include <stdlib.h>
#include <ctype.h>
#include <iostream>
#include <climits>

namespace
{
const int RESOURCES_TIMEOUT = 30;   // timeout (seconds) for resources to be populated

const char FDO_NOTIFICATIONS_SERVICE[] = "org.freedesktop.Notifications";
const char FDO_NOTIFICATIONS_PATH[]    = "/org/freedesktop/Notifications";

/******************************************************************************
* Find the maximum number of seconds late which a late-cancel alarm is allowed
* to be. This is calculated as the late cancel interval, plus a few seconds
* leeway to cater for any timing irregularities.
*/
inline int maxLateness(int lateCancel)
{
    static const int LATENESS_LEEWAY = 5;
    int lc = (lateCancel >= 1) ? (lateCancel - 1)*60 : 0;
    return LATENESS_LEEWAY + lc;
}

QWidget* mainWidget()
{
    return MainWindow::mainMainWindow();
}
}


KAlarmApp*  KAlarmApp::mInstance  = nullptr;
int         KAlarmApp::mActiveCount = 0;
int         KAlarmApp::mFatalError  = 0;
QString     KAlarmApp::mFatalMessage;


/******************************************************************************
* Construct the application.
*/
KAlarmApp::KAlarmApp(int& argc, char** argv)
    : QApplication(argc, argv)
    , mDBusHandler(new DBusHandler())
{
    qCDebug(KALARM_LOG) << "KAlarmApp:";
}

/******************************************************************************
*/
KAlarmApp::~KAlarmApp()
{
    while (!mCommandProcesses.isEmpty())
    {
        ProcData* pd = mCommandProcesses.at(0);
        mCommandProcesses.pop_front();
        delete pd;
    }
    ResourcesCalendar::terminate();
    DisplayCalendar::terminate();
    DataModel::terminate();
    delete mDBusHandler;
}

/******************************************************************************
* Return the one and only KAlarmApp instance.
* If it doesn't already exist, it is created first.
*/
KAlarmApp* KAlarmApp::create(int& argc, char** argv)
{
    if (!mInstance)
    {
        mInstance = new KAlarmApp(argc, argv);

        if (mFatalError)
            mInstance->quitFatal();
    }
    return mInstance;
}

/******************************************************************************
* Perform initialisations which may require KAboutData to have been set up.
*/
void KAlarmApp::initialise()
{
#if KCOREADDONS_VERSION < QT_VERSION_CHECK(6, 0, 0)
    // Migrate config and data files from KDE4 locations.
    MigrateKde4Files migrate;
    migrate.migrate();
#endif

#ifndef NDEBUG
    KAlarm::setTestModeConditions();
#endif

    setQuitOnLastWindowClosed(false);
    Preferences::self();    // read KAlarm configuration
    if (!Preferences::noAutoStart())
    {
        // Strip out any "OnlyShowIn=KDE" list from kalarm.autostart.desktop
        Preferences::setNoAutoStart(false);
        // Enable kalarm.autostart.desktop to start KAlarm
        Preferences::setAutoStart(true);
        Preferences::self()->save();
    }
    Preferences::connect(&Preferences::startOfDayChanged, this, &KAlarmApp::changeStartOfDay);
    Preferences::connect(&Preferences::workTimeChanged, this, &KAlarmApp::slotWorkTimeChanged);
    Preferences::connect(&Preferences::holidaysChanged, this, &KAlarmApp::slotHolidaysChanged);
    Preferences::connect(&Preferences::feb29TypeChanged, this, &KAlarmApp::slotFeb29TypeChanged);
    Preferences::connect(&Preferences::showInSystemTrayChanged, this, &KAlarmApp::slotShowInSystemTrayChanged);
    Preferences::connect(&Preferences::archivedKeepDaysChanged, this, &KAlarmApp::setArchivePurgeDays);
    Preferences::connect(&Preferences::messageFontChanged, this, &KAlarmApp::slotMessageFontChanged);
    slotFeb29TypeChanged(Preferences::defaultFeb29Type());

    KAEvent::setStartOfDay(Preferences::startOfDay());
    KAEvent::setWorkTime(Preferences::workDays(), Preferences::workDayStart(), Preferences::workDayEnd());
    KAEvent::setHolidays(Preferences::holidays());
    KAEvent::setDefaultFont(Preferences::messageFont());

    // Check if KOrganizer is installed
    const QString korg = QStringLiteral("korganizer");
    mKOrganizerEnabled = !QStandardPaths::findExecutable(korg).isEmpty();
    if (!mKOrganizerEnabled) { qCDebug(KALARM_LOG) << "KAlarmApp: KOrganizer options disabled (KOrganizer not found)"; }
    // Check if the window manager can't handle keyboard focus transfer between windows
    mWindowFocusBroken = (Desktop::currentIdentity() == Desktop::Unity);
    if (mWindowFocusBroken) { qCDebug(KALARM_LOG) << "KAlarmApp: Window keyboard focus broken"; }

    Resources* resources = Resources::instance();
    connect(resources, &Resources::resourceAdded,
                 this, &KAlarmApp::slotResourceAdded);
    connect(resources, &Resources::resourcePopulated,
                 this, &KAlarmApp::slotResourcePopulated);
    connect(resources, &Resources::resourcePopulated,
                 this, &KAlarmApp::purgeNewArchivedDefault);
    connect(resources, &Resources::resourcesCreated,
                 this, &KAlarmApp::slotResourcesCreated);
    connect(resources, &Resources::resourcesPopulated,
                 this, &KAlarmApp::processQueue);

    initialiseTimerResources();   // initialise calendars and alarm timer

    KConfigGroup config(KSharedConfig::openConfig(), "General");
    mNoSystemTray        = config.readEntry("NoSystemTray", false);
    mOldShowInSystemTray = wantShowInSystemTray();
    DateTime::setStartOfDay(Preferences::startOfDay());
    mPrefsArchivedColour = Preferences::archivedColour();

    // Get notified when the Freedesktop notifications properties have changed.
    QDBusConnection conn = QDBusConnection::sessionBus();
    if (conn.interface()->isServiceRegistered(QString::fromLatin1(FDO_NOTIFICATIONS_SERVICE)))
    {
        OrgFreedesktopDBusPropertiesInterface* piface = new OrgFreedesktopDBusPropertiesInterface(
                QString::fromLatin1(FDO_NOTIFICATIONS_SERVICE),
                QString::fromLatin1(FDO_NOTIFICATIONS_PATH),
                conn, this);
        connect(piface, &OrgFreedesktopDBusPropertiesInterface::PropertiesChanged,
                this, &KAlarmApp::slotFDOPropertiesChanged);
        OrgFreedesktopNotificationsInterface niface(
                QString::fromLatin1(FDO_NOTIFICATIONS_SERVICE),
                QString::fromLatin1(FDO_NOTIFICATIONS_PATH),
                conn);
        mNotificationsInhibited = niface.inhibited();
    }
}

/******************************************************************************
* Initialise or reinitialise things which are tidied up/closed by quitIf().
* Reinitialisation can be necessary if session restoration finds nothing to
* restore and starts quitting the application, but KAlarm then starts up again
* before the application has exited.
* Reply = true if calendars were initialised successfully,
*         false if they were already initialised, or if initialisation failed.
*/
bool KAlarmApp::initialiseTimerResources()
{
    if (!mAlarmTimer)
    {
        mAlarmTimer = new QTimer(this);
        mAlarmTimer->setSingleShot(true);
        connect(mAlarmTimer, &QTimer::timeout, this, &KAlarmApp::checkNextDueAlarm);
    }
    if (!ResourcesCalendar::instance())
    {
        qCDebug(KALARM_LOG) << "KAlarmApp::initialise: initialising calendars";
        Desktop::setMainWindowFunc(&mainWidget);
        // First, initialise calendar resources, which need to be ready to
        // receive signals when resources initialise.
        ResourcesCalendar::initialise(KALARM_NAME, KALARM_VERSION);
        connect(ResourcesCalendar::instance(), &ResourcesCalendar::earliestAlarmChanged, this, &KAlarmApp::checkNextDueAlarm);
        connect(ResourcesCalendar::instance(), &ResourcesCalendar::atLoginEventAdded, this, &KAlarmApp::atLoginEventAdded);
        DisplayCalendar::initialise();
        // Finally, initialise the resources which generate signals as they initialise.
        DataModel::initialise();
        return true;
    }
    return false;
}

/******************************************************************************
* Restore the saved session if required.
*/
bool KAlarmApp::restoreSession()
{
    if (!isSessionRestored())
        return false;
    if (mFatalError)
    {
        quitFatal();
        return false;
    }

    // Process is being restored by session management.
    qCDebug(KALARM_LOG) << "KAlarmApp::restoreSession: Restoring";
    ++mActiveCount;
    // Create the session config object now.
    // This is necessary since if initCheck() below causes calendars to be updated,
    // the session config created after that points to an invalid file, resulting
    // in no windows being restored followed by a later crash.
    KConfigGui::sessionConfig();

    // When KAlarm is session restored, automatically set start-at-login to true.
    Preferences::self()->load();
    Preferences::setAutoStart(true);
    Preferences::setNoAutoStart(false);
    Preferences::setAskAutoStart(true);  // cancel any start-at-login prompt suppression
    Preferences::self()->save();

    if (!initCheck(true))     // open the calendar file (needed for main windows), don't process queue yet
    {
        --mActiveCount;
        quitIf(1, true);    // error opening the main calendar - quit
        return false;
    }
    MainWindow* trayParent = nullptr;
    for (int i = 1;  KMainWindow::canBeRestored(i);  ++i)
    {
        const QString type = KMainWindow::classNameOfToplevel(i);
        if (type == QLatin1String("MainWindow"))
        {
            MainWindow* win = MainWindow::create(true);
            win->restore(i, false);
            if (win->isHiddenTrayParent())
                trayParent = win;
            else
                win->show();
        }
        else if (type == QLatin1String("MessageWindow"))
        {
            auto win = new MessageWindow;
            win->restore(i, false);
            if (win->isValid())
            {
                if (Resources::allCreated()  &&  !mNotificationsInhibited)
                    win->display();
                else
                    mRestoredWindows += win;
            }
            else
                delete win;
        }
    }

    MessageNotification::sessionRestore();

    // Try to display the system tray icon if it is configured to be shown
    if (trayParent  ||  wantShowInSystemTray())
    {
        if (!MainWindow::count())
            qCWarning(KALARM_LOG) << "KAlarmApp::restoreSession: no main window to be restored!?";
        else
        {
            displayTrayIcon(true, trayParent);
            // Occasionally for no obvious reason, the main main window is
            // shown when it should be hidden, so hide it just to be sure.
            if (trayParent)
                trayParent->hide();
        }
    }

    --mActiveCount;
    if (quitIf(0))          // quit if no windows are open
        return false;       // quitIf() can sometimes return, despite calling exit()

    startProcessQueue();    // start processing the execution queue
    return true;
}

/******************************************************************************
* If resources have been created and notifications are not inhibited,
* show message windows restored at startup which are waiting to be displayed,
* and redisplay alarms showing when the program crashed or was killed.
*/
void KAlarmApp::showRestoredWindows()
{
    if (!mNotificationsInhibited  &&  Resources::allCreated())
    {
        if (!mRestoredWindows.isEmpty())
        {
            // Display message windows restored at startup.
            for (MessageWindow* win : std::as_const(mRestoredWindows))
                win->display();
            mRestoredWindows.clear();
        }
        if (mRedisplayAlarms)
        {
            // Display alarms which were showing when the program crashed or was killed.
            mRedisplayAlarms = false;
            MessageDisplay::redisplayAlarms();
        }
    }
}

/******************************************************************************
* Called to start a new instance of the unique QApplication.
* Reply: exit code (>= 0), or -1 to continue execution.
*        If exit code >= 0, 'outputText' holds text to output before terminating.
*/
int KAlarmApp::activateInstance(const QStringList& args, const QString& workingDirectory, QString* outputText)
{
    Q_UNUSED(workingDirectory)
    qCDebug(KALARM_LOG) << "KAlarmApp::activateInstance" << args;
    if (outputText)
        outputText->clear();
    if (mFatalError)
    {
        Q_EMIT setExitValue(1);
        quitFatal();
        return 1;
    }

    // The D-Bus call to activate a subsequent instance of KAlarm may not supply
    // any arguments, but we need one.
    if (!args.isEmpty()  &&  mActivateArg0.isEmpty())
        mActivateArg0 = args[0];
    QStringList fixedArgs(args);
    if (args.isEmpty()  &&  !mActivateArg0.isEmpty())
        fixedArgs << mActivateArg0;

    // Parse and interpret command line arguments.
    QCommandLineParser parser;
    KAboutData::applicationData().setupCommandLine(&parser);
    parser.setApplicationDescription(QApplication::applicationDisplayName());
    auto options = new CommandOptions;
    const QStringList nonexecArgs = options->setOptions(&parser, fixedArgs);
    options->parse();
    KAboutData::applicationData().processCommandLine(&parser);

    ++mActiveCount;
    int exitCode = 0;               // default = success
    static bool firstInstance = true;
    bool dontRedisplay = false;
    CommandOptions::Command command = CommandOptions::NONE;
    const bool processOptions = (!firstInstance || !isSessionRestored());
    if (processOptions)
    {
        options->process();
#ifndef NDEBUG
        if (options->simulationTime().isValid())
            KAlarm::setSimulatedSystemTime(options->simulationTime());
#endif
        command = options->command();
        if (options->disableAll())
            setAlarmsEnabled(false);   // disable alarm monitoring

        // Handle options which exit with a terminal message, before
        // making the application a unique application, since a
        // unique application won't output to the terminal if another
        // instance is already running.
        switch (command)
        {
            case CommandOptions::CMD_ERROR:
                Q_EMIT setExitValue(1);
                if (outputText)
                {
                    // Instance was activated from main().
                    *outputText = options->outputText();
                    delete options;
                    return 1;
                }
                // Instance was activated by DBus.
                std::cerr << qPrintable(options->outputText()) << std::endl;;
                mReadOnly = true;   // don't need write access to calendars
                exitCode = 1;
                break;
            default:
                break;
        }
    }

    if (processOptions)
    {
        switch (command)
        {
            case CommandOptions::TRIGGER_EVENT:
            case CommandOptions::CANCEL_EVENT:
            {
                // Display or delete the event with the specified event ID
                auto action = static_cast<QueuedAction>(int((command == CommandOptions::TRIGGER_EVENT) ? QueuedAction::Trigger : QueuedAction::Cancel)
                                                      | int(QueuedAction::Exit));
                // Open the calendar, don't start processing execution queue yet,
                // and wait for the calendar resources to be populated.
                if (!initCheck(true))
                    exitCode = 1;
                else
                {
                    mCommandOption = options->commandName();
                    // Get the resource ID string and event UID. Note that if
                    // resources have not been created yet, the numeric
                    // resource ID can't yet be looked up.
                    if (options->resourceId().isEmpty())
                        action = static_cast<QueuedAction>((int)action | int(QueuedAction::FindId));
                    mActionQueue.enqueue(ActionQEntry(action, EventId(options->eventId()), options->resourceId()));
                    startProcessQueue(true);      // start processing the execution queue
                    dontRedisplay = true;
                }
                break;
            }
            case CommandOptions::LIST:
                // Output a list of scheduled alarms to stdout.
                // Open the calendar, don't start processing execution queue yet,
                // and wait for all calendar resources to be populated.
                mReadOnly = true;   // don't need write access to calendars
                if (firstInstance)
                    mAlarmsEnabled = false;   // prevent alarms being processed if no other instance is running
                if (!initCheck(true))
                    exitCode = 1;
                else
                {
                    const auto action = static_cast<QueuedAction>(int(QueuedAction::List) | int(QueuedAction::Exit));
                    mActionQueue.enqueue(ActionQEntry(action, EventId()));
                    startProcessQueue(true);      // start processing the execution queue
                    dontRedisplay = true;
                }
                break;

            case CommandOptions::EDIT:
                // Edit a specified existing alarm.
                // Open the calendar and wait for the calendar resources to be populated.
                if (!initCheck(false))
                    exitCode = 1;
                else
                {
                    mCommandOption = options->commandName();
                    if (firstInstance)
                        mEditingCmdLineAlarm = 0x10;   // want to redisplay alarms if successful
                    // Get the resource ID string and event UID. Note that if
                    // resources have not been created yet, the numeric
                    // resource ID can't yet be looked up.
                    mActionQueue.enqueue(ActionQEntry(QueuedAction::Edit, EventId(options->eventId()), options->resourceId()));
                    startProcessQueue(true);      // start processing the execution queue
                    dontRedisplay = true;
                }
                break;

            case CommandOptions::EDIT_NEW:
            {
                // Edit a new alarm, and optionally preset selected values
                if (!initCheck())
                    exitCode = 1;
                else
                {
                    EditAlarmDlg* editDlg = EditAlarmDlg::create(false, options->editType(), MainWindow::mainMainWindow());
                    if (!editDlg)
                    {
                        exitCode = 1;
                        break;
                    }
                    editDlg->setName(options->name());
                    if (options->alarmTime().isValid())
                        editDlg->setTime(options->alarmTime());
                    if (options->recurrence())
                        editDlg->setRecurrence(*options->recurrence(), options->subRepeatInterval(), options->subRepeatCount());
                    else if (options->flags() & KAEvent::REPEAT_AT_LOGIN)
                        editDlg->setRepeatAtLogin();
                    editDlg->setAction(options->editAction(), AlarmText(options->text()));
                    if (options->lateCancel())
                        editDlg->setLateCancel(options->lateCancel());
                    if (options->flags() & KAEvent::COPY_KORGANIZER)
                        editDlg->setShowInKOrganizer(true);
                    switch (options->editType())
                    {
                        case EditAlarmDlg::DISPLAY:
                        {
                            // EditAlarmDlg::create() always returns EditDisplayAlarmDlg for type = DISPLAY
                            auto dlg = qobject_cast<EditDisplayAlarmDlg*>(editDlg);
                            if (options->fgColour().isValid())
                                dlg->setFgColour(options->fgColour());
                            if (options->bgColour().isValid())
                                dlg->setBgColour(options->bgColour());
                            if (!options->audioFile().isEmpty()
                            ||  options->flags() & (KAEvent::BEEP | KAEvent::SPEAK))
                            {
                                const KAEvent::Flags flags = options->flags();
                                const Preferences::SoundType type = (flags & KAEvent::BEEP) ? Preferences::Sound_Beep
                                                                  : (flags & KAEvent::SPEAK) ? Preferences::Sound_Speak
                                                                  : Preferences::Sound_File;
                                dlg->setAudio(type, options->audioFile(), options->audioVolume(), (flags & KAEvent::REPEAT_SOUND ? 0 : -1));
                            }
                            if (options->reminderMinutes())
                                dlg->setReminder(options->reminderMinutes(), (options->flags() & KAEvent::REMINDER_ONCE));
                            if (options->flags() & KAEvent::NOTIFY)
                                dlg->setNotify(true);
                            if (options->flags() & KAEvent::CONFIRM_ACK)
                                dlg->setConfirmAck(true);
                            if (options->flags() & KAEvent::AUTO_CLOSE)
                                dlg->setAutoClose(true);
                            break;
                        }
                        case EditAlarmDlg::COMMAND:
                            break;
                        case EditAlarmDlg::EMAIL:
                        {
                            // EditAlarmDlg::create() always returns EditEmailAlarmDlg for type = EMAIL
                            auto dlg = qobject_cast<EditEmailAlarmDlg*>(editDlg);
                            if (options->fromID()
                            ||  !options->addressees().isEmpty()
                            ||  !options->subject().isEmpty()
                            ||  !options->attachments().isEmpty())
                                dlg->setEmailFields(options->fromID(), options->addressees(), options->subject(), options->attachments());
                            if (options->flags() & KAEvent::EMAIL_BCC)
                                dlg->setBcc(true);
                            break;
                        }
                        case EditAlarmDlg::AUDIO:
                        {
                            // EditAlarmDlg::create() always returns EditAudioAlarmDlg for type = AUDIO
                            auto dlg = qobject_cast<EditAudioAlarmDlg*>(editDlg);
                            if (!options->audioFile().isEmpty()  ||  options->audioVolume() >= 0)
                                dlg->setAudio(options->audioFile(), options->audioVolume());
                            break;
                        }
                        case EditAlarmDlg::NO_TYPE:
                            break;
                    }

                    // Execute the edit dialogue. Note that if no other instance of KAlarm is
                    // running, this new instance will not exit after the dialogue is closed.
                    // This is deliberate, since exiting would mean that KAlarm wouldn't
                    // trigger the new alarm.
                    KAlarm::execNewAlarmDlg(editDlg);

                    createOnlyMainWindow();   // prevent the application from quitting
                }
                break;
            }
            case CommandOptions::EDIT_NEW_PRESET:
                // Edit a new alarm, preset with a template
                if (!initCheck())
                    exitCode = 1;
                else
                {
                    // Execute the edit dialogue. Note that if no other instance of KAlarm is
                    // running, this new instance will not exit after the dialogue is closed.
                    // This is deliberate, since exiting would mean that KAlarm wouldn't
                    // trigger the new alarm.
                    KAlarm::editNewAlarm(options->name());

                    createOnlyMainWindow();   // prevent the application from quitting
                }
                break;

            case CommandOptions::NEW:
                // Display a message or file, execute a command, or send an email
                setResourcesTimeout();   // set timeout for resource initialisation
                if (!initCheck())
                    exitCode = 1;
                else
                {
                    QueuedAction flags = QueuedAction::CmdLine;
                    if (!MainWindow::count())
                        flags = static_cast<QueuedAction>(int(flags) + int(QueuedAction::ErrorExit));
                    if (!scheduleEvent(flags,
                                       options->editAction(), options->name(), options->text(),
                                       options->alarmTime(), options->lateCancel(), options->flags(),
                                       options->bgColour(), options->fgColour(), QFont(),
                                       options->audioFile(), options->audioVolume(),
                                       options->reminderMinutes(), (options->recurrence() ? *options->recurrence() : KARecurrence()),
                                       options->subRepeatInterval(), options->subRepeatCount(),
                                       options->fromID(), options->addressees(),
                                       options->subject(), options->attachments()))
                        exitCode = 1;
                    else
                        createOnlyMainWindow();   // prevent the application from quitting
                }
                break;

            case CommandOptions::TRAY:
                // Display only the system tray icon
                if (Preferences::showInSystemTray()  &&  QSystemTrayIcon::isSystemTrayAvailable())
                {
                    if (!initCheck())   // open the calendar, start processing execution queue
                        exitCode = 1;
                    else
                    {
                        if (!displayTrayIcon(true))
                            exitCode = 1;
                    }
                    break;
                }
                Q_FALLTHROUGH();   // fall through to NONE
            case CommandOptions::NONE:
                // No arguments - run interactively & display the main window
#ifndef NDEBUG
                if (options->simulationTime().isValid()  &&  !firstInstance)
                    break;   // simulating time: don't open main window if already running
#endif
                if (!initCheck())
                    exitCode = 1;
                else
                {
                    if (mTrayWindow  &&  mTrayWindow->assocMainWindow()  &&  !mTrayWindow->assocMainWindow()->isVisible())
                        mTrayWindow->showAssocMainWindow();
                    else
                    {
                        MainWindow* win = MainWindow::create();
                        if (command == CommandOptions::TRAY)
                            win->setWindowState(win->windowState() | Qt::WindowMinimized);
                        win->show();
                    }
                }
                break;
            default:
                break;
        }
    }
    if (options != CommandOptions::firstInstance())
        delete options;

    // If this is the first time through, redisplay any alarm message windows
    // from last time.
    if (firstInstance  &&  !dontRedisplay  &&  !exitCode)
    {
        /* First time through, so redisplay alarm message windows from last time.
         * But it is possible for session restoration in some circumstances to
         * not create any windows, in which case the alarm calendars will have
         * been deleted - if so, don't try to do anything. (This has been known
         * to happen under the Xfce desktop.)
         */
        if (ResourcesCalendar::instance())
        {
            mRedisplayAlarms = true;
            showRestoredWindows();
        }
    }

    --mActiveCount;
    firstInstance = false;

    // Quit the application if this was the last/only running "instance" of the program.
    // Executing 'return' doesn't work very well since the program continues to
    // run if no windows were created.
    if (quitIf(exitCode >= 0 ? exitCode : 0))
        return exitCode;    // exit this application instance

    return -1;   // continue executing the application instance
}

/******************************************************************************
* Create a minimised main window if none already exists.
* This prevents the application from quitting.
*/
void KAlarmApp::createOnlyMainWindow()
{
    if (!MainWindow::count())
    {
        if (Preferences::showInSystemTray()  &&  QSystemTrayIcon::isSystemTrayAvailable())
        {
            if (displayTrayIcon(true))
                return;
        }
        MainWindow* win = MainWindow::create();
        win->setWindowState(Qt::WindowMinimized);
        win->show();
    }
}

/******************************************************************************
* Quit the program, optionally only if there are no more "instances" running.
* Reply = true if program exited.
*/
bool KAlarmApp::quitIf(int exitCode, bool force)
{
    if (force)
    {
        // Quit regardless, except for message windows
        mQuitting = true;
        MainWindow::closeAll();
        mQuitting = false;
        displayTrayIcon(false);
        if (MessageDisplay::instanceCount(true))    // ignore always-hidden displays (e.g. audio alarms)
            return false;
    }
    else if (mQuitting)
        return false;   // MainWindow::closeAll() causes quitIf() to be called again
    else
    {
        // Quit only if there are no more "instances" running
        mPendingQuit = false;
        if (mActiveCount > 0  ||  MessageDisplay::instanceCount(true))  // ignore always-hidden displays (e.g. audio alarms)
            return false;
        const int mwcount = MainWindow::count();
        MainWindow* mw = mwcount ? MainWindow::firstWindow() : nullptr;
        if (mwcount > 1  ||  (mwcount && (!mw->isHidden() || !mw->isTrayParent())))
            return false;
        // There are no windows left except perhaps a main window which is a hidden
        // tray icon parent, or an always-hidden message window.
        if (mTrayWindow)
        {
            // There is a system tray icon.
            // Don't exit unless the system tray doesn't seem to exist.
            if (checkSystemTray())
                return false;
        }
        if (!mActionQueue.isEmpty()  ||  !mCommandProcesses.isEmpty())
        {
            // Don't quit yet if there are outstanding actions on the execution queue
            mPendingQuit = true;
            mPendingQuitCode = exitCode;
            return false;
        }
    }

    // This was the last/only running "instance" of the program, so exit completely.
    // NOTE: Everything which is terminated/deleted here must where applicable
    //       be initialised in the initialiseTimerResources() method, in case
    //       KAlarm is started again before application exit completes!
    qCDebug(KALARM_LOG) << "KAlarmApp::quitIf:" << exitCode << ": quitting";
    MessageDisplay::stopAudio(true);
    if (mCancelRtcWake)
    {
        KAlarm::setRtcWakeTime(0, nullptr);
        KAlarm::deleteRtcWakeConfig();
    }
    delete mAlarmTimer;     // prevent checking for alarms after deleting calendars
    mAlarmTimer = nullptr;
    mInitialised = false;   // prevent processQueue() from running
    ResourcesCalendar::terminate();
    DisplayCalendar::terminate();
    DataModel::terminate();
    Q_EMIT setExitValue(exitCode);
    exit(exitCode);
    return true;    // sometimes we actually get to here, despite calling exit()
}

/******************************************************************************
* Called when the Quit menu item is selected.
* Closes the system tray window and all main windows, but does not exit the
* program if other windows are still open.
*/
void KAlarmApp::doQuit(QWidget* parent)
{
    qCDebug(KALARM_LOG) << "KAlarmApp::doQuit";
    if (KAMessageBox::warningCancelContinue(parent,
                                            i18nc("@info", "Quitting will disable alarms (once any alarm message windows are closed)."),
                                            QString(), KStandardGuiItem::quit(),
                                            KStandardGuiItem::cancel(), Preferences::QUIT_WARN
                                           ) != KMessageBox::Continue)
        return;
    if (!KAlarm::checkRtcWakeConfig(true).isEmpty())
    {
        // A wake-on-suspend alarm is set
        if (KAMessageBox::warningCancelContinue(parent,
                                                i18nc("@info", "Quitting will cancel the scheduled Wake from Suspend."),
                                                QString(), KStandardGuiItem::quit()
                                               ) != KMessageBox::Continue)
            return;
        mCancelRtcWake = true;
    }
    if (!Preferences::autoStart())
    {
        int option = KMessageBox::No;
        if (!Preferences::autoStartChangedByUser())
        {
            option = KAMessageBox::questionYesNoCancel(parent,
                                         xi18nc("@info", "Do you want to start KAlarm at login?<nl/>"
                                                        "(Note that alarms will be disabled if KAlarm is not started.)"),
                                         QString(), KStandardGuiItem::yes(), KStandardGuiItem::no(),
                                         KStandardGuiItem::cancel(), Preferences::ASK_AUTO_START);
        }
        switch (option)
        {
            case KMessageBox::Yes:
                Preferences::setAutoStart(true);
                Preferences::setNoAutoStart(false);
                break;
            case KMessageBox::No:
                Preferences::setNoAutoStart(true);
                break;
            case KMessageBox::Cancel:
            default:
                return;
        }
        Preferences::self()->save();
    }
    quitIf(0, true);
}

/******************************************************************************
* Display an error message for a fatal error. Prevent further actions since
* the program state is unsafe.
*/
void KAlarmApp::displayFatalError(const QString& message)
{
    if (!mFatalError)
    {
        mFatalError = 1;
        mFatalMessage = message;
        if (mInstance)
            QTimer::singleShot(0, mInstance, &KAlarmApp::quitFatal);   //NOLINT(clang-analyzer-cplusplus.NewDeleteLeaks)
    }
}

/******************************************************************************
* Quit the program, once the fatal error message has been acknowledged.
*/
void KAlarmApp::quitFatal()
{
    switch (mFatalError)
    {
        case 0:
        case 2:
            return;
        case 1:
            mFatalError = 2;
            KMessageBox::error(nullptr, mFatalMessage);   // this is an application modal window
            mFatalError = 3;
            Q_FALLTHROUGH();   // fall through to '3'
        case 3:
            if (mInstance)
                mInstance->quitIf(1, true);
            break;
    }
    QTimer::singleShot(1000, this, &KAlarmApp::quitFatal);   //NOLINT(clang-analyzer-cplusplus.NewDeleteLeaks)
}

/******************************************************************************
* Called by the alarm timer when the next alarm is due.
* Also called when the execution queue has finished processing to check for the
* next alarm.
*/
void KAlarmApp::checkNextDueAlarm()
{
    if (!mAlarmsEnabled)
        return;
    // Find the first alarm due
    KADateTime nextDt;
    const KAEvent nextEvent = ResourcesCalendar::earliestAlarm(nextDt, mNotificationsInhibited);
    if (!nextEvent.isValid())
        return;   // there are no alarms pending
    const KADateTime now = KADateTime::currentDateTime(Preferences::timeSpec());
    qint64 interval = now.msecsTo(nextDt);
    qCDebug(KALARM_LOG) << "KAlarmApp::checkNextDueAlarm: now:" << qPrintable(now.toString(QStringLiteral("%Y-%m-%d %H:%M %:Z"))) << ", next:" << qPrintable(nextDt.toString(QStringLiteral("%Y-%m-%d %H:%M %:Z"))) << ", due:" << interval;
    if (interval <= 0)
    {
        // Queue the alarm
        queueAlarmId(nextEvent);
        qCDebug(KALARM_LOG) << "KAlarmApp::checkNextDueAlarm:" << nextEvent.id() << ": due now";
        QTimer::singleShot(0, this, &KAlarmApp::processQueue);   //NOLINT(clang-analyzer-cplusplus.NewDeleteLeaks)
    }
    else
    {
        // No alarm is due yet, so set timer to wake us when it's due.
        // Check for integer overflow before setting timer.
#ifndef HIBERNATION_SIGNAL
        /* TODO: Use hibernation wakeup signal:
         *   #include <Solid/Power>
         *   connect(Solid::Power::self(), &Solid::Power::resumeFromSuspend, ...)
         *   (or resumingFromSuspend?)
         * to be notified when wakeup from hibernation occurs. But can't use it
         * unless we know that this notification is supported by the system!
         */
        /* Re-evaluate the next alarm time every minute, in case the
         * system clock jumps. The most common case when the clock jumps
         * is when a laptop wakes from hibernation. If timers were left to
         * run, they would trigger late by the length of time the system
         * was asleep.
         */
        if (interval > 60000)    // 1 minute
            interval = 60000;
#endif
        ++interval;    // ensure we don't trigger just before the minute boundary
        if (interval > INT_MAX)
            interval = INT_MAX;
        qCDebug(KALARM_LOG) << "KAlarmApp::checkNextDueAlarm:" << nextEvent.id() << "wait" << interval/1000 << "seconds";
        mAlarmTimer->start(static_cast<int>(interval));
    }
}

/******************************************************************************
* Called by the alarm timer when the next alarm is due.
* Also called when the execution queue has finished processing to check for the
* next alarm.
*/
void KAlarmApp::queueAlarmId(const KAEvent& event)
{
    const EventId id(event);
    for (const ActionQEntry& entry : std::as_const(mActionQueue))
    {
        if (entry.action == QueuedAction::Handle  &&  entry.eventId == id)
            return;  // the alarm is already queued
    }
    mActionQueue.enqueue(ActionQEntry(QueuedAction::Handle, id));
}

/******************************************************************************
* Start processing the execution queue.
*/
void KAlarmApp::startProcessQueue(bool evenIfStarted)
{
    if (!mInitialised  ||  evenIfStarted)
    {
        qCDebug(KALARM_LOG) << "KAlarmApp::startProcessQueue";
        mInitialised = true;
        // Process anything already queued.
        QTimer::singleShot(0, this, &KAlarmApp::processQueue);   //NOLINT(clang-analyzer-cplusplus.NewDeleteLeaks)
    }
}

/******************************************************************************
* The main processing loop for KAlarm.
* All KAlarm operations involving opening or updating calendar files are called
* from this loop to ensure that only one operation is active at any one time.
* This precaution is necessary because KAlarm's activities are mostly
* asynchronous, being in response to D-Bus calls from other programs or timer
* events, any of which can be received in the middle of performing another
* operation. If a calendar file is opened or updated while another calendar
* operation is in progress, the program has been observed to hang, or the first
* calendar call has failed with data loss - clearly unacceptable!!
*/
void KAlarmApp::processQueue()
{
    if (mInitialised  &&  !mProcessingQueue)
    {
        qCDebug(KALARM_LOG) << "KAlarmApp::processQueue";
        mProcessingQueue = true;

        // Refresh alarms if that's been queued
        KAlarm::refreshAlarmsIfQueued();

        // Process queued events
        while (!mActionQueue.isEmpty())
        {
            ActionQEntry& entry = mActionQueue.head();

            // If the first action's resource ID is a string, can't process it
            // until its numeric resource ID can be found.
            if (!entry.resourceId.isEmpty())
            {
                if (!Resources::allCreated())
                {
                    // If resource population has timed out, discard all queued events.
                    if (mResourcesTimedOut)
                    {
                        qCCritical(KALARM_LOG) << "Error! Timeout creating calendars";
                        mActionQueue.clear();
                    }
                    break;
                }
                // Convert the resource ID string to the numeric resource ID.
                entry.eventId.setResourceId(EventId::getResourceId(entry.resourceId));
                entry.resourceId.clear();
            }

            // Can't process the first action until its resource has been populated.
            const ResourceId id = entry.eventId.resourceId();
            if ((id <  0 && !Resources::allPopulated())
            ||  (id >= 0 && !Resources::resource(id).isPopulated()))
            {
                // If resource population has timed out, discard all queued events.
                if (mResourcesTimedOut)
                {
                    qCCritical(KALARM_LOG) << "Error! Timeout reading calendars";
                    mActionQueue.clear();
                }
                break;
            }

            // Process the first action in the queue.
            const bool findUniqueId   = int(entry.action) & int(QueuedAction::FindId);
            bool       exitAfter      = int(entry.action) & int(QueuedAction::Exit);
            const bool exitAfterError = int(entry.action) & int(QueuedAction::ErrorExit);
            const bool commandLine    = int(entry.action) & int(QueuedAction::CmdLine);
            const auto action = static_cast<QueuedAction>(int(entry.action) & int(QueuedAction::ActionMask));

            bool ok = true;
            bool inhibit = false;
            if (entry.eventId.isEmpty())
            {
                // It's a new alarm
                switch (action)
                {
                    case QueuedAction::Trigger:
                        if (execAlarm(entry.event, entry.event.firstAlarm()) == (void*)-2)
                            inhibit = true;
                        break;
                    case QueuedAction::Handle:
                    {
                        Resource resource = Resources::destination(CalEvent::ACTIVE, nullptr, Resources::NoResourcePrompt | Resources::UseOnlyResource);
                        if (!resource.isValid())
                        {
                            qCWarning(KALARM_LOG) << "KAlarmApp::processQueue: Error! Cannot create alarm (no default calendar is defined)";

                            if (commandLine)
                            {
                                const QString errmsg = xi18nc("@info:shell", "Cannot create alarm: No default calendar is defined");
                                std::cerr << qPrintable(errmsg) << std::endl;
                            }
                            ok = false;
                        }
                        else
                        {
                            const KAlarm::UpdateResult result = KAlarm::addEvent(entry.event, resource, nullptr, KAlarm::ALLOW_KORG_UPDATE | KAlarm::NO_RESOURCE_PROMPT);
                            if (result >= KAlarm::UPDATE_ERROR)
                            {
//TODO: display error message for command line action, but first ensure that one is returned by addEvent()!
#if 0
                                if (commandLine)
                                {
                                    const QString errmsg = xi18nc("@info:shell", "Error creating alarm");
                                    std::cerr << errmsg.toLocal8Bit().data();
                                }
#endif
                                ok = false;
                            }
                        }
                        if (!ok  &&  exitAfterError)
                            exitAfter = true;
                        break;
                    }
                    case QueuedAction::List:
                    {
                        const QStringList alarms = scheduledAlarmList();
                        for (const QString& alarm : alarms)
                            std::cout << qUtf8Printable(alarm) << std::endl;
                        break;
                    }
                    default:
                        break;
                }
            }
            else
            {
                if (action == QueuedAction::Edit)
                {
                    int editingCmdLineAlarm = mEditingCmdLineAlarm & 3;
                    bool keepQueued = editingCmdLineAlarm <= 1;
                    switch (editingCmdLineAlarm)
                    {
                        case 0:
                            // Initiate editing an alarm specified on the command line.
                            mEditingCmdLineAlarm |= 1;
                            QTimer::singleShot(0, this, &KAlarmApp::slotEditAlarmById);   //NOLINT(clang-analyzer-cplusplus.NewDeleteLeaks)
                            break;
                        case 1:
                            // Currently editing the alarm.
                            break;
                        case 2:
                            // The edit has completed.
                            mEditingCmdLineAlarm = 0;
                            break;
                        default:
                            break;
                    }
                    if (keepQueued)
                        break;
                }
                else
                {
                    // Trigger the event if it's due.
                    const int result = handleEvent(entry.eventId, action, findUniqueId);
                    if (!result)
                        inhibit = true;
                    else if (result < 0  &&  exitAfter)
                    {
                        CommandOptions::printError(xi18nc("@info:shell", "%1: Event <resource>%2</resource> not found, or not unique", mCommandOption, entry.eventId.eventId()));
                        ok = false;
                    }
                }
            }

            mActionQueue.dequeue();

            if (inhibit)
            {
                // It's a display event which can't be executed because notifications
                // are inhibited. Move it to the inhibited queue until the inhibition
                // is removed.
            }
            else if (exitAfter)
            {
                mProcessingQueue = false;   // don't inhibit processing if there is another instance
<<<<<<< HEAD
                mActionQueue.clear();   // ensure that quitIf() actually exits the program
=======
>>>>>>> 681e0892
                quitIf((ok ? 0 : 1), exitAfterError);
                return;  // quitIf() can sometimes return, despite calling exit()
            }
        }

        // Purge the default archived alarms resource if it's time to do so
        if (mPurgeDaysQueued >= 0)
        {
            KAlarm::purgeArchive(mPurgeDaysQueued);
            mPurgeDaysQueued = -1;
        }

        // Now that the queue has been processed, quit if a quit was queued
        if (mPendingQuit)
        {
            if (quitIf(mPendingQuitCode))
                return;  // quitIf() can sometimes return, despite calling exit()
        }

        mProcessingQueue = false;

        if (!mEditingCmdLineAlarm)
        {
            // Schedule the application to be woken when the next alarm is due
            checkNextDueAlarm();
        }
    }
}

/******************************************************************************
* Called when a repeat-at-login alarm has been added externally.
* Queues the alarm for triggering.
* First, cancel any scheduled reminder or deferral for it, since these will be
* superseded by the new at-login trigger.
*/
void KAlarmApp::atLoginEventAdded(const KAEvent& event)
{
    KAEvent ev = event;
    if (!cancelReminderAndDeferral(ev))
    {
        if (mAlarmsEnabled)
        {
            mActionQueue.enqueue(ActionQEntry(QueuedAction::Handle, EventId(ev)));
            if (mInitialised)
                QTimer::singleShot(0, this, &KAlarmApp::processQueue);   //NOLINT(clang-analyzer-cplusplus.NewDeleteLeaks)
        }
    }
}

/******************************************************************************
* Called when the system tray main window is closed.
*/
void KAlarmApp::removeWindow(TrayWindow*)
{
    mTrayWindow = nullptr;
}

/******************************************************************************
* Display or close the system tray icon.
*/
bool KAlarmApp::displayTrayIcon(bool show, MainWindow* parent)
{
    qCDebug(KALARM_LOG) << "KAlarmApp::displayTrayIcon";
    static bool creating = false;
    if (show)
    {
        if (!mTrayWindow  &&  !creating)
        {
            if (!QSystemTrayIcon::isSystemTrayAvailable())
                return false;
            if (!MainWindow::count())
            {
                // We have to have at least one main window to act
                // as parent to the system tray icon (even if the
                // window is hidden).
                creating = true;    // prevent main window constructor from creating an additional tray icon
                parent = MainWindow::create();
                creating = false;
            }
            mTrayWindow = new TrayWindow(parent ? parent : MainWindow::firstWindow());
            connect(mTrayWindow, &TrayWindow::deleted, this, &KAlarmApp::trayIconToggled);
            Q_EMIT trayIconToggled();

            if (!checkSystemTray())
                quitIf(0);    // exit the application if there are no open windows
        }
    }
    else
    {
        delete mTrayWindow;
        mTrayWindow = nullptr;
    }
    return true;
}

/******************************************************************************
* Check whether the system tray icon has been housed in the system tray.
*/
bool KAlarmApp::checkSystemTray()
{
    if (!mTrayWindow)
        return true;
    if (QSystemTrayIcon::isSystemTrayAvailable() == mNoSystemTray)
    {
        qCDebug(KALARM_LOG) << "KAlarmApp::checkSystemTray: changed ->" << mNoSystemTray;
        mNoSystemTray = !mNoSystemTray;

        // Store the new setting in the config file, so that if KAlarm exits it will
        // restart with the correct default.
        KConfigGroup config(KSharedConfig::openConfig(), "General");
        config.writeEntry("NoSystemTray", mNoSystemTray);
        config.sync();

        // Update other settings
        slotShowInSystemTrayChanged();
    }
    return !mNoSystemTray;
}

/******************************************************************************
* Return the main window associated with the system tray icon.
*/
MainWindow* KAlarmApp::trayMainWindow() const
{
    return mTrayWindow ? mTrayWindow->assocMainWindow() : nullptr;
}

/******************************************************************************
* Called when the show-in-system-tray preference setting has changed, to show
* or hide the system tray icon.
*/
void KAlarmApp::slotShowInSystemTrayChanged()
{
    const bool newShowInSysTray = wantShowInSystemTray();
    if (newShowInSysTray != mOldShowInSystemTray)
    {
        // The system tray run mode has changed
        ++mActiveCount;         // prevent the application from quitting
        MainWindow* win = mTrayWindow ? mTrayWindow->assocMainWindow() : nullptr;
        delete mTrayWindow;     // remove the system tray icon if it is currently shown
        mTrayWindow = nullptr;
        mOldShowInSystemTray = newShowInSysTray;
        if (newShowInSysTray)
        {
            // Show the system tray icon
            displayTrayIcon(true);
        }
        else
        {
            // Stop showing the system tray icon
            if (win  &&  win->isHidden())
            {
                if (MainWindow::count() > 1)
                    delete win;
                else
                {
                    win->setWindowState(win->windowState() | Qt::WindowMinimized);
                    win->show();
                }
            }
        }
        --mActiveCount;
    }
}

/******************************************************************************
* Called when the start-of-day time preference setting has changed.
* Change alarm times for date-only alarms.
*/
void KAlarmApp::changeStartOfDay()
{
    DateTime::setStartOfDay(Preferences::startOfDay());
    KAEvent::setStartOfDay(Preferences::startOfDay());
    Resources::adjustStartOfDay();
    DisplayCalendar::adjustStartOfDay();
}

/******************************************************************************
* Called when the default alarm message font preference setting has changed.
* Notify KAEvent.
*/
void KAlarmApp::slotMessageFontChanged(const QFont& font)
{
    KAEvent::setDefaultFont(font);
}

/******************************************************************************
* Called when the working time preference settings have changed.
* Notify KAEvent.
*/
void KAlarmApp::slotWorkTimeChanged(const QTime& start, const QTime& end, const QBitArray& days)
{
    KAEvent::setWorkTime(days, start, end);
}

/******************************************************************************
* Called when the holiday region preference setting has changed.
* Notify KAEvent.
*/
void KAlarmApp::slotHolidaysChanged(const KHolidays::HolidayRegion& holidays)
{
    KAEvent::setHolidays(holidays);
}

/******************************************************************************
* Called when the date for February 29th recurrences has changed in the
* preferences settings.
*/
void KAlarmApp::slotFeb29TypeChanged(Preferences::Feb29Type type)
{
    KARecurrence::Feb29Type rtype;
    switch (type)
    {
        default:
        case Preferences::Feb29_None:   rtype = KARecurrence::Feb29_None;  break;
        case Preferences::Feb29_Feb28:  rtype = KARecurrence::Feb29_Feb28;  break;
        case Preferences::Feb29_Mar1:   rtype = KARecurrence::Feb29_Mar1;  break;
    }
    KARecurrence::setDefaultFeb29Type(rtype);
}

/******************************************************************************
* Return whether the program is configured to be running in the system tray.
*/
bool KAlarmApp::wantShowInSystemTray() const
{
    return Preferences::showInSystemTray()  &&  QSystemTrayIcon::isSystemTrayAvailable();
}

/******************************************************************************
* Set a timeout for populating resources.
*/
void KAlarmApp::setResourcesTimeout()
{
    QTimer::singleShot(RESOURCES_TIMEOUT * 1000, this, &KAlarmApp::slotResourcesTimeout);   //NOLINT(clang-analyzer-cplusplus.NewDeleteLeaks)
}

/******************************************************************************
* Called on a timeout to check whether resources have been populated.
* If not, exit the program with code 1.
*/
void KAlarmApp::slotResourcesTimeout()
{
    if (!Resources::allPopulated())
    {
        // Resource population has timed out.
        mResourcesTimedOut = true;
        quitIf(1);
    }
}

/******************************************************************************
* Called when all resources have been created at startup.
* Check whether there are any writable active calendars, and if not, warn the
* user.
* If alarms are being archived, check whether there is a default archived
* calendar, and if not, warn the user.
*/
void KAlarmApp::slotResourcesCreated()
{
    showRestoredWindows();   // display message windows restored at startup.
    checkWritableCalendar();
    checkArchivedCalendar();
    processQueue();
}

/******************************************************************************
* Called when all calendars have been fetched at startup, or calendar migration
* has completed.
* Check whether there are any writable active calendars, and if not, warn the
* user.
*/
void KAlarmApp::checkWritableCalendar()
{
    if (mReadOnly)
        return;    // don't need write access to calendars
    if (!Resources::allCreated()
    ||  !DataModel::isMigrationComplete())
        return;
    static bool done = false;
    if (done)
        return;
    done = true;
    qCDebug(KALARM_LOG) << "KAlarmApp::checkWritableCalendar";

    // Check for, and remove, any duplicate resources, i.e. those which use the
    // same calendar file/directory.
    DataModel::removeDuplicateResources();

    // Find whether there are any writable active alarm calendars
    const bool active = !Resources::enabledResources(CalEvent::ACTIVE, true).isEmpty();
    if (!active)
    {
        qCWarning(KALARM_LOG) << "KAlarmApp::checkWritableCalendar: No writable active calendar";
        KAMessageBox::information(MainWindow::mainMainWindow(),
                                  xi18nc("@info", "Alarms cannot be created or updated, because no writable active alarm calendar is enabled.<nl/><nl/>"
                                                 "To fix this, use <interface>View | Show Calendars</interface> to check or change calendar statuses."),
                                  QString(), QStringLiteral("noWritableCal"));
    }
}

/******************************************************************************
* If alarms are being archived, check whether there is a default archived
* calendar, and if not, warn the user.
*/
void KAlarmApp::checkArchivedCalendar()
{
    static bool done = false;
    if (done)
        return;
    done = true;

    // If alarms are to be archived, check that the default archived alarm
    // calendar is writable.
    if (Preferences::archivedKeepDays())
    {
        Resource standard = Resources::getStandard(CalEvent::ARCHIVED, true);
        if (!standard.isValid())
        {
            // Schedule the display of a user prompt, without holding up
            // other processing.
            QTimer::singleShot(0, this, &KAlarmApp::promptArchivedCalendar);   //NOLINT(clang-analyzer-cplusplus.NewDeleteLeaks)
        }
    }
}

/******************************************************************************
* Edit an alarm specified on the command line.
*/
void KAlarmApp::slotEditAlarmById()
{
    qCDebug(KALARM_LOG) << "KAlarmApp::slotEditAlarmById";
    ActionQEntry& entry = mActionQueue.head();
    if (!KAlarm::editAlarmById(entry.eventId))
    {
        CommandOptions::printError(xi18nc("@info:shell", "%1: Event <resource>%2</resource> not found, or not editable", mCommandOption, entry.eventId.eventId()));
        mActionQueue.clear();
        quitIf(1);
    }
    else
    {
        createOnlyMainWindow();    // prevent the application from quitting
        if (mEditingCmdLineAlarm & 0x10)
        {
            mRedisplayAlarms = true;
            showRestoredWindows();
        }
        mEditingCmdLineAlarm = 2;  // indicate edit completion
        QTimer::singleShot(0, this, &KAlarmApp::processQueue);   //NOLINT(clang-analyzer-cplusplus.NewDeleteLeaks)
    }
}

/******************************************************************************
* If alarms are being archived, check whether there is a default archived
* calendar, and if not, warn the user.
*/
void KAlarmApp::promptArchivedCalendar()
{
    const bool archived = !Resources::enabledResources(CalEvent::ARCHIVED, true).isEmpty();
    if (archived)
    {
        qCWarning(KALARM_LOG) << "KAlarmApp::checkArchivedCalendar: Archiving, but no writable archived calendar";
        KAMessageBox::information(MainWindow::mainMainWindow(),
                                  xi18nc("@info", "Alarms are configured to be archived, but this is not possible because no writable archived alarm calendar is enabled.<nl/><nl/>"
                                                 "To fix this, use <interface>View | Show Calendars</interface> to check or change calendar statuses."),
                                  QString(), QStringLiteral("noWritableArch"));
    }
    else
    {
        qCWarning(KALARM_LOG) << "KAlarmApp::checkArchivedCalendar: Archiving, but no standard archived calendar";
        KAMessageBox::information(MainWindow::mainMainWindow(),
                                  xi18nc("@info", "Alarms are configured to be archived, but this is not possible because no archived alarm calendar is set as default.<nl/><nl/>"
                                                 "To fix this, use <interface>View | Show Calendars</interface>, select an archived alarms calendar, and check <interface>Use as Default for Archived Alarms</interface>."),
                                  QString(), QStringLiteral("noStandardArch"));
    }
}

/******************************************************************************
* Called when a new resource has been added, to note the possible need to purge
* its old alarms if it is the default archived calendar.
*/
void KAlarmApp::slotResourceAdded(const Resource& resource)
{
    if (resource.alarmTypes() & CalEvent::ARCHIVED)
        mPendingPurges += resource.id();
}

/******************************************************************************
* Called when a resource has been populated, to purge its old alarms if it is
* the default archived calendar.
*/
void KAlarmApp::slotResourcePopulated(const Resource& resource)
{
    if (mPendingPurges.removeAll(resource.id()) > 0)
        purgeNewArchivedDefault(resource);
}

/******************************************************************************
* Called when a new resource has been populated, or when a resource has been
* set as the standard resource for its type.
* If it is the default archived calendar, purge its old alarms if necessary.
*/
void KAlarmApp::purgeNewArchivedDefault(const Resource& resource)
{
    if (Resources::isStandard(resource, CalEvent::ARCHIVED))
    {
        qCDebug(KALARM_LOG) << "KAlarmApp::purgeNewArchivedDefault:" << resource.displayId() << ": standard archived...";
        if (mArchivedPurgeDays >= 0)
            purge(mArchivedPurgeDays);
        else
            setArchivePurgeDays();
    }
}

/******************************************************************************
* Called when the length of time to keep archived alarms changes in KAlarm's
* preferences.
* Set the number of days to keep archived alarms.
* Alarms which are older are purged immediately, and at the start of each day.
*/
void KAlarmApp::setArchivePurgeDays()
{
    const int newDays = Preferences::archivedKeepDays();
    if (newDays != mArchivedPurgeDays)
    {
        const int oldDays = mArchivedPurgeDays;
        mArchivedPurgeDays = newDays;
        if (mArchivedPurgeDays <= 0)
            StartOfDayTimer::disconnect(this);
        if (mArchivedPurgeDays < 0)
            return;   // keep indefinitely, so don't purge
        if (oldDays < 0  ||  mArchivedPurgeDays < oldDays)
        {
            // Alarms are now being kept for less long, so purge them
            purge(mArchivedPurgeDays);
            if (!mArchivedPurgeDays)
                return;   // don't archive any alarms
        }
        // Start the purge timer to expire at the start of the next day
        // (using the user-defined start-of-day time).
        StartOfDayTimer::connect(this, SLOT(slotPurge()));
    }
}

/******************************************************************************
* Purge all archived events from the calendar whose end time is longer ago than
* 'daysToKeep'. All events are deleted if 'daysToKeep' is zero.
*/
void KAlarmApp::purge(int daysToKeep)
{
    if (mPurgeDaysQueued < 0  ||  daysToKeep < mPurgeDaysQueued)
        mPurgeDaysQueued = daysToKeep;

    // Do the purge once any other current operations are completed
    processQueue();
}

/******************************************************************************
* Called when the Freedesktop notifications properties have changed.
* Check whether the inhibited property has changed.
*/
void KAlarmApp::slotFDOPropertiesChanged(const QString& interface,
                                         const QVariantMap& changedProperties,
                                         const QStringList& invalidatedProperties)
{
    Q_UNUSED(interface);     // always "org.freedesktop.Notifications"
    Q_UNUSED(invalidatedProperties);
    const auto it = changedProperties.find(QStringLiteral("Inhibited"));
    if (it != changedProperties.end())
    {
        const bool inhibited = it.value().toBool();
        if (inhibited != mNotificationsInhibited)
        {
            qCDebug(KALARM_LOG) << "KAlarmApp::slotFDOPropertiesChanged: Notifications inhibited ->" << inhibited;
            mNotificationsInhibited = inhibited;
            if (!mNotificationsInhibited)
            {
                showRestoredWindows();   // display message windows restored at startup.
                QTimer::singleShot(0, this, &KAlarmApp::processQueue);   //NOLINT(clang-analyzer-cplusplus.NewDeleteLeaks)
            }
        }
    }
}

/******************************************************************************
* Output a list of pending alarms, with their next scheduled occurrence.
*/
QStringList KAlarmApp::scheduledAlarmList()
{
    QStringList alarms;
    const QVector<KAEvent> events = KAlarm::getSortedActiveEvents(this);
    for (const KAEvent& event : events)
    {
        const KADateTime dateTime = event.nextTrigger(KAEvent::DISPLAY_TRIGGER).effectiveKDateTime().toLocalZone();
        const Resource resource = Resources::resource(event.resourceId());
        QString text(resource.configName() + QLatin1String(":"));
        text += event.id() + QLatin1Char(' ')
             +  dateTime.toString(QStringLiteral("%Y%m%dT%H%M "))
             +  AlarmText::summary(event, 1);
        alarms << text;
    }
    return alarms;
}

/******************************************************************************
* Enable or disable alarm monitoring.
*/
void KAlarmApp::setAlarmsEnabled(bool enabled)
{
    if (enabled != mAlarmsEnabled)
    {
        mAlarmsEnabled = enabled;
        Q_EMIT alarmEnabledToggled(enabled);
        if (!enabled)
            KAlarm::cancelRtcWake(nullptr);
        else if (!mProcessingQueue)
            checkNextDueAlarm();
    }
}

/******************************************************************************
* Spread or collect alarm message and error message windows.
*/
void KAlarmApp::spreadWindows(bool spread)
{
    spread = MessageWindow::spread(spread);
    Q_EMIT spreadWindowsToggled(spread);
}

/******************************************************************************
* Called when the spread status of message windows changes.
* Set the 'spread windows' action state.
*/
void KAlarmApp::setSpreadWindowsState(bool spread)
{
    Q_EMIT spreadWindowsToggled(spread);
}

/******************************************************************************
* Check whether the window manager's handling of keyboard focus transfer
* between application windows is broken. This is true for Ubuntu's Unity
* desktop, where MessageWindow windows steal keyboard focus from EditAlarmDlg
* windows.
*/
bool KAlarmApp::windowFocusBroken() const
{
    return mWindowFocusBroken;
}

/******************************************************************************
* Check whether window/keyboard focus currently needs to be fixed manually due
* to the window manager not handling it correctly. This will occur if there are
* both EditAlarmDlg and MessageWindow windows currently active.
*/
bool KAlarmApp::needWindowFocusFix() const
{
    return mWindowFocusBroken && MessageWindow::windowCount(true) && EditAlarmDlg::instanceCount();
}

/******************************************************************************
* Called to schedule a new alarm, either in response to a D-Bus notification or
* to command line options.
* Reply = true unless there was a parameter error or an error opening calendar file.
*/
bool KAlarmApp::scheduleEvent(QueuedAction queuedActionFlags,
                              KAEvent::SubAction action, const QString& name, const QString& text,
                              const KADateTime& dateTime, int lateCancel, KAEvent::Flags flags,
                              const QColor& bg, const QColor& fg, const QFont& font,
                              const QString& audioFile, float audioVolume, int reminderMinutes,
                              const KARecurrence& recurrence, const KCalendarCore::Duration& repeatInterval, int repeatCount,
                              uint mailFromID, const KCalendarCore::Person::List& mailAddresses,
                              const QString& mailSubject, const QStringList& mailAttachments)
{
    if (!dateTime.isValid())
    {
        qCWarning(KALARM_LOG) << "KAlarmApp::scheduleEvent: Error! Invalid time" << text;
        return false;
    }
    const KADateTime now = KADateTime::currentUtcDateTime();
    if (lateCancel  &&  dateTime < now.addSecs(-maxLateness(lateCancel)))
    {
        qCDebug(KALARM_LOG) << "KAlarmApp::scheduleEvent: not executed (late-cancel)" << text;
        return true;               // alarm time was already archived too long ago
    }
    KADateTime alarmTime = dateTime;
    // Round down to the nearest minute to avoid scheduling being messed up
    if (!dateTime.isDateOnly())
        alarmTime.setTime(QTime(alarmTime.time().hour(), alarmTime.time().minute(), 0));

    KAEvent event(alarmTime, name, text, bg, fg, font, action, lateCancel, flags, true);
    if (reminderMinutes)
    {
        const bool onceOnly = flags & KAEvent::REMINDER_ONCE;
        event.setReminder(reminderMinutes, onceOnly);
    }
    if (!audioFile.isEmpty())
        event.setAudioFile(audioFile, audioVolume, -1, 0, (flags & KAEvent::REPEAT_SOUND) ? 0 : -1);
    if (!mailAddresses.isEmpty())
        event.setEmail(mailFromID, mailAddresses, mailSubject, mailAttachments);
    event.setRecurrence(recurrence);
    event.setFirstRecurrence();
    event.setRepetition(Repetition(repeatInterval, repeatCount - 1));
    event.endChanges();
    if (alarmTime <= now)
    {
        // Alarm is due for execution already.
        // First execute it once without adding it to the calendar file.
        qCDebug(KALARM_LOG) << "KAlarmApp::scheduleEvent: executing" << text;
        if (!mInitialised
        ||  execAlarm(event, event.firstAlarm()) == (void*)-2)
            mActionQueue.enqueue(ActionQEntry(event, QueuedAction::Trigger));
        // If it's a recurring alarm, reschedule it for its next occurrence
        if (!event.recurs()
        ||  event.setNextOccurrence(now) == KAEvent::NO_OCCURRENCE)
            return true;
        // It has recurrences in the future
    }

    // Queue the alarm for insertion into the calendar file
    qCDebug(KALARM_LOG) << "KAlarmApp::scheduleEvent: creating new alarm" << text;
    const QueuedAction qaction = static_cast<QueuedAction>(int(QueuedAction::Handle) + int(queuedActionFlags));
    mActionQueue.enqueue(ActionQEntry(event, qaction));
    if (mInitialised)
        QTimer::singleShot(0, this, &KAlarmApp::processQueue);   //NOLINT(clang-analyzer-cplusplus.NewDeleteLeaks)
    return true;
}

/******************************************************************************
* Called in response to a D-Bus request to trigger or cancel an event.
* Optionally display the event. Delete the event from the calendar file and
* from every main window instance.
*/
bool KAlarmApp::dbusHandleEvent(const EventId& eventID, QueuedAction action)
{
    qCDebug(KALARM_LOG) << "KAlarmApp::dbusHandleEvent:" << eventID;
    mActionQueue.append(ActionQEntry(action, eventID));
    if (mInitialised)
        QTimer::singleShot(0, this, &KAlarmApp::processQueue);   //NOLINT(clang-analyzer-cplusplus.NewDeleteLeaks)
    return true;
}

/******************************************************************************
* Called in response to a D-Bus request to list all pending alarms.
*/
QString KAlarmApp::dbusList()
{
    qCDebug(KALARM_LOG) << "KAlarmApp::dbusList";
    return scheduledAlarmList().join(QLatin1Char('\n')) + QLatin1Char('\n');
}

/******************************************************************************
* Either:
* a) Execute the event if it's due, and then delete it if it has no outstanding
*    repetitions.
* b) Delete the event.
* c) Reschedule the event for its next repetition. If none remain, delete it.
* If the event is deleted, it is removed from the calendar file and from every
* main window instance.
* If 'findUniqueId' is true and 'id' does not specify a resource, all resources
* will be searched for the event's unique ID.
* Reply = -1 if event ID not found, or if more than one event with the same ID
*            is found.
*       =  0 if can't trigger display event because notifications are inhibited.
*       =  1 if success.
*/
int KAlarmApp::handleEvent(const EventId& id, QueuedAction action, bool findUniqueId)
{
    Q_ASSERT(!(int(action) & ~int(QueuedAction::ActionMask)));

    // Delete any expired wake-on-suspend config data
    KAlarm::checkRtcWakeConfig();

    const QString eventID(id.eventId());
    KAEvent event = ResourcesCalendar::event(id, findUniqueId);
    if (!event.isValid())
    {
        if (id.resourceId() != -1)
            qCWarning(KALARM_LOG) << "KAlarmApp::handleEvent: Event ID not found:" << eventID;
        else if (findUniqueId)
            qCWarning(KALARM_LOG) << "KAlarmApp::handleEvent: Event ID not found, or duplicated:" << eventID;
        else
            qCCritical(KALARM_LOG) << "KAlarmApp::handleEvent: No resource ID specified for event:" << eventID;
        return -1;
    }
    switch (action)
    {
        case QueuedAction::Cancel:
        {
            qCDebug(KALARM_LOG) << "KAlarmApp::handleEvent:" << eventID << ", CANCEL";
            Resource resource = Resources::resource(event.resourceId());
            KAlarm::deleteEvent(event, resource, true);
            break;
        }
        case QueuedAction::Trigger:    // handle it if it's due, else execute it regardless
        case QueuedAction::Handle:     // handle it if it's due
        {
            const KADateTime now = KADateTime::currentUtcDateTime();
            qCDebug(KALARM_LOG) << "KAlarmApp::handleEvent:" << eventID << "," << (action==QueuedAction::Trigger?"TRIGGER:":"HANDLE:") << qPrintable(now.qDateTime().toString(QStringLiteral("yyyy-MM-dd hh:mm"))) << "UTC";
            bool updateCalAndDisplay = false;
            bool alarmToExecuteValid = false;
            KAAlarm alarmToExecute;
            bool restart = false;
            // Check all the alarms in turn.
            // Note that the main alarm is fetched before any other alarms.
            for (KAAlarm alarm = event.firstAlarm();
                 alarm.isValid();
                 alarm = (restart ? event.firstAlarm() : event.nextAlarm(alarm)), restart = false)
            {
                // Check if the alarm is due yet.
                const KADateTime nextDT = alarm.dateTime(true).effectiveKDateTime();
                const int secs = nextDT.secsTo(now);
                if (secs < 0)
                {
                    // The alarm appears to be in the future.
                    // Check if it's an invalid local time during a daylight
                    // saving time shift, which has actually passed.
                    if (alarm.dateTime().timeSpec() != KADateTime::LocalZone
                    ||  nextDT > now.toTimeSpec(KADateTime::LocalZone))
                    {
                        // This alarm is definitely not due yet
                        qCDebug(KALARM_LOG) << "KAlarmApp::handleEvent: Alarm" << alarm.type() << "at" << nextDT.qDateTime() << ": not due";
                        continue;
                    }
                }
                bool reschedule = false;
                bool rescheduleWork = false;
                if ((event.workTimeOnly() || event.holidaysExcluded())  &&  !alarm.deferred())
                {
                    // The alarm is restricted to working hours and/or non-holidays
                    // (apart from deferrals). This needs to be re-evaluated every
                    // time it triggers, since working hours could change.
                    if (alarm.dateTime().isDateOnly())
                    {
                        KADateTime dt(nextDT);
                        dt.setDateOnly(true);
                        reschedule = event.excludedByWorkTimeOrHoliday(dt);
                    }
                    else
                        reschedule = event.excludedByWorkTimeOrHoliday(nextDT);
                    rescheduleWork = reschedule;
                    if (reschedule)
                        qCDebug(KALARM_LOG) << "KAlarmApp::handleEvent: Alarm" << alarm.type() << "at" << nextDT.qDateTime() << ": not during working hours";
                }
                if (!reschedule  &&  alarm.repeatAtLogin())
                {
                    // Alarm is to be displayed at every login.
                    qCDebug(KALARM_LOG) << "KAlarmApp::handleEvent: REPEAT_AT_LOGIN";
                    // Check if the main alarm is already being displayed.
                    // (We don't want to display both at the same time.)
                    if (alarmToExecute.isValid())
                        continue;

                    // Set the time to display if it's a display alarm
                    alarm.setTime(now);
                }
                if (!reschedule  &&  event.lateCancel())
                {
                    // Alarm is due, and it is to be cancelled if too late.
                    qCDebug(KALARM_LOG) << "KAlarmApp::handleEvent: LATE_CANCEL";
                    bool cancel = false;
                    if (alarm.dateTime().isDateOnly())
                    {
                        // The alarm has no time, so cancel it if its date is too far past
                        const int maxlate = event.lateCancel() / 1440;    // maximum lateness in days
                        KADateTime limit(DateTime(nextDT.addDays(maxlate + 1)).effectiveKDateTime());
                        if (now >= limit)
                        {
                            // It's too late to display the scheduled occurrence.
                            // Find the last previous occurrence of the alarm.
                            DateTime next;
                            const KAEvent::OccurType type = event.previousOccurrence(now, next, true);
                            switch (type & ~KAEvent::OCCURRENCE_REPEAT)
                            {
                                case KAEvent::FIRST_OR_ONLY_OCCURRENCE:
                                case KAEvent::RECURRENCE_DATE:
                                case KAEvent::RECURRENCE_DATE_TIME:
                                case KAEvent::LAST_RECURRENCE:
                                    limit.setDate(next.date().addDays(maxlate + 1));
                                    if (now >= limit)
                                    {
                                        if (type == KAEvent::LAST_RECURRENCE
                                        ||  (type == KAEvent::FIRST_OR_ONLY_OCCURRENCE && !event.recurs()))
                                            cancel = true;   // last occurrence (and there are no repetitions)
                                        else
                                            reschedule = true;
                                    }
                                    break;
                                case KAEvent::NO_OCCURRENCE:
                                default:
                                    reschedule = true;
                                    break;
                            }
                        }
                    }
                    else
                    {
                        // The alarm is timed. Allow it to be the permitted amount late before cancelling it.
                        const int maxlate = maxLateness(event.lateCancel());
                        if (secs > maxlate)
                        {
                            // It's over the maximum interval late.
                            // Find the most recent occurrence of the alarm.
                            DateTime next;
                            const KAEvent::OccurType type = event.previousOccurrence(now, next, true);
                            switch (type & ~KAEvent::OCCURRENCE_REPEAT)
                            {
                                case KAEvent::FIRST_OR_ONLY_OCCURRENCE:
                                case KAEvent::RECURRENCE_DATE:
                                case KAEvent::RECURRENCE_DATE_TIME:
                                case KAEvent::LAST_RECURRENCE:
                                    if (next.effectiveKDateTime().secsTo(now) > maxlate)
                                    {
                                        if (type == KAEvent::LAST_RECURRENCE
                                        ||  (type == KAEvent::FIRST_OR_ONLY_OCCURRENCE && !event.recurs()))
                                            cancel = true;   // last occurrence (and there are no repetitions)
                                        else
                                            reschedule = true;
                                    }
                                    break;
                                case KAEvent::NO_OCCURRENCE:
                                default:
                                    reschedule = true;
                                    break;
                            }
                        }
                    }

                    if (cancel)
                    {
                        // All recurrences are finished, so cancel the event
                        event.setArchive();
                        if (cancelAlarm(event, alarm.type(), false))
                            return 1;   // event has been deleted
                        updateCalAndDisplay = true;
                        continue;
                    }
                }
                if (reschedule)
                {
                    // The latest repetition was too long ago, so schedule the next one
                    switch (rescheduleAlarm(event, alarm, false, (rescheduleWork ? nextDT : KADateTime())))
                    {
                        case 1:
                            // A working-time-only alarm has been rescheduled and the
                            // rescheduled time is already due. Start processing the
                            // event again.
                            alarmToExecuteValid = false;
                            restart = true;
                            break;
                        case -1:
                            return 1;   // event has been deleted
                        default:
                            break;
                    }
                    updateCalAndDisplay = true;
                    continue;
                }
                if (!alarmToExecuteValid)
                {
                    qCDebug(KALARM_LOG) << "KAlarmApp::handleEvent: Alarm" << alarm.type() << ": execute";
                    alarmToExecute = alarm;             // note the alarm to be displayed
                    alarmToExecuteValid = true;         // only trigger one alarm for the event
                }
                else
                    qCDebug(KALARM_LOG) << "KAlarmApp::handleEvent: Alarm" << alarm.type() << ": skip";
            }

            // If there is an alarm to execute, do this last after rescheduling/cancelling
            // any others. This ensures that the updated event is only saved once to the calendar.
            if (alarmToExecute.isValid())
            {
                if (execAlarm(event, alarmToExecute, Reschedule | (alarmToExecute.repeatAtLogin() ? NoExecFlag : AllowDefer)) == (void*)-2)
                    return 0;    // display alarm, but notifications are inhibited
            }
            else
            {
                if (action == QueuedAction::Trigger)
                {
                    // The alarm is to be executed regardless of whether it's due.
                    // Only trigger one alarm from the event - we don't want multiple
                    // identical messages, for example.
                    const KAAlarm alarm = event.firstAlarm();
                    if (alarm.isValid())
                    {
                        if (execAlarm(event, alarm) == (void*)-2)
                            return 0;    // display alarm, but notifications are inhibited
                    }
                }
                if (updateCalAndDisplay)
                    KAlarm::updateEvent(event);     // update the window lists and calendar file
                else if (action != QueuedAction::Trigger) { qCDebug(KALARM_LOG) << "KAlarmApp::handleEvent: No action"; }
            }
            break;
        }
        default:
            break;
    }
    return 1;
}

/******************************************************************************
* Called when an alarm action has completed, to perform any post-alarm actions.
*/
void KAlarmApp::alarmCompleted(const KAEvent& event)
{
    if (!event.postAction().isEmpty())
    {
        // doShellCommand() will error if the user is not authorised to run
        // shell commands.
        const QString command = event.postAction();
        qCDebug(KALARM_LOG) << "KAlarmApp::alarmCompleted:" << event.id() << ":" << command;
        doShellCommand(command, event, nullptr, ProcData::POST_ACTION);
    }
}

/******************************************************************************
* Reschedule the alarm for its next recurrence after now. If none remain,
* delete it.  If the alarm is deleted and it is the last alarm for its event,
* the event is removed from the calendar file and from every main window
* instance.
* If 'nextDt' is valid, the event is rescheduled for the next non-working
* time occurrence after that.
* Reply = 1 if 'nextDt' is valid and the rescheduled event is already due
*       = -1 if the event has been deleted
*       = 0 otherwise.
*/
int KAlarmApp::rescheduleAlarm(KAEvent& event, const KAAlarm& alarm, bool updateCalAndDisplay, const KADateTime& nextDt)
{
    qCDebug(KALARM_LOG) << "KAlarmApp::rescheduleAlarm: Alarm type:" << alarm.type();
    int reply = 0;
    bool update = false;
    event.startChanges();
    if (alarm.repeatAtLogin())
    {
        // Leave an alarm which repeats at every login until its main alarm triggers
        if (!event.reminderActive()  &&  event.reminderMinutes() < 0)
        {
            // Executing an at-login alarm: first schedule the reminder
            // which occurs AFTER the main alarm.
            event.activateReminderAfter(KADateTime::currentUtcDateTime());
        }
        // Repeat-at-login alarms are usually unchanged after triggering.
        // Ensure that the archive flag (which was set in execAlarm()) is saved.
        update = true;
    }
    else if (alarm.isReminder()  ||  alarm.deferred())
    {
        // It's a reminder alarm or an extra deferred alarm, so delete it
        event.removeExpiredAlarm(alarm.type());
        update = true;
    }
    else
    {
        // Reschedule the alarm for its next occurrence.
        bool cancelled = false;
        DateTime last = event.mainDateTime(false);   // note this trigger time
        if (last != event.mainDateTime(true))
            last = DateTime();                       // but ignore sub-repetition triggers
        bool next = nextDt.isValid();
        KADateTime next_dt = nextDt;
        const KADateTime now = KADateTime::currentUtcDateTime();
        do
        {
            const KAEvent::OccurType type = event.setNextOccurrence(next ? next_dt : now);
            switch (type)
            {
                case KAEvent::NO_OCCURRENCE:
                    // All repetitions are finished, so cancel the event
                    qCDebug(KALARM_LOG) << "KAlarmApp::rescheduleAlarm: No occurrence";
                    if (event.reminderMinutes() < 0  &&  last.isValid()
                    &&  alarm.type() != KAAlarm::AT_LOGIN_ALARM  &&  !event.mainExpired())
                    {
                        // Set the reminder which is now due after the last main alarm trigger.
                        // Note that at-login reminders are scheduled in execAlarm().
                        event.activateReminderAfter(last);
                        updateCalAndDisplay = true;
                    }
                    if (cancelAlarm(event, alarm.type(), updateCalAndDisplay))
                        return -1;
                    break;
                default:
                    if (!(type & KAEvent::OCCURRENCE_REPEAT))
                        break;
                    // Next occurrence is a repeat, so fall through to recurrence handling
                    Q_FALLTHROUGH();
                case KAEvent::RECURRENCE_DATE:
                case KAEvent::RECURRENCE_DATE_TIME:
                case KAEvent::LAST_RECURRENCE:
                    // The event is due by now and repetitions still remain, so rewrite the event
                    if (updateCalAndDisplay)
                        update = true;
                    break;
                case KAEvent::FIRST_OR_ONLY_OCCURRENCE:
                    // The first occurrence is still due?!?, so don't do anything
                    break;
            }
            if (cancelled)
                break;
            if (event.deferred())
            {
                // Just in case there's also a deferred alarm, ensure it's removed
                event.removeExpiredAlarm(KAAlarm::DEFERRED_ALARM);
                update = true;
            }
            if (next)
            {
                // The alarm is restricted to working hours and/or non-holidays.
                // Check if the calculated next time is valid.
                next_dt = event.mainDateTime(true).effectiveKDateTime();
                if (event.mainDateTime(false).isDateOnly())
                {
                    KADateTime dt(next_dt);
                    dt.setDateOnly(true);
                    next = event.excludedByWorkTimeOrHoliday(dt);
                }
                else
                    next = event.excludedByWorkTimeOrHoliday(next_dt);
            }
        } while (next && next_dt <= now);
        reply = (!cancelled && next_dt.isValid() && (next_dt <= now)) ? 1 : 0;

        if (event.reminderMinutes() < 0  &&  last.isValid()
        &&  alarm.type() != KAAlarm::AT_LOGIN_ALARM)
        {
            // Set the reminder which is now due after the last main alarm trigger.
            // Note that at-login reminders are scheduled in execAlarm().
            event.activateReminderAfter(last);
        }
    }
    event.endChanges();
    if (update)
        KAlarm::updateEvent(event, nullptr, true, false);   // update the window lists and calendar file
    return reply;
}

/******************************************************************************
* Delete the alarm. If it is the last alarm for its event, the event is removed
* from the calendar file and from every main window instance.
* Reply = true if event has been deleted.
*/
bool KAlarmApp::cancelAlarm(KAEvent& event, KAAlarm::Type alarmType, bool updateCalAndDisplay)
{
    qCDebug(KALARM_LOG) << "KAlarmApp::cancelAlarm";
    if (alarmType == KAAlarm::MAIN_ALARM  &&  !event.displaying()  &&  event.toBeArchived())
    {
        // The event is being deleted. Save it in the archived resource first.
        Resource resource;
        KAEvent ev(event);
        KAlarm::addArchivedEvent(ev, resource);
    }
    event.removeExpiredAlarm(alarmType);
    if (!event.alarmCount())
    {
        // If it's a command alarm being executed, mark it as deleted
        ProcData* pd = findCommandProcess(event.id());
        if (pd)
            pd->eventDeleted = true;

        // Delete it
        Resource resource;
        KAlarm::deleteEvent(event, resource, false);
        return true;
    }
    if (updateCalAndDisplay)
        KAlarm::updateEvent(event);    // update the window lists and calendar file
    return false;
}

/******************************************************************************
* Cancel any reminder or deferred alarms in an repeat-at-login event.
* This should be called when the event is first loaded.
* If there are no more alarms left in the event, the event is removed from the
* calendar file and from every main window instance.
* Reply = true if event has been deleted.
*/
bool KAlarmApp::cancelReminderAndDeferral(KAEvent& event)
{
    return cancelAlarm(event, KAAlarm::REMINDER_ALARM, false)
       ||  cancelAlarm(event, KAAlarm::DEFERRED_REMINDER_ALARM, false)
       ||  cancelAlarm(event, KAAlarm::DEFERRED_ALARM, true);
}

/******************************************************************************
* Execute an alarm by displaying its message or file, or executing its command.
* Reply = ShellProcess instance if a command alarm
*       = MessageWindow if an audio alarm
*       != null if successful
*       = -1 if execution has not completed
*       = -2 if can't execute display event because notifications are inhibited.
*       = null if the alarm is disabled, or if an error message was output.
*/
void* KAlarmApp::execAlarm(KAEvent& event, const KAAlarm& alarm, ExecAlarmFlags flags)
{
    if (!mAlarmsEnabled  ||  !event.enabled())
    {
        // The event (or all events) is disabled
        qCDebug(KALARM_LOG) << "KAlarmApp::execAlarm:" << event.id() << ": disabled";
        if (flags & Reschedule)
            rescheduleAlarm(event, alarm, true);
        return nullptr;
    }

    if (mNotificationsInhibited  &&  !(flags & NoNotifyInhibit)
    &&  (event.actionTypes() & KAEvent::ACT_DISPLAY))
    {
        // It's a display event and notifications are inhibited.
        qCDebug(KALARM_LOG) << "KAlarmApp::execAlarm:" << event.id() << ": notifications inhibited";
        return (void*)-2;
    }

    void* result = (void*)1;
    event.setArchive();

    switch (alarm.action())
    {
        case KAAlarm::COMMAND:
            if (!event.commandDisplay())
            {
                // execCommandAlarm() will error if the user is not authorised
                // to run shell commands.
                result = execCommandAlarm(event, alarm, flags & NoRecordCmdError);
                if (flags & Reschedule)
                    rescheduleAlarm(event, alarm, true);
                break;
            }
            Q_FALLTHROUGH();   // fall through to MESSAGE
        case KAAlarm::MESSAGE:
        case KAAlarm::FILE:
        {
            // Display a message, file or command output, provided that the same event
            // isn't already being displayed
            MessageDisplay* disp = MessageDisplay::findEvent(EventId(event));
            // Find if we're changing a reminder message to the real message
            const bool reminder = (alarm.type() & KAAlarm::REMINDER_ALARM);
            const bool replaceReminder = !reminder && disp && (disp->alarmType() & KAAlarm::REMINDER_ALARM);
            if (!reminder
            &&  (!event.deferred() || (event.extraActionOptions() & KAEvent::ExecPreActOnDeferral))
            &&  (replaceReminder || !disp)  &&  !(flags & NoPreAction)
            &&  !event.preAction().isEmpty())
            {
                // It's not a reminder alarm, and it's not a deferred alarm unless the
                // pre-alarm action applies to deferred alarms, and there is no message
                // window (other than a reminder window) currently displayed for this
                // alarm, and we need to execute a command before displaying the new window.
                //
                // NOTE: The pre-action is not executed for a recurring alarm if an
                // alarm message window for a previous occurrence is still visible.
                // Check whether the command is already being executed for this alarm.
                for (const ProcData* pd : std::as_const(mCommandProcesses))
                {
                    if (pd->event->id() == event.id()  &&  (pd->flags & ProcData::PRE_ACTION))
                    {
                        qCDebug(KALARM_LOG) << "KAlarmApp::execAlarm: Already executing pre-DISPLAY command";
                        return pd->process;   // already executing - don't duplicate the action
                    }
                }

                // doShellCommand() will error if the user is not authorised to run
                // shell commands.
                const QString command = event.preAction();
                qCDebug(KALARM_LOG) << "KAlarmApp::execAlarm: Pre-DISPLAY command:" << command;
                const int pdFlags = (flags & Reschedule ? ProcData::RESCHEDULE : 0) | (flags & AllowDefer ? ProcData::ALLOW_DEFER : 0);
                if (doShellCommand(command, event, &alarm, (pdFlags | ProcData::PRE_ACTION)))
                {
                    ResourcesCalendar::setAlarmPending(event);
                    return result;     // display the message after the command completes
                }
                // Error executing command
                if (event.extraActionOptions() & KAEvent::CancelOnPreActError)
                {
                    // Cancel the rest of the alarm execution
                    qCDebug(KALARM_LOG) << "KAlarmApp::execAlarm:" << event.id() << ": pre-action failed: cancelled";
                    if (flags & Reschedule)
                        rescheduleAlarm(event, alarm, true);
                    return nullptr;
                }
                // Display the message even though it failed
            }

            if (!disp)
            {
                // There isn't already a message for this event
                const int mdFlags = (flags & Reschedule ? 0 : MessageDisplay::NoReschedule)
                                  | (flags & AllowDefer ? 0 : MessageDisplay::NoDefer)
                                  | (flags & NoRecordCmdError ? MessageDisplay::NoRecordCmdError : 0);
                MessageDisplay::create(event, alarm, mdFlags)->showDisplay();
            }
            else if (replaceReminder)
            {
                // The caption needs to be changed from "Reminder" to "Message"
                disp->cancelReminder(event, alarm);
            }
            else if (!disp->hasDefer() && event.repeatAtLogin() && !alarm.repeatAtLogin())
            {
                // It's a repeat-at-login message with no Defer button,
                // which has now reached its final trigger time and needs
                // to be replaced with a new message.
                disp->showDefer();
                disp->showDateTime(event, alarm);
            }
            else
            {
                // Use the existing message window
            }
            if (disp)
            {
                // Raise the existing message window and replay any sound
                disp->repeat(alarm);    // N.B. this reschedules the alarm
            }
            break;
        }
        case KAAlarm::EMAIL:
        {
            qCDebug(KALARM_LOG) << "KAlarmApp::execAlarm: EMAIL to:" << event.emailAddresses(QStringLiteral(","));
            QStringList errmsgs;
            KAMail::JobData data(event, alarm, flags & Reschedule, flags & (Reschedule | AllowDefer));
            data.queued = true;
            int ans = KAMail::send(data, errmsgs);
            if (ans)
            {
                // The email has either been sent or failed - not queued
                if (ans < 0)
                    result = nullptr;  // failure
                data.queued = false;
                emailSent(data, errmsgs, (ans > 0));
            }
            else
            {
                result = (void*)-1;   // email has been queued
            }
            if (flags & Reschedule)
                rescheduleAlarm(event, alarm, true);
            break;
        }
        case KAAlarm::AUDIO:
        {
            // Play the sound, provided that the same event
            // isn't already playing
            MessageDisplay* disp = MessageDisplay::findEvent(EventId(event));
            if (!disp)
            {
                // There isn't already a message for this event.
                const int mdFlags = (flags & Reschedule ? 0 : MessageDisplay::NoReschedule) | MessageDisplay::AlwaysHide;
                event.setNotify(false);   // can't use notification system if audio only
                disp = MessageDisplay::create(event, alarm, mdFlags);
            }
            else
            {
                // There's an existing message window: replay the sound
                disp->repeat(alarm);    // N.B. this reschedules the alarm
            }
            return dynamic_cast<MessageWindow*>(disp);
        }
        default:
            return nullptr;
    }
    return result;
}

/******************************************************************************
* Called when sending an email has completed.
*/
void KAlarmApp::emailSent(KAMail::JobData& data, const QStringList& errmsgs, bool copyerr)
{
    if (!errmsgs.isEmpty())
    {
        // Some error occurred, although the email may have been sent successfully
        if (errmsgs.count() > 1)
            qCDebug(KALARM_LOG) << "KAlarmApp::emailSent:" << (copyerr ? "Copy error:" : "Failed:") << errmsgs[1];
        MessageDisplay::showError(data.event, data.alarm.dateTime(), errmsgs);
    }
    else if (data.queued)
        Q_EMIT execAlarmSuccess();
}

/******************************************************************************
* Execute the command specified in a command alarm.
* To connect to the output ready signals of the process, specify a slot to be
* called by supplying 'receiver' and 'slot' parameters.
*/
ShellProcess* KAlarmApp::execCommandAlarm(const KAEvent& event, const KAAlarm& alarm, bool noRecordError,
                                          QObject* receiver, const char* slotOutput, const char* methodExited)
{
    // doShellCommand() will error if the user is not authorised to run
    // shell commands.
    const int flags = (event.commandXterm()   ? ProcData::EXEC_IN_XTERM : 0)
                    | (event.commandDisplay() ? ProcData::DISP_OUTPUT : 0)
                    | (noRecordError          ? ProcData::NO_RECORD_ERROR : 0);
    const QString command = event.cleanText();
    if (event.commandScript())
    {
        // Store the command script in a temporary file for execution
        qCDebug(KALARM_LOG) << "KAlarmApp::execCommandAlarm: Script";
        const QString tmpfile = createTempScriptFile(command, false, event, alarm);
        if (tmpfile.isEmpty())
        {
            setEventCommandError(event, KAEvent::CMD_ERROR);
            return nullptr;
        }
        return doShellCommand(tmpfile, event, &alarm, (flags | ProcData::TEMP_FILE), receiver, slotOutput, methodExited);
    }
    else
    {
        qCDebug(KALARM_LOG) << "KAlarmApp::execCommandAlarm:" << command;
        return doShellCommand(command, event, &alarm, flags, receiver, slotOutput, methodExited);
    }
}

/******************************************************************************
* Execute a shell command line specified by an alarm.
* If the PRE_ACTION bit of 'flags' is set, the alarm will be executed via
* execAlarm() once the command completes, the execAlarm() parameters being
* derived from the remaining bits in 'flags'.
* 'flags' must contain the bit PRE_ACTION or POST_ACTION if and only if it is
* a pre- or post-alarm action respectively.
* To connect to the exited signal of the process, specify the name of a method
* to be called by supplying 'receiver' and 'methodExited' parameters.
* To connect to the output ready signals of the process, specify a slot to be
* called by supplying 'receiver' and 'slotOutput' parameters.
*
* Note that if shell access is not authorised, the attempt to run the command
* will be errored.
*
* Reply = process which has been started, or null if a process couldn't be started.
*/
ShellProcess* KAlarmApp::doShellCommand(const QString& command, const KAEvent& event, const KAAlarm* alarm, int flags, QObject* receiver, const char* slotOutput, const char* methodExited)
{
    qCDebug(KALARM_LOG) << "KAlarmApp::doShellCommand:" << command << "," << event.id();
    QIODevice::OpenMode mode = QIODevice::WriteOnly;
    QString cmd;
    QString tmpXtermFile;
    if (flags & ProcData::EXEC_IN_XTERM)
    {
        // Execute the command in a terminal window.
        cmd = composeXTermCommand(command, event, alarm, flags, tmpXtermFile);
        if (cmd.isEmpty())
        {
            qCWarning(KALARM_LOG) << "KAlarmApp::doShellCommand: Command failed (no terminal selected)";
            const QStringList errors{i18nc("@info", "Failed to execute command\n(no terminal selected for command alarms)")};
            commandErrorMsg(nullptr, event, alarm, flags, errors);
            return nullptr;
        }
    }
    else
    {
        cmd = command;
        mode = QIODevice::ReadWrite;
    }

    ProcData* pd = nullptr;
    ShellProcess* proc = nullptr;
    if (!cmd.isEmpty())
    {
        // Use ShellProcess, which automatically checks whether the user is
        // authorised to run shell commands.
        proc = new ShellProcess(cmd);
        proc->setEnv(QStringLiteral("KALARM_UID"), event.id(), true);
        proc->setOutputChannelMode(KProcess::MergedChannels);   // combine stdout & stderr
        connect(proc, &ShellProcess::shellExited, this, &KAlarmApp::slotCommandExited);
        if ((flags & ProcData::DISP_OUTPUT)  &&  receiver && slotOutput)
        {
            connect(proc, SIGNAL(receivedStdout(ShellProcess*)), receiver, slotOutput);
            connect(proc, SIGNAL(receivedStderr(ShellProcess*)), receiver, slotOutput);
        }
        if (mode == QIODevice::ReadWrite  &&  !event.logFile().isEmpty())
        {
            // Output is to be appended to a log file.
            // Set up a logging process to write the command's output to.
            QString heading;
            if (alarm  &&  alarm->dateTime().isValid())
            {
                const QString dateTime = alarm->dateTime().formatLocale();
                heading = QStringLiteral("\n******* KAlarm %1 *******\n").arg(dateTime);
            }
            else
                heading = QStringLiteral("\n******* KAlarm *******\n");
            QFile logfile(event.logFile());
            if (logfile.open(QIODevice::Append | QIODevice::Text))
            {
                QTextStream out(&logfile);
                out << heading;
                logfile.close();
            }
            proc->setStandardOutputFile(event.logFile(), QIODevice::Append);
        }
        pd = new ProcData(proc, new KAEvent(event), (alarm ? new KAAlarm(*alarm) : nullptr), flags);
        if (flags & ProcData::TEMP_FILE)
            pd->tempFiles += command;
        if (!tmpXtermFile.isEmpty())
            pd->tempFiles += tmpXtermFile;
        if (receiver && methodExited)
        {
            pd->exitReceiver = receiver;
            pd->exitMethod   = methodExited;
        }
        mCommandProcesses.append(pd);
        if (proc->start(mode))
            return proc;
    }

    // Error executing command - report it
    qCWarning(KALARM_LOG) << "KAlarmApp::doShellCommand: Command failed to start";
    commandErrorMsg(proc, event, alarm, flags);
    if (pd)
    {
        mCommandProcesses.removeAt(mCommandProcesses.indexOf(pd));
        delete pd;
    }
    return nullptr;
}

/******************************************************************************
* Compose a command line to execute the given command in a terminal window.
* 'tempScriptFile' receives the name of a temporary script file which is
* invoked by the command line, if applicable.
* Reply = command line, or empty string if error.
*/
QString KAlarmApp::composeXTermCommand(const QString& command, const KAEvent& event, const KAAlarm* alarm, int flags, QString& tempScriptFile) const
{
    qCDebug(KALARM_LOG) << "KAlarmApp::composeXTermCommand:" << command << "," << event.id();
    tempScriptFile.clear();
    QString cmd = Preferences::cmdXTermCommand();
    if (cmd.isEmpty())
        return {};   // no terminal application is configured
    cmd.replace(QLatin1String("%t"), KAboutData::applicationData().displayName());  // set the terminal window title
    if (cmd.indexOf(QLatin1String("%C")) >= 0)
    {
        // Execute the command from a temporary script file
        if (flags & ProcData::TEMP_FILE)
            cmd.replace(QLatin1String("%C"), command);    // the command is already calling a temporary file
        else
        {
            tempScriptFile = createTempScriptFile(command, true, event, *alarm);
            if (tempScriptFile.isEmpty())
                return {};
            cmd.replace(QLatin1String("%C"), tempScriptFile);    // %C indicates where to insert the command
        }
    }
    else if (cmd.indexOf(QLatin1String("%W")) >= 0)
    {
        // Execute the command from a temporary script file,
        // with a sleep after the command is executed
        tempScriptFile = createTempScriptFile(command + QLatin1String("\nsleep 86400\n"), true, event, *alarm);
        if (tempScriptFile.isEmpty())
            return {};
        cmd.replace(QLatin1String("%W"), tempScriptFile);    // %w indicates where to insert the command
    }
    else if (cmd.indexOf(QLatin1String("%w")) >= 0)
    {
        // Append a sleep to the command.
        // Quote the command in case it contains characters such as [>|;].
        const QString exec = KShell::quoteArg(command + QLatin1String("; sleep 86400"));
        cmd.replace(QLatin1String("%w"), exec);    // %w indicates where to insert the command string
    }
    else
    {
        // Set the command to execute.
        // Put it in quotes in case it contains characters such as [>|;].
        const QString exec = KShell::quoteArg(command);
        if (cmd.indexOf(QLatin1String("%c")) >= 0)
            cmd.replace(QLatin1String("%c"), exec);    // %c indicates where to insert the command string
        else
            cmd.append(exec);           // otherwise, simply append the command string
    }
    return cmd;
}

/******************************************************************************
* Create a temporary script file containing the specified command string.
* Reply = path of temporary file, or null string if error.
*/
QString KAlarmApp::createTempScriptFile(const QString& command, bool insertShell, const KAEvent& event, const KAAlarm& alarm) const
{
    QTemporaryFile tmpFile;
    tmpFile.setAutoRemove(false);     // don't delete file when it is destructed
    if (!tmpFile.open())
        qCCritical(KALARM_LOG) << "Unable to create a temporary script file";
    else
    {
        tmpFile.setPermissions(QFile::ReadUser | QFile::WriteUser | QFile::ExeUser);
        QTextStream stream(&tmpFile);
        if (insertShell)
            stream << "#!" << ShellProcess::shellPath() << "\n";
        stream << command;
        stream.flush();
        if (tmpFile.error() != QFile::NoError)
            qCCritical(KALARM_LOG) << "Error" << tmpFile.errorString() << " writing to temporary script file";
        else
            return tmpFile.fileName();
    }

    const QStringList errmsgs(i18nc("@info", "Error creating temporary script file"));
    MessageDisplay::showError(event, alarm.dateTime(), errmsgs, QStringLiteral("Script"));
    return {};
}

/******************************************************************************
* Called when a command alarm's execution completes.
*/
void KAlarmApp::slotCommandExited(ShellProcess* proc)
{
    qCDebug(KALARM_LOG) << "KAlarmApp::slotCommandExited";
    // Find this command in the command list
    for (int i = 0, end = mCommandProcesses.count();  i < end;  ++i)
    {
        ProcData* pd = mCommandProcesses.at(i);
        if (pd->process == proc)
        {
            // Found the command. Check its exit status.
            bool executeAlarm = pd->preAction();
            const ShellProcess::Status status = proc->status();
            if (status == ShellProcess::SUCCESS  &&  !proc->exitCode())
            {
                qCDebug(KALARM_LOG) << "KAlarmApp::slotCommandExited:" << pd->event->id() << ": SUCCESS";
                clearEventCommandError(*pd->event, pd->preAction() ? KAEvent::CMD_ERROR_PRE
                                                 : pd->postAction() ? KAEvent::CMD_ERROR_POST
                                                 : KAEvent::CMD_ERROR);
            }
            else
            {
                QString errmsg = proc->errorMessage();
                if (status == ShellProcess::SUCCESS  ||  status == ShellProcess::NOT_FOUND)
                    qCWarning(KALARM_LOG) << "KAlarmApp::slotCommandExited:" << pd->event->id() << ":" << errmsg << "exit status =" << status << ", code =" << proc->exitCode();
                else
                    qCWarning(KALARM_LOG) << "KAlarmApp::slotCommandExited:" << pd->event->id() << ":" << errmsg << "exit status =" << status;
                if (pd->messageBoxParent)
                {
                    // Close the existing informational KMessageBox for this process
                    const QList<QDialog*> dialogs = pd->messageBoxParent->findChildren<QDialog*>();
                    if (!dialogs.isEmpty())
                        delete dialogs[0];
                    setEventCommandError(*pd->event, pd->preAction() ? KAEvent::CMD_ERROR_PRE
                                                   : pd->postAction() ? KAEvent::CMD_ERROR_POST
                                                   : KAEvent::CMD_ERROR);
                    if (!pd->tempFile())
                    {
                        errmsg += QLatin1Char('\n');
                        errmsg += proc->command();
                    }
                    KAMessageBox::error(pd->messageBoxParent, errmsg);
                }
                else
                    commandErrorMsg(proc, *pd->event, pd->alarm, pd->flags);

                if (executeAlarm
                &&  (pd->event->extraActionOptions() & KAEvent::CancelOnPreActError))
                {
                    qCDebug(KALARM_LOG) << "KAlarmApp::slotCommandExited:" << pd->event->id() << ": pre-action failed: cancelled";
                    if (pd->reschedule())
                        rescheduleAlarm(*pd->event, *pd->alarm, true);
                    executeAlarm = false;
                }
            }
            if (pd->preAction())
                ResourcesCalendar::setAlarmPending(*pd->event, false);
            if (executeAlarm)
            {
                execAlarm(*pd->event, *pd->alarm,   (pd->reschedule()     ? Reschedule : NoExecFlag)
                                                  | (pd->allowDefer()     ? AllowDefer : NoExecFlag)
                                                  | (pd->noRecordCmdErr() ? NoRecordCmdError : NoExecFlag)
                                                  | NoPreAction);
            }
            mCommandProcesses.removeAt(i);
            if (pd->exitReceiver && !pd->exitMethod.isEmpty())
                QMetaObject::invokeMethod(pd->exitReceiver, pd->exitMethod.constData(), Qt::DirectConnection, Q_ARG(ShellProcess::Status, status));
            delete pd;
            break;
        }
    }

    // If there are now no executing shell commands, quit if a quit was queued
    if (mPendingQuit  &&  mCommandProcesses.isEmpty())
        quitIf(mPendingQuitCode);
}

/******************************************************************************
* Output an error message for a shell command, and record the alarm's error status.
*/
void KAlarmApp::commandErrorMsg(const ShellProcess* proc, const KAEvent& event, const KAAlarm* alarm, int flags, const QStringList& errors)
{
    KAEvent::CmdErrType cmderr;
    QString dontShowAgain;
    QStringList errmsgs = errors;
    if (flags & ProcData::PRE_ACTION)
    {
        if (event.extraActionOptions() & KAEvent::DontShowPreActError)
            return;   // don't notify user of any errors for the alarm
        errmsgs += i18nc("@info", "Pre-alarm action:");
        dontShowAgain = QStringLiteral("Pre");
        cmderr = KAEvent::CMD_ERROR_PRE;
    }
    else if (flags & ProcData::POST_ACTION)
    {
        errmsgs += i18nc("@info", "Post-alarm action:");
        dontShowAgain = QStringLiteral("Post");
        cmderr = (event.commandError() == KAEvent::CMD_ERROR_PRE)
               ? KAEvent::CMD_ERROR_PRE_POST : KAEvent::CMD_ERROR_POST;
    }
    else
    {
        if (!event.commandHideError())
            dontShowAgain = QStringLiteral("Exec");
        cmderr = KAEvent::CMD_ERROR;
    }

    // Record the alarm's error status
    if (!(flags & ProcData::NO_RECORD_ERROR))
        setEventCommandError(event, cmderr);

    if (!dontShowAgain.isEmpty())
    {
        // Display an error message
        if (proc)
        {
            errmsgs += proc->errorMessage();
            if (!(flags & ProcData::TEMP_FILE))
                errmsgs += proc->command();
            dontShowAgain += QString::number(proc->status());
        }
        MessageDisplay::showError(event, (alarm ? alarm->dateTime() : DateTime()), errmsgs, dontShowAgain);
    }
}

/******************************************************************************
* Notes that an informational KMessageBox is displayed for this process.
*/
void KAlarmApp::commandMessage(ShellProcess* proc, QWidget* parent)
{
    // Find this command in the command list
    for (ProcData* pd : std::as_const(mCommandProcesses))
    {
        if (pd->process == proc)
        {
            pd->messageBoxParent = parent;
            break;
        }
    }
}

/******************************************************************************
* If this is the first time through, open the calendar file, and start
* processing the execution queue.
*/
bool KAlarmApp::initCheck(bool calendarOnly)
{
    static bool firstTime = true;
    if (firstTime)
        qCDebug(KALARM_LOG) << "KAlarmApp::initCheck: first time";

    if (initialiseTimerResources()  ||  firstTime)
    {
        /* Need to open the display calendar now, since otherwise if display
         * alarms are immediately due, they will often be processed while
         * MessageDisplay::redisplayAlarms() is executing open() (but before
         * open() completes), which causes problems!!
         */
        DisplayCalendar::open();
    }
    if (firstTime)
    {
        setArchivePurgeDays();

        firstTime = false;
    }

    if (!calendarOnly)
        startProcessQueue();      // start processing the execution queue

    return true;
}

/******************************************************************************
* Called when an audio thread starts or stops.
*/
void KAlarmApp::notifyAudioPlaying(bool playing)
{
    Q_EMIT audioPlaying(playing);
}

/******************************************************************************
* Stop audio play.
*/
void KAlarmApp::stopAudio()
{
    MessageDisplay::stopAudio();
}

/******************************************************************************
* Set the command error for the specified alarm.
*/
void KAlarmApp::setEventCommandError(const KAEvent& event, KAEvent::CmdErrType err) const
{
    ProcData* pd = findCommandProcess(event.id());
    if (pd && pd->eventDeleted)
        return;   // the alarm has been deleted, so can't set error status

    if (err == KAEvent::CMD_ERROR_POST  &&  event.commandError() == KAEvent::CMD_ERROR_PRE)
        err = KAEvent::CMD_ERROR_PRE_POST;
    event.setCommandError(err);
    KAEvent ev = ResourcesCalendar::event(EventId(event));
    if (ev.isValid()  &&  ev.commandError() != err)
    {
        ev.setCommandError(err);
        ResourcesCalendar::updateEvent(ev);
    }
    Resource resource = Resources::resourceForEvent(event.id());
    resource.handleCommandErrorChange(event);
}

/******************************************************************************
* Clear the command error for the specified alarm.
*/
void KAlarmApp::clearEventCommandError(const KAEvent& event, KAEvent::CmdErrType err) const
{
    ProcData* pd = findCommandProcess(event.id());
    if (pd && pd->eventDeleted)
        return;   // the alarm has been deleted, so can't set error status

    auto newerr = static_cast<KAEvent::CmdErrType>(event.commandError() & ~err);
    event.setCommandError(newerr);
    KAEvent ev = ResourcesCalendar::event(EventId(event));
    if (ev.isValid())
    {
        newerr = static_cast<KAEvent::CmdErrType>(ev.commandError() & ~err);
        ev.setCommandError(newerr);
        ResourcesCalendar::updateEvent(ev);
    }
    Resource resource = Resources::resourceForEvent(event.id());
    resource.handleCommandErrorChange(event);
}

/******************************************************************************
* Find the currently executing command process for an event ID, if any.
*/
KAlarmApp::ProcData* KAlarmApp::findCommandProcess(const QString& eventId) const
{
    for (ProcData* pd : std::as_const(mCommandProcesses))
    {
        if (pd->event->id() == eventId)
            return pd;
    }
    return nullptr;
}


KAlarmApp::ProcData::ProcData(ShellProcess* p, KAEvent* e, KAAlarm* a, int f)
    : process(p)
    , event(e)
    , alarm(a)
    , flags(f)
{ }

KAlarmApp::ProcData::~ProcData()
{
    while (!tempFiles.isEmpty())
    {
        // Delete the temporary file called by the XTerm command
        QFile f(tempFiles.constFirst());
        f.remove();
        tempFiles.removeFirst();
    }
    delete process;
    delete event;
    delete alarm;
}

// vim: et sw=4:<|MERGE_RESOLUTION|>--- conflicted
+++ resolved
@@ -1145,10 +1145,6 @@
             else if (exitAfter)
             {
                 mProcessingQueue = false;   // don't inhibit processing if there is another instance
-<<<<<<< HEAD
-                mActionQueue.clear();   // ensure that quitIf() actually exits the program
-=======
->>>>>>> 681e0892
                 quitIf((ok ? 0 : 1), exitAfterError);
                 return;  // quitIf() can sometimes return, despite calling exit()
             }
