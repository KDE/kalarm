/*
 *  kalarmapp.cpp  -  the KAlarm application object
 *  Program:  kalarm
 *  Copyright © 2001-2020 David Jarvie <djarvie@kde.org>
 *
 *  This program is free software; you can redistribute it and/or modify
 *  it under the terms of the GNU General Public License as published by
 *  the Free Software Foundation; either version 2 of the License, or
 *  (at your option) any later version.
 *
 *  This program is distributed in the hope that it will be useful,
 *  but WITHOUT ANY WARRANTY; without even the implied warranty of
 *  MERCHANTABILITY or FITNESS FOR A PARTICULAR PURPOSE. See the
 *  GNU General Public License for more details.
 *
 *  You should have received a copy of the GNU General Public License along
 *  with this program; if not, write to the Free Software Foundation, Inc.,
 *  51 Franklin Street, Fifth Floor, Boston, MA 02110-1301, USA.
 */

#include "kalarmapp.h"

#include "alarmcalendar.h"
#include "alarmtime.h"
#include "commandoptions.h"
#include "dbushandler.h"
#include "editdlgtypes.h"
#include "functions.h"
#include "kamail.h"
#include "mainwindow.h"
#include "messagewin.h"
#include "kalarmmigrateapplication.h"
#include "preferences.h"
#include "prefdlg.h"
#include "startdaytimer.h"
#include "traywindow.h"
#include "resources/datamodel.h"
#include "resources/resources.h"
#include "resources/eventmodel.h"
#include "lib/desktop.h"
#include "lib/messagebox.h"
#include "lib/shellprocess.h"
#include "kalarm_debug.h"

#include <KAlarmCal/DateTime>
#include <KAlarmCal/KARecurrence>

#include <KDBusService>
#include <KLocalizedString>
#include <KConfig>
#include <KConfigGui>
#include <KAboutData>
#include <KSharedConfig>
#include <KFileItem>
#include <KStandardGuiItem>
#include <KServiceTypeTrader>
#include <netwm.h>
#include <KShell>

#include <QObject>
#include <QTimer>
#include <QFile>
#include <QTextStream>
#include <QTemporaryFile>
#include <QStandardPaths>
#include <QSystemTrayIcon>
#include <QCommandLineParser>

#include <stdlib.h>
#include <ctype.h>
#include <iostream>
#include <climits>

static const int AKONADI_TIMEOUT = 30;   // timeout (seconds) for Akonadi collections to be populated

/******************************************************************************
* Find the maximum number of seconds late which a late-cancel alarm is allowed
* to be. This is calculated as the late cancel interval, plus a few seconds
* leeway to cater for any timing irregularities.
*/
static inline int maxLateness(int lateCancel)
{
    static const int LATENESS_LEEWAY = 5;
    int lc = (lateCancel >= 1) ? (lateCancel - 1)*60 : 0;
    return LATENESS_LEEWAY + lc;
}


KAlarmApp*  KAlarmApp::mInstance  = nullptr;
int         KAlarmApp::mActiveCount = 0;
int         KAlarmApp::mFatalError  = 0;
QString     KAlarmApp::mFatalMessage;


/******************************************************************************
* Construct the application.
*/
KAlarmApp::KAlarmApp(int& argc, char** argv)
    : QApplication(argc, argv)
    , mDBusHandler(new DBusHandler())
{
    qCDebug(KALARM_LOG) << "KAlarmApp:";
    KAlarmMigrateApplication migrate;
    migrate.migrate();

#ifndef NDEBUG
    KAlarm::setTestModeConditions();
#endif

    setQuitOnLastWindowClosed(false);
    Preferences::self();    // read KAlarm configuration
    if (!Preferences::noAutoStart())
    {
        // Strip out any "OnlyShowIn=KDE" list from kalarm.autostart.desktop
        Preferences::setNoAutoStart(false);
        // Enable kalarm.autostart.desktop to start KAlarm
        Preferences::setAutoStart(true);
        Preferences::self()->save();
    }
    Preferences::connect(SIGNAL(startOfDayChanged(QTime)), this, SLOT(changeStartOfDay()));
    Preferences::connect(SIGNAL(workTimeChanged(QTime,QTime,QBitArray)), this, SLOT(slotWorkTimeChanged(QTime,QTime,QBitArray)));
    Preferences::connect(SIGNAL(holidaysChanged(KHolidays::HolidayRegion)), this, SLOT(slotHolidaysChanged(KHolidays::HolidayRegion)));
    Preferences::connect(SIGNAL(feb29TypeChanged(Feb29Type)), this, SLOT(slotFeb29TypeChanged(Feb29Type)));
    Preferences::connect(SIGNAL(showInSystemTrayChanged(bool)), this, SLOT(slotShowInSystemTrayChanged()));
    Preferences::connect(SIGNAL(archivedKeepDaysChanged(int)), this, SLOT(setArchivePurgeDays()));
    Preferences::connect(SIGNAL(messageFontChanged(QFont)), this, SLOT(slotMessageFontChanged(QFont)));
    slotFeb29TypeChanged(Preferences::defaultFeb29Type());

    KAEvent::setStartOfDay(Preferences::startOfDay());
    KAEvent::setWorkTime(Preferences::workDays(), Preferences::workDayStart(), Preferences::workDayEnd());
    KAEvent::setHolidays(Preferences::holidays());
    KAEvent::setDefaultFont(Preferences::messageFont());

    // Check if KOrganizer is installed
    const QString korg = QStringLiteral("korganizer");
    mKOrganizerEnabled = !QStandardPaths::findExecutable(korg).isEmpty();
    if (!mKOrganizerEnabled) { qCDebug(KALARM_LOG) << "KAlarmApp: KOrganizer options disabled (KOrganizer not found)"; }
    // Check if the window manager can't handle keyboard focus transfer between windows
    mWindowFocusBroken = (Desktop::currentIdentity() == Desktop::Unity);
    if (mWindowFocusBroken) { qCDebug(KALARM_LOG) << "KAlarmApp: Window keyboard focus broken"; }
}

/******************************************************************************
*/
KAlarmApp::~KAlarmApp()
{
    while (!mCommandProcesses.isEmpty())
    {
        ProcData* pd = mCommandProcesses.at(0);
        mCommandProcesses.pop_front();
        delete pd;
    }
    AlarmCalendar::terminateCalendars();
}

/******************************************************************************
* Return the one and only KAlarmApp instance.
* If it doesn't already exist, it is created first.
*/
KAlarmApp* KAlarmApp::create(int& argc, char** argv)
{
    if (!mInstance)
    {
        mInstance = new KAlarmApp(argc, argv);

        if (mFatalError)
            mInstance->quitFatal();
    }
    return mInstance;
}

/******************************************************************************
* Perform initialisations which may require the constructor to have completed
* and KAboutData to have been set up.
*/
void KAlarmApp::initialise()
{
    if (initialiseTimerResources())   // initialise calendars and alarm timer
    {
<<<<<<< HEAD
        Resources* resources = Resources::instance();
        connect(resources, &Resources::resourceAdded,
                     this, &KAlarmApp::slotResourceAdded);
        connect(resources, &Resources::resourcePopulated,
                     this, &KAlarmApp::slotResourcePopulated);
        connect(resources, &Resources::resourcePopulated,
                     this, &KAlarmApp::purgeNewArchivedDefault);
        connect(resources, &Resources::resourcesCreated,
                     this, &KAlarmApp::checkWritableCalendar);
        connect(resources, &Resources::migrationCompleted,
                     this, &KAlarmApp::checkWritableCalendar);
=======
        connect(Resources::instance(), &Resources::resourceAdded,
                                 this, &KAlarmApp::slotResourceAdded);
        connect(Resources::instance(), &Resources::resourcePopulated,
                                 this, &KAlarmApp::slotResourcePopulated);
        connect(Resources::instance(), &Resources::resourcePopulated,
                                 this, &KAlarmApp::purgeNewArchivedDefault);
        connect(Resources::instance(), &Resources::resourcesCreated,
                                 this, &KAlarmApp::slotResourcesCreated);
        connect(AkonadiModel::instance(), &AkonadiModel::migrationCompleted,
                                    this, &KAlarmApp::checkWritableCalendar);
        connect(Resources::instance(), &Resources::resourcesPopulated,
                                 this, &KAlarmApp::processQueue);
>>>>>>> 9d030839

        KConfigGroup config(KSharedConfig::openConfig(), "General");
        mNoSystemTray        = config.readEntry("NoSystemTray", false);
        mOldShowInSystemTray = wantShowInSystemTray();
        DateTime::setStartOfDay(Preferences::startOfDay());
        mPrefsArchivedColour = Preferences::archivedColour();
    }
}

/******************************************************************************
* Initialise or reinitialise things which are tidied up/closed by quitIf().
* Reinitialisation can be necessary if session restoration finds nothing to
* restore and starts quitting the application, but KAlarm then starts up again
* before the application has exited.
* Reply = true if calendars were initialised successfully,
*         false if they were already initialised, or if initialisation failed.
*/
bool KAlarmApp::initialiseTimerResources()
{
    if (!mAlarmTimer)
    {
        mAlarmTimer = new QTimer(this);
        mAlarmTimer->setSingleShot(true);
        connect(mAlarmTimer, &QTimer::timeout, this, &KAlarmApp::checkNextDueAlarm);
    }
    if (!AlarmCalendar::resources())
    {
        qCDebug(KALARM_LOG) << "KAlarmApp::initialise: initialising calendars";
        if (AlarmCalendar::initialiseCalendars())
        {
            connect(AlarmCalendar::resources(), &AlarmCalendar::earliestAlarmChanged, this, &KAlarmApp::checkNextDueAlarm);
            connect(AlarmCalendar::resources(), &AlarmCalendar::atLoginEventAdded, this, &KAlarmApp::atLoginEventAdded);
            return true;
        }
    }
    return false;
}

/******************************************************************************
* Restore the saved session if required.
*/
bool KAlarmApp::restoreSession()
{
    if (!isSessionRestored())
        return false;
    if (mFatalError)
    {
        quitFatal();
        return false;
    }

    // Process is being restored by session management.
    qCDebug(KALARM_LOG) << "KAlarmApp::restoreSession: Restoring";
    ++mActiveCount;
    // Create the session config object now.
    // This is necessary since if initCheck() below causes calendars to be updated,
    // the session config created after that points to an invalid file, resulting
    // in no windows being restored followed by a later crash.
    KConfigGui::sessionConfig();

    // When KAlarm is session restored, automatically set start-at-login to true.
    Preferences::self()->load();
    Preferences::setAutoStart(true);
    Preferences::setNoAutoStart(false);
    Preferences::setAskAutoStart(true);  // cancel any start-at-login prompt suppression
    Preferences::self()->save();

    if (!initCheck(true))     // open the calendar file (needed for main windows), don't process queue yet
    {
        --mActiveCount;
        quitIf(1, true);    // error opening the main calendar - quit
        return false;
    }
    MainWindow* trayParent = nullptr;
    for (int i = 1;  KMainWindow::canBeRestored(i);  ++i)
    {
        const QString type = KMainWindow::classNameOfToplevel(i);
        if (type == QLatin1String("MainWindow"))
        {
            MainWindow* win = MainWindow::create(true);
            win->restore(i, false);
            if (win->isHiddenTrayParent())
                trayParent = win;
            else
                win->show();
        }
        else if (type == QLatin1String("MessageWin"))
        {
            MessageWin* win = new MessageWin;
            win->restore(i, false);
            if (win->isValid())
            {
                if (Resources::allCreated())
                    win->show();
            }
            else
                delete win;
        }
    }

    // Try to display the system tray icon if it is configured to be shown
    if (trayParent  ||  wantShowInSystemTray())
    {
        if (!MainWindow::count())
            qCWarning(KALARM_LOG) << "KAlarmApp::restoreSession: no main window to be restored!?";
        else
        {
            displayTrayIcon(true, trayParent);
            // Occasionally for no obvious reason, the main main window is
            // shown when it should be hidden, so hide it just to be sure.
            if (trayParent)
                trayParent->hide();
        }
    }

    --mActiveCount;
    if (quitIf(0))           // quit if no windows are open
        return false;    // quitIf() can sometimes return, despite calling exit()

    startProcessQueue();      // start processing the execution queue
    checkArchivedCalendar();
    return true;
}

/******************************************************************************
* Called for a unique QApplication when a new instance of the application is
* started.
* Reply: exit code (>= 0), or -1 to continue execution.
*        If exit code >= 0, 'outputText' holds text to output before terminating.
*/
void KAlarmApp::activateByDBus(const QStringList& args, const QString& workingDirectory)
{
    activateInstance(args, workingDirectory, nullptr);
}

/******************************************************************************
* Called to start a new instance of the application.
* Reply: exit code (>= 0), or -1 to continue execution.
*        If exit code >= 0, 'outputText' holds text to output before terminating.
*/
int KAlarmApp::activateInstance(const QStringList& args, const QString& workingDirectory, QString* outputText)
{
    Q_UNUSED(workingDirectory)
    qCDebug(KALARM_LOG) << "KAlarmApp::activateInstance";
    if (outputText)
        outputText->clear();
    if (mFatalError)
    {
        quitFatal();
        return 1;
    }

    // The D-Bus call to activate a subsequent instance of KAlarm may not supply
    // any arguments, but we need one.
    if (!args.isEmpty()  &&  mActivateArg0.isEmpty())
        mActivateArg0 = args[0];
    QStringList fixedArgs(args);
    if (args.isEmpty()  &&  !mActivateArg0.isEmpty())
        fixedArgs << mActivateArg0;

    // Parse and interpret command line arguments.
    QCommandLineParser parser;
    KAboutData::applicationData().setupCommandLine(&parser);
    parser.setApplicationDescription(QApplication::applicationDisplayName());
    CommandOptions* options = new CommandOptions;
    const QStringList newArgs = options->setOptions(&parser, fixedArgs);
    options->parse();
    KAboutData::applicationData().processCommandLine(&parser);

    ++mActiveCount;
    int exitCode = 0;               // default = success
    static bool firstInstance = true;
    bool dontRedisplay = false;
    CommandOptions::Command command = CommandOptions::NONE;
    const bool processOptions = (!firstInstance || !isSessionRestored());
    if (processOptions)
    {
        options->process();
#ifndef NDEBUG
        if (options->simulationTime().isValid())
            KAlarm::setSimulatedSystemTime(options->simulationTime());
#endif
        command = options->command();
        if (options->disableAll())
            setAlarmsEnabled(false);   // disable alarm monitoring

        // Handle options which exit with a terminal message, before
        // making the application a unique application, since a
        // unique application won't output to the terminal if another
        // instance is already running.
        switch (command)
        {
            case CommandOptions::CMD_ERROR:
                if (outputText)
                {
                    *outputText = options->outputText();
                    delete options;
                    return 1;
                }
                mReadOnly = true;   // don't need write access to calendars
                exitCode = 1;
                break;
            case CommandOptions::EXIT:
                if (outputText)
                {
                    *outputText = options->outputText();
                    delete options;
                    return 0;
                }
                exitCode = -1;
                break;
            default:
                break;
        }
    }

    // Make this a unique application.
    KDBusService* s = new KDBusService(KDBusService::Unique, this);
    connect(this, &KAlarmApp::aboutToQuit, s, &KDBusService::deleteLater);
    connect(s, &KDBusService::activateRequested, this, &KAlarmApp::activateByDBus);

    if (processOptions)
    {
        switch (command)
        {
            case CommandOptions::TRIGGER_EVENT:
            case CommandOptions::CANCEL_EVENT:
            {
                // Display or delete the event with the specified event ID
                const EventFunc function = (command == CommandOptions::TRIGGER_EVENT) ? EVENT_TRIGGER : EVENT_CANCEL;
                // Open the calendar, don't start processing execution queue yet,
                // and wait for the calendar resources to be populated.
                if (!initCheck(true)
                ||  !waitUntilPopulated(options->eventId().resourceId(), AKONADI_TIMEOUT))
                    exitCode = 1;
                else
                {
                    startProcessQueue();      // start processing the execution queue
                    checkArchivedCalendar();
                    dontRedisplay = true;
                    if (!handleEvent(options->eventId(), function, true))
                    {
                        CommandOptions::printError(xi18nc("@info:shell", "%1: Event <resource>%2</resource> not found, or not unique", QStringLiteral("--") + options->commandName(), options->eventId().eventId()));
                        exitCode = 1;
                    }
                    else
                        createOnlyMainWindow();   // prevent the application from quitting
                }
                break;
            }
            case CommandOptions::LIST:
                // Output a list of scheduled alarms to stdout.
                // Open the calendar, don't start processing execution queue yet,
                // and wait for all calendar resources to be populated.
                mReadOnly = true;   // don't need write access to calendars
                mAlarmsEnabled = false;   // prevent alarms being processed
                if (!initCheck(true)
                ||  !waitUntilPopulated(-1, AKONADI_TIMEOUT))
                    exitCode = 1;
                else
                {
                    dontRedisplay = true;
                    const QStringList alarms = scheduledAlarmList();
                    for (const QString& alarm : alarms)
                        std::cout << alarm.toUtf8().constData() << std::endl;
                }
                break;

            case CommandOptions::EDIT:
                // Edit a specified existing alarm.
                // Open the calendar and wait for the calendar resources to be populated.
                if (!initCheck(false)
                ||  !waitUntilPopulated(options->eventId().resourceId(), AKONADI_TIMEOUT))
                    exitCode = 1;
                else
                {
                    checkArchivedCalendar();
                    if (!KAlarm::editAlarmById(options->eventId()))
                    {
                        CommandOptions::printError(xi18nc("@info:shell", "%1: Event <resource>%2</resource> not found, or not editable", QStringLiteral("--") + options->commandName(), options->eventId().eventId()));
                        exitCode = 1;
                    }
                }
                else
                    createOnlyMainWindow();   // prevent the application from quitting
                break;

            case CommandOptions::EDIT_NEW:
            {
                // Edit a new alarm, and optionally preset selected values
                if (!initCheck())
                    exitCode = 1;
                else
                {
                    checkArchivedCalendar();

                    EditAlarmDlg* editDlg = EditAlarmDlg::create(false, options->editType(), MainWindow::mainMainWindow());
                    if (options->alarmTime().isValid())
                        editDlg->setTime(options->alarmTime());
                    if (options->recurrence())
                        editDlg->setRecurrence(*options->recurrence(), options->subRepeatInterval(), options->subRepeatCount());
                    else if (options->flags() & KAEvent::REPEAT_AT_LOGIN)
                        editDlg->setRepeatAtLogin();
                    editDlg->setAction(options->editAction(), AlarmText(options->text()));
                    if (options->lateCancel())
                        editDlg->setLateCancel(options->lateCancel());
                    if (options->flags() & KAEvent::COPY_KORGANIZER)
                        editDlg->setShowInKOrganizer(true);
                    switch (options->editType())
                    {
                        case EditAlarmDlg::DISPLAY:
                        {
                            // EditAlarmDlg::create() always returns EditDisplayAlarmDlg for type = DISPLAY
                            EditDisplayAlarmDlg* dlg = qobject_cast<EditDisplayAlarmDlg*>(editDlg);
                            if (options->fgColour().isValid())
                                dlg->setFgColour(options->fgColour());
                            if (options->bgColour().isValid())
                                dlg->setBgColour(options->bgColour());
                            if (!options->audioFile().isEmpty()
                            ||  options->flags() & (KAEvent::BEEP | KAEvent::SPEAK))
                            {
                                const KAEvent::Flags flags = options->flags();
                                const Preferences::SoundType type = (flags & KAEvent::BEEP) ? Preferences::Sound_Beep
                                                                  : (flags & KAEvent::SPEAK) ? Preferences::Sound_Speak
                                                                  : Preferences::Sound_File;
                                dlg->setAudio(type, options->audioFile(), options->audioVolume(), (flags & KAEvent::REPEAT_SOUND ? 0 : -1));
                            }
                            if (options->reminderMinutes())
                                dlg->setReminder(options->reminderMinutes(), (options->flags() & KAEvent::REMINDER_ONCE));
                            if (options->flags() & KAEvent::CONFIRM_ACK)
                                dlg->setConfirmAck(true);
                            if (options->flags() & KAEvent::AUTO_CLOSE)
                                dlg->setAutoClose(true);
                            break;
                        }
                        case EditAlarmDlg::COMMAND:
                            break;
                        case EditAlarmDlg::EMAIL:
                        {
                            // EditAlarmDlg::create() always returns EditEmailAlarmDlg for type = EMAIL
                            EditEmailAlarmDlg* dlg = qobject_cast<EditEmailAlarmDlg*>(editDlg);
                            if (options->fromID()
                            ||  !options->addressees().isEmpty()
                            ||  !options->subject().isEmpty()
                            ||  !options->attachments().isEmpty())
                                dlg->setEmailFields(options->fromID(), options->addressees(), options->subject(), options->attachments());
                            if (options->flags() & KAEvent::EMAIL_BCC)
                                dlg->setBcc(true);
                            break;
                        }
                        case EditAlarmDlg::AUDIO:
                        {
                            // EditAlarmDlg::create() always returns EditAudioAlarmDlg for type = AUDIO
                            EditAudioAlarmDlg* dlg = qobject_cast<EditAudioAlarmDlg*>(editDlg);
                            if (!options->audioFile().isEmpty()  ||  options->audioVolume() >= 0)
                                dlg->setAudio(options->audioFile(), options->audioVolume());
                            break;
                        }
                        case EditAlarmDlg::NO_TYPE:
                            break;
                    }

                    createOnlyMainWindow();   // prevent the application from quitting

                    // Execute the edit dialogue. Note that if no other instance of KAlarm is
                    // running, this new instance will not exit after the dialogue is closed.
                    // This is deliberate, since exiting would mean that KAlarm wouldn't
                    // trigger the new alarm.
                    KAlarm::execNewAlarmDlg(editDlg);
                }
                break;
            }
            case CommandOptions::EDIT_NEW_PRESET:
                // Edit a new alarm, preset with a template
                if (!initCheck())
                    exitCode = 1;
                else
                {
<<<<<<< HEAD
                    checkArchivedCalendar();
=======
                    createOnlyMainWindow();   // prevent the application from quitting
>>>>>>> 9d030839

                    // Execute the edit dialogue. Note that if no other instance of KAlarm is
                    // running, this new instance will not exit after the dialogue is closed.
                    // This is deliberate, since exiting would mean that KAlarm wouldn't
                    // trigger the new alarm.
                    KAlarm::editNewAlarm(options->templateName());
                }
                break;

            case CommandOptions::NEW:
                // Display a message or file, execute a command, or send an email
<<<<<<< HEAD
                if (!initCheck())
                    exitCode = 1;
                else
                {
                    checkArchivedCalendar();
                    if (!scheduleEvent(options->editAction(), options->text(), options->alarmTime(),
                                       options->lateCancel(), options->flags(), options->bgColour(),
                                       options->fgColour(), QFont(), options->audioFile(), options->audioVolume(),
                                       options->reminderMinutes(), (options->recurrence() ? *options->recurrence() : KARecurrence()),
                                       options->subRepeatInterval(), options->subRepeatCount(),
                                       options->fromID(), options->addressees(),
                                       options->subject(), options->attachments()))
                        exitCode = 1;
                }
=======
                setResourcesTimeout();   // set timeout for resource initialisation
                if (!initCheck()
                ||  !scheduleEvent(options->editAction(), options->text(), options->alarmTime(),
                                   options->lateCancel(), options->flags(), options->bgColour(),
                                   options->fgColour(), QFont(), options->audioFile(), options->audioVolume(),
                                   options->reminderMinutes(), (options->recurrence() ? *options->recurrence() : KARecurrence()),
                                   options->subRepeatInterval(), options->subRepeatCount(),
                                   options->fromID(), options->addressees(),
                                   options->subject(), options->attachments()))
                    exitCode = 1;
                else
                    createOnlyMainWindow();   // prevent the application from quitting
>>>>>>> 9d030839
                break;

            case CommandOptions::TRAY:
                // Display only the system tray icon
                if (Preferences::showInSystemTray()  &&  QSystemTrayIcon::isSystemTrayAvailable())
                {
                    if (!initCheck())   // open the calendar, start processing execution queue
                        exitCode = 1;
                    else
                    {
                        checkArchivedCalendar();
                        if (!displayTrayIcon(true))
                            exitCode = 1;
                    }
                    break;
                }
                Q_FALLTHROUGH();   // fall through to NONE
            case CommandOptions::NONE:
                // No arguments - run interactively & display the main window
#ifndef NDEBUG
                if (options->simulationTime().isValid()  &&  !firstInstance)
                    break;   // simulating time: don't open main window if already running
#endif
                if (!initCheck())
                    exitCode = 1;
                else
                {
                    checkArchivedCalendar();
                    if (mTrayWindow  &&  mTrayWindow->assocMainWindow()  &&  !mTrayWindow->assocMainWindow()->isVisible())
                        mTrayWindow->showAssocMainWindow();
                    else
                    {
                        MainWindow* win = MainWindow::create();
                        if (command == CommandOptions::TRAY)
                            win->setWindowState(win->windowState() | Qt::WindowMinimized);
                        win->show();
                    }
                }
                break;
            default:
                break;
        }
    }
    if (options != CommandOptions::firstInstance())
        delete options;

    // If this is the first time through, redisplay any alarm message windows
    // from last time.
    if (firstInstance  &&  !dontRedisplay  &&  !exitCode)
    {
        /* First time through, so redisplay alarm message windows from last time.
         * But it is possible for session restoration in some circumstances to
         * not create any windows, in which case the alarm calendars will have
         * been deleted - if so, don't try to do anything. (This has been known
         * to happen under the Xfce desktop.)
         */
        if (AlarmCalendar::resources())
        {
            if (Resources::allCreated())
            {
                mRedisplayAlarms = false;
                MessageWin::redisplayAlarms();
            }
            else
                mRedisplayAlarms = true;
        }
    }

    --mActiveCount;
    firstInstance = false;

    // Quit the application if this was the last/only running "instance" of the program.
    // Executing 'return' doesn't work very well since the program continues to
    // run if no windows were created.
    if (quitIf(exitCode >= 0 ? exitCode : 0))
        return exitCode;    // exit this application instance

    return -1;   // continue executing the application instance
}

/******************************************************************************
* Create a minimised main window if none already exists.
* This prevents the application from quitting.
*/
void KAlarmApp::createOnlyMainWindow()
{
    if (!MainWindow::count())
    {
        if (Preferences::showInSystemTray()  &&  QSystemTrayIcon::isSystemTrayAvailable())
        {
            if (displayTrayIcon(true))
                return;
        }
        MainWindow* win = MainWindow::create();
        win->showMinimized();
    }
}

/******************************************************************************
* Quit the program, optionally only if there are no more "instances" running.
* Reply = true if program exited.
*/
bool KAlarmApp::quitIf(int exitCode, bool force)
{
    if (force)
    {
        // Quit regardless, except for message windows
        mQuitting = true;
        MainWindow::closeAll();
        mQuitting = false;
        displayTrayIcon(false);
        if (MessageWin::instanceCount(true))    // ignore always-hidden windows (e.g. audio alarms)
            return false;
    }
    else if (mQuitting)
        return false;   // MainWindow::closeAll() causes quitIf() to be called again
    else
    {
        // Quit only if there are no more "instances" running
        mPendingQuit = false;
        if (mActiveCount > 0  ||  MessageWin::instanceCount(true))  // ignore always-hidden windows (e.g. audio alarms)
            return false;
        const int mwcount = MainWindow::count();
        MainWindow* mw = mwcount ? MainWindow::firstWindow() : nullptr;
        if (mwcount > 1  ||  (mwcount && (!mw->isHidden() || !mw->isTrayParent())))
            return false;
        // There are no windows left except perhaps a main window which is a hidden
        // tray icon parent, or an always-hidden message window.
        if (mTrayWindow)
        {
            // There is a system tray icon.
            // Don't exit unless the system tray doesn't seem to exist.
            if (checkSystemTray())
                return false;
        }
        if (!mActionQueue.isEmpty()  ||  !mCommandProcesses.isEmpty())
        {
            // Don't quit yet if there are outstanding actions on the execution queue
            mPendingQuit = true;
            mPendingQuitCode = exitCode;
            return false;
        }
    }

    // This was the last/only running "instance" of the program, so exit completely.
    // NOTE: Everything which is terminated/deleted here must where applicable
    //       be initialised in the initialiseTimerResources() method, in case
    //       KAlarm is started again before application exit completes!
    qCDebug(KALARM_LOG) << "KAlarmApp::quitIf:" << exitCode << ": quitting";
    MessageWin::stopAudio(true);
    if (mCancelRtcWake)
    {
        KAlarm::setRtcWakeTime(0, nullptr);
        KAlarm::deleteRtcWakeConfig();
    }
    delete mAlarmTimer;     // prevent checking for alarms after deleting calendars
    mAlarmTimer = nullptr;
    mInitialised = false;   // prevent processQueue() from running
    AlarmCalendar::terminateCalendars();
    exit(exitCode);
    return true;    // sometimes we actually get to here, despite calling exit()
}

/******************************************************************************
* Called when the Quit menu item is selected.
* Closes the system tray window and all main windows, but does not exit the
* program if other windows are still open.
*/
void KAlarmApp::doQuit(QWidget* parent)
{
    qCDebug(KALARM_LOG) << "KAlarmApp::doQuit";
    if (KAMessageBox::warningCancelContinue(parent,
                                            i18nc("@info", "Quitting will disable alarms (once any alarm message windows are closed)."),
                                            QString(), KStandardGuiItem::quit(),
                                            KStandardGuiItem::cancel(), Preferences::QUIT_WARN
                                           ) != KMessageBox::Continue)
        return;
    if (!KAlarm::checkRtcWakeConfig(true).isEmpty())
    {
        // A wake-on-suspend alarm is set
        if (KAMessageBox::warningCancelContinue(parent,
                                                i18nc("@info", "Quitting will cancel the scheduled Wake from Suspend."),
                                                QString(), KStandardGuiItem::quit()
                                               ) != KMessageBox::Continue)
            return;
        mCancelRtcWake = true;
    }
    if (!Preferences::autoStart())
    {
        int option = KMessageBox::No;
        if (!Preferences::autoStartChangedByUser())
        {
            option = KAMessageBox::questionYesNoCancel(parent,
                                         xi18nc("@info", "Do you want to start KAlarm at login?<nl/>"
                                                        "(Note that alarms will be disabled if KAlarm is not started.)"),
                                         QString(), KStandardGuiItem::yes(), KStandardGuiItem::no(),
                                         KStandardGuiItem::cancel(), Preferences::ASK_AUTO_START);
        }
        switch (option)
        {
            case KMessageBox::Yes:
                Preferences::setAutoStart(true);
                Preferences::setNoAutoStart(false);
                break;
            case KMessageBox::No:
                Preferences::setNoAutoStart(true);
                break;
            case KMessageBox::Cancel:
            default:
                return;
        }
        Preferences::self()->save();
    }
    quitIf(0, true);
}

/******************************************************************************
* Display an error message for a fatal error. Prevent further actions since
* the program state is unsafe.
*/
void KAlarmApp::displayFatalError(const QString& message)
{
    if (!mFatalError)
    {
        mFatalError = 1;
        mFatalMessage = message;
        if (mInstance)
            QTimer::singleShot(0, mInstance, &KAlarmApp::quitFatal);
    }
}

/******************************************************************************
* Quit the program, once the fatal error message has been acknowledged.
*/
void KAlarmApp::quitFatal()
{
    switch (mFatalError)
    {
        case 0:
        case 2:
            return;
        case 1:
            mFatalError = 2;
            KMessageBox::error(nullptr, mFatalMessage);   // this is an application modal window
            mFatalError = 3;
            Q_FALLTHROUGH();   // fall through to '3'
        case 3:
            if (mInstance)
                mInstance->quitIf(1, true);
            break;
    }
    QTimer::singleShot(1000, this, &KAlarmApp::quitFatal);
}

/******************************************************************************
* Called by the alarm timer when the next alarm is due.
* Also called when the execution queue has finished processing to check for the
* next alarm.
*/
void KAlarmApp::checkNextDueAlarm()
{
    if (!mAlarmsEnabled)
        return;
    // Find the first alarm due
    const KAEvent* nextEvent = AlarmCalendar::resources()->earliestAlarm();
    if (!nextEvent)
        return;   // there are no alarms pending
    const KADateTime nextDt = nextEvent->nextTrigger(KAEvent::ALL_TRIGGER).effectiveKDateTime();
    const KADateTime now = KADateTime::currentDateTime(Preferences::timeSpec());
    qint64 interval = now.msecsTo(nextDt);
    qCDebug(KALARM_LOG) << "KAlarmApp::checkNextDueAlarm: now:" << qPrintable(now.toString(QStringLiteral("%Y-%m-%d %H:%M %:Z"))) << ", next:" << qPrintable(nextDt.toString(QStringLiteral("%Y-%m-%d %H:%M %:Z"))) << ", due:" << interval;
    if (interval <= 0)
    {
        // Queue the alarm
        queueAlarmId(*nextEvent);
        qCDebug(KALARM_LOG) << "KAlarmApp::checkNextDueAlarm:" << nextEvent->id() << ": due now";
        QTimer::singleShot(0, this, &KAlarmApp::processQueue);
    }
    else
    {
        // No alarm is due yet, so set timer to wake us when it's due.
        // Check for integer overflow before setting timer.
#pragma message("TODO: use hibernation wakeup signal")
#ifndef HIBERNATION_SIGNAL
        /* TODO: REPLACE THIS CODE WHEN A SYSTEM NOTIFICATION SIGNAL BECOMES
         *       AVAILABLE FOR WAKEUP FROM HIBERNATION.
         * Re-evaluate the next alarm time every minute, in case the
         * system clock jumps. The most common case when the clock jumps
         * is when a laptop wakes from hibernation. If timers were left to
         * run, they would trigger late by the length of time the system
         * was asleep.
         */
        if (interval > 60000)    // 1 minute
            interval = 60000;
#endif
        ++interval;    // ensure we don't trigger just before the minute boundary
        if (interval > INT_MAX)
            interval = INT_MAX;
        qCDebug(KALARM_LOG) << "KAlarmApp::checkNextDueAlarm:" << nextEvent->id() << "wait" << interval/1000 << "seconds";
        mAlarmTimer->start(static_cast<int>(interval));
    }
}

/******************************************************************************
* Called by the alarm timer when the next alarm is due.
* Also called when the execution queue has finished processing to check for the
* next alarm.
*/
void KAlarmApp::queueAlarmId(const KAEvent& event)
{
    const EventId id(event);
    for (const ActionQEntry& entry : qAsConst(mActionQueue))
    {
        if (entry.function == EVENT_HANDLE  &&  entry.eventId == id)
            return;  // the alarm is already queued
    }
    mActionQueue.enqueue(ActionQEntry(EVENT_HANDLE, id));
}

/******************************************************************************
* Start processing the execution queue.
*/
void KAlarmApp::startProcessQueue()
{
    if (!mInitialised)
    {
        qCDebug(KALARM_LOG) << "KAlarmApp::startProcessQueue";
        mInitialised = true;
        QTimer::singleShot(0, this, &KAlarmApp::processQueue);    // process anything already queued
    }
}

/******************************************************************************
* The main processing loop for KAlarm.
* All KAlarm operations involving opening or updating calendar files are called
* from this loop to ensure that only one operation is active at any one time.
* This precaution is necessary because KAlarm's activities are mostly
* asynchronous, being in response to D-Bus calls from other programs or timer
* events, any of which can be received in the middle of performing another
* operation. If a calendar file is opened or updated while another calendar
* operation is in progress, the program has been observed to hang, or the first
* calendar call has failed with data loss - clearly unacceptable!!
*/
void KAlarmApp::processQueue()
{
    if (mInitialised  &&  !mProcessingQueue)
    {
        qCDebug(KALARM_LOG) << "KAlarmApp::processQueue";
        mProcessingQueue = true;

        // Refresh alarms if that's been queued
        KAlarm::refreshAlarmsIfQueued();

        // Process queued events
        while (!mActionQueue.isEmpty())
        {
            bool removeFromQueue = true;
            ActionQEntry& entry = mActionQueue.head();
            if (entry.eventId.isEmpty())
            {
                // It's a new alarm
                switch (entry.function)
                {
                    case EVENT_TRIGGER:
                        execAlarm(entry.event, entry.event.firstAlarm(), false);
                        break;
                    case EVENT_HANDLE:
                        // Can't add a new event until resources have been populated.
                        if (!Resources::allPopulated())
                        {
                            // Keep the queued item unless resource population has timed out.
                            if (!mResourcesTimedOut)
                                removeFromQueue = false;
                        }
                        else
                            KAlarm::addEvent(entry.event, nullptr, nullptr, KAlarm::ALLOW_KORG_UPDATE | KAlarm::NO_RESOURCE_PROMPT);
                        break;
                    case EVENT_CANCEL:
                        break;
                }
            }
            else
                handleEvent(entry.eventId, entry.function);
            if (!removeFromQueue)
                break;
            mActionQueue.dequeue();
        }

        // Purge the default archived alarms resource if it's time to do so
        if (mPurgeDaysQueued >= 0)
        {
            KAlarm::purgeArchive(mPurgeDaysQueued);
            mPurgeDaysQueued = -1;
        }

        // Now that the queue has been processed, quit if a quit was queued
        if (mPendingQuit)
        {
            if (quitIf(mPendingQuitCode))
                return;  // quitIf() can sometimes return, despite calling exit()
        }

        mProcessingQueue = false;

        // Schedule the application to be woken when the next alarm is due
        checkNextDueAlarm();
    }
}

/******************************************************************************
* Called when a repeat-at-login alarm has been added externally.
* Queues the alarm for triggering.
* First, cancel any scheduled reminder or deferral for it, since these will be
* superseded by the new at-login trigger.
*/
void KAlarmApp::atLoginEventAdded(const KAEvent& event)
{
    KAEvent ev = event;
    if (!cancelReminderAndDeferral(ev))
    {
        if (mAlarmsEnabled)
        {
            mActionQueue.enqueue(ActionQEntry(EVENT_HANDLE, EventId(ev)));
            if (mInitialised)
                QTimer::singleShot(0, this, &KAlarmApp::processQueue);
        }
    }
}

/******************************************************************************
* Called when the system tray main window is closed.
*/
void KAlarmApp::removeWindow(TrayWindow*)
{
    mTrayWindow = nullptr;
}

/******************************************************************************
* Display or close the system tray icon.
*/
bool KAlarmApp::displayTrayIcon(bool show, MainWindow* parent)
{
    qCDebug(KALARM_LOG) << "KAlarmApp::displayTrayIcon";
    static bool creating = false;
    if (show)
    {
        if (!mTrayWindow  &&  !creating)
        {
            if (!QSystemTrayIcon::isSystemTrayAvailable())
                return false;
            if (!MainWindow::count())
            {
                // We have to have at least one main window to act
                // as parent to the system tray icon (even if the
                // window is hidden).
                creating = true;    // prevent main window constructor from creating an additional tray icon
                parent = MainWindow::create();
                creating = false;
            }
            mTrayWindow = new TrayWindow(parent ? parent : MainWindow::firstWindow());
            connect(mTrayWindow, &TrayWindow::deleted, this, &KAlarmApp::trayIconToggled);
            Q_EMIT trayIconToggled();

            if (!checkSystemTray())
                quitIf(0);    // exit the application if there are no open windows
        }
    }
    else
    {
        delete mTrayWindow;
        mTrayWindow = nullptr;
    }
    return true;
}

/******************************************************************************
* Check whether the system tray icon has been housed in the system tray.
*/
bool KAlarmApp::checkSystemTray()
{
    if (!mTrayWindow)
        return true;
    if (QSystemTrayIcon::isSystemTrayAvailable() == mNoSystemTray)
    {
        qCDebug(KALARM_LOG) << "KAlarmApp::checkSystemTray: changed ->" << mNoSystemTray;
        mNoSystemTray = !mNoSystemTray;

        // Store the new setting in the config file, so that if KAlarm exits it will
        // restart with the correct default.
        KConfigGroup config(KSharedConfig::openConfig(), "General");
        config.writeEntry("NoSystemTray", mNoSystemTray);
        config.sync();

        // Update other settings
        slotShowInSystemTrayChanged();
    }
    return !mNoSystemTray;
}

/******************************************************************************
* Return the main window associated with the system tray icon.
*/
MainWindow* KAlarmApp::trayMainWindow() const
{
    return mTrayWindow ? mTrayWindow->assocMainWindow() : nullptr;
}

/******************************************************************************
* Called when the show-in-system-tray preference setting has changed, to show
* or hide the system tray icon.
*/
void KAlarmApp::slotShowInSystemTrayChanged()
{
    const bool newShowInSysTray = wantShowInSystemTray();
    if (newShowInSysTray != mOldShowInSystemTray)
    {
        // The system tray run mode has changed
        ++mActiveCount;         // prevent the application from quitting
        MainWindow* win = mTrayWindow ? mTrayWindow->assocMainWindow() : nullptr;
        delete mTrayWindow;     // remove the system tray icon if it is currently shown
        mTrayWindow = nullptr;
        mOldShowInSystemTray = newShowInSysTray;
        if (newShowInSysTray)
        {
            // Show the system tray icon
            displayTrayIcon(true);
        }
        else
        {
            // Stop showing the system tray icon
            if (win  &&  win->isHidden())
            {
                if (MainWindow::count() > 1)
                    delete win;
                else
                {
                    win->setWindowState(win->windowState() | Qt::WindowMinimized);
                    win->show();
                }
            }
        }
        --mActiveCount;
    }
}

/******************************************************************************
* Called when the start-of-day time preference setting has changed.
* Change alarm times for date-only alarms.
*/
void KAlarmApp::changeStartOfDay()
{
    DateTime::setStartOfDay(Preferences::startOfDay());
    KAEvent::setStartOfDay(Preferences::startOfDay());
    AlarmCalendar::resources()->adjustStartOfDay();
}

/******************************************************************************
* Called when the default alarm message font preference setting has changed.
* Notify KAEvent.
*/
void KAlarmApp::slotMessageFontChanged(const QFont& font)
{
    KAEvent::setDefaultFont(font);
}

/******************************************************************************
* Called when the working time preference settings have changed.
* Notify KAEvent.
*/
void KAlarmApp::slotWorkTimeChanged(const QTime& start, const QTime& end, const QBitArray& days)
{
    KAEvent::setWorkTime(days, start, end);
}

/******************************************************************************
* Called when the holiday region preference setting has changed.
* Notify KAEvent.
*/
void KAlarmApp::slotHolidaysChanged(const KHolidays::HolidayRegion& holidays)
{
    KAEvent::setHolidays(holidays);
}

/******************************************************************************
* Called when the date for February 29th recurrences has changed in the
* preferences settings.
*/
void KAlarmApp::slotFeb29TypeChanged(Preferences::Feb29Type type)
{
    KARecurrence::Feb29Type rtype;
    switch (type)
    {
        default:
        case Preferences::Feb29_None:   rtype = KARecurrence::Feb29_None;  break;
        case Preferences::Feb29_Feb28:  rtype = KARecurrence::Feb29_Feb28;  break;
        case Preferences::Feb29_Mar1:   rtype = KARecurrence::Feb29_Mar1;  break;
    }
    KARecurrence::setDefaultFeb29Type(rtype);
}

/******************************************************************************
* Return whether the program is configured to be running in the system tray.
*/
bool KAlarmApp::wantShowInSystemTray() const
{
    return Preferences::showInSystemTray()  &&  QSystemTrayIcon::isSystemTrayAvailable();
}
 
/******************************************************************************
* Set a timeout for populating resources.
*/
void KAlarmApp::setResourcesTimeout()
{
    QTimer::singleShot(AKONADI_TIMEOUT * 1000, this, &KAlarmApp::slotResourcesTimeout);
}

/******************************************************************************
* Called on a timeout to check whether resources have been populated.
* If not, exit the program with code 1.
*/
void KAlarmApp::slotResourcesTimeout()
{
    if (!Resources::allPopulated())
    {
        // Resource population has timed out.
        mResourcesTimedOut = true;
        quitIf(1);
    }
}

/******************************************************************************
* Called when all resources have been created at startup.
* Check whether there are any writable active calendars, and if not, warn the
* user.
*/
void KAlarmApp::slotResourcesCreated()
{
    if (mRedisplayAlarms)
    {
        mRedisplayAlarms = false;
        MessageWin::redisplayAlarms();
    }
<<<<<<< HEAD
    if (!treeFetched
    ||  !DataModel::isMigrationComplete())
=======
    checkWritableCalendar();
}

/******************************************************************************
* Called when all calendars have been fetched at startup, or calendar migration
* has completed.
* Check whether there are any writable active calendars, and if not, warn the
* user.
*/
void KAlarmApp::checkWritableCalendar()
{
    if (mReadOnly)
        return;    // don't need write access to calendars
    if (!Resources::allCreated()
    ||  !AkonadiModel::instance()->isMigrationCompleted())
>>>>>>> 9d030839
        return;
    static bool done = false;
    if (done)
        return;
    done = true;
    qCDebug(KALARM_LOG) << "KAlarmApp::checkWritableCalendar";

    // Check for, and remove, any duplicate resources, i.e. those which use the
    // same calendar file/directory.
    DataModel::removeDuplicateResources();

    // Find whether there are any writable active alarm calendars
    const bool active = !Resources::enabledResources(CalEvent::ACTIVE, true).isEmpty();
    if (!active)
    {
        qCWarning(KALARM_LOG) << "KAlarmApp::checkWritableCalendar: No writable active calendar";
        KAMessageBox::information(MainWindow::mainMainWindow(),
                                  xi18nc("@info", "Alarms cannot be created or updated, because no writable active alarm calendar is enabled.<nl/><nl/>"
                                                 "To fix this, use <interface>View | Show Calendars</interface> to check or change calendar statuses."),
                                  QString(), QStringLiteral("noWritableCal"));
    }
}

/******************************************************************************
* If alarms are being archived, check whether there is a default archived
* calendar, and if not, warn the user.
*/
void KAlarmApp::checkArchivedCalendar()
{
    static bool done = false;
    if (done)
        return;
    done = true;

    // If alarms are to be archived, check that the default archived alarm
    // calendar is writable.
    if (Preferences::archivedKeepDays())
    {
        Resource standard = Resources::getStandard(CalEvent::ARCHIVED);
        if (!standard.isValid())
        {
            // Schedule the display of a user prompt, without holding up
            // other processing.
            QTimer::singleShot(0, this, &KAlarmApp::promptArchivedCalendar);
        }
    }
}

/******************************************************************************
* If alarms are being archived, check whether there is a default archived
* calendar, and if not, warn the user.
*/
void KAlarmApp::promptArchivedCalendar()
{
    const bool archived = !Resources::enabledResources(CalEvent::ARCHIVED, true).isEmpty();
    if (archived)
    {
        qCWarning(KALARM_LOG) << "KAlarmApp::checkArchivedCalendar: Archiving, but no writable archived calendar";
        KAMessageBox::information(MainWindow::mainMainWindow(),
                                  xi18nc("@info", "Alarms are configured to be archived, but this is not possible because no writable archived alarm calendar is enabled.<nl/><nl/>"
                                                 "To fix this, use <interface>View | Show Calendars</interface> to check or change calendar statuses."),
                                  QString(), QStringLiteral("noWritableArch"));
    }
    else
    {
        qCWarning(KALARM_LOG) << "KAlarmApp::checkArchivedCalendar: Archiving, but no standard archived calendar";
        KAMessageBox::information(MainWindow::mainMainWindow(),
                                  xi18nc("@info", "Alarms are configured to be archived, but this is not possible because no archived alarm calendar is set as default.<nl/><nl/>"
                                                 "To fix this, use <interface>View | Show Calendars</interface>, select an archived alarms calendar, and check <interface>Use as Default for Archived Alarms</interface>."),
                                  QString(), QStringLiteral("noStandardArch"));
    }
}

/******************************************************************************
* Called when a new resource has been added, to note the possible need to purge
* its old alarms if it is the default archived calendar.
*/
void KAlarmApp::slotResourceAdded(const Resource& resource)
{
    if (resource.alarmTypes() & CalEvent::ARCHIVED)
        mPendingPurges += resource.id();
}

/******************************************************************************
* Called when a resource has been populated, to purge its old alarms if it is
* the default archived calendar.
*/
void KAlarmApp::slotResourcePopulated(const Resource& resource)
{
    if (mPendingPurges.removeAll(resource.id()) > 0)
        purgeNewArchivedDefault(resource);
}

/******************************************************************************
* Called when a new resource has been populated, or when a resource has been
* set as the standard resource for its type.
* If it is the default archived calendar, purge its old alarms if necessary.
*/
void KAlarmApp::purgeNewArchivedDefault(const Resource& resource)
{
    if (Resources::isStandard(resource, CalEvent::ARCHIVED))
    {
        qCDebug(KALARM_LOG) << "KAlarmApp::purgeNewArchivedDefault:" << resource.displayId() << ": standard archived...";
        if (mArchivedPurgeDays >= 0)
            purge(mArchivedPurgeDays);
        else
            setArchivePurgeDays();
    }
}

/******************************************************************************
* Called when the length of time to keep archived alarms changes in KAlarm's
* preferences.
* Set the number of days to keep archived alarms.
* Alarms which are older are purged immediately, and at the start of each day.
*/
void KAlarmApp::setArchivePurgeDays()
{
    const int newDays = Preferences::archivedKeepDays();
    if (newDays != mArchivedPurgeDays)
    {
        const int oldDays = mArchivedPurgeDays;
        mArchivedPurgeDays = newDays;
        if (mArchivedPurgeDays <= 0)
            StartOfDayTimer::disconnect(this);
        if (mArchivedPurgeDays < 0)
            return;   // keep indefinitely, so don't purge
        if (oldDays < 0  ||  mArchivedPurgeDays < oldDays)
        {
            // Alarms are now being kept for less long, so purge them
            purge(mArchivedPurgeDays);
            if (!mArchivedPurgeDays)
                return;   // don't archive any alarms
        }
        // Start the purge timer to expire at the start of the next day
        // (using the user-defined start-of-day time).
        StartOfDayTimer::connect(this, SLOT(slotPurge()));
    }
}

/******************************************************************************
* Purge all archived events from the calendar whose end time is longer ago than
* 'daysToKeep'. All events are deleted if 'daysToKeep' is zero.
*/
void KAlarmApp::purge(int daysToKeep)
{
    if (mPurgeDaysQueued < 0  ||  daysToKeep < mPurgeDaysQueued)
        mPurgeDaysQueued = daysToKeep;

    // Do the purge once any other current operations are completed
    processQueue();
}


/******************************************************************************
* Output a list of pending alarms, with their next scheduled occurrence.
*/
QStringList KAlarmApp::scheduledAlarmList()
{
    QStringList alarms;
    const QVector<KAEvent> events = KAlarm::getSortedActiveEvents(this);
    for (const KAEvent& event : events)
    {
        const KADateTime dateTime = event.nextTrigger(KAEvent::DISPLAY_TRIGGER).effectiveKDateTime().toLocalZone();
        const Resource resource = Resources::resource(event.resourceId());
        QString text(resource.configName() + QLatin1String(":"));
        text += event.id() + QLatin1Char(' ')
             +  dateTime.toString(QStringLiteral("%Y%m%dT%H%M "))
             +  AlarmText::summary(event, 1);
        alarms << text;
    }
    return alarms;
}

/******************************************************************************
* Enable or disable alarm monitoring.
*/
void KAlarmApp::setAlarmsEnabled(bool enabled)
{
    if (enabled != mAlarmsEnabled)
    {
        mAlarmsEnabled = enabled;
        Q_EMIT alarmEnabledToggled(enabled);
        if (!enabled)
            KAlarm::cancelRtcWake(nullptr);
        else if (!mProcessingQueue)
            checkNextDueAlarm();
    }
}

/******************************************************************************
* Spread or collect alarm message and error message windows.
*/
void KAlarmApp::spreadWindows(bool spread)
{
    spread = MessageWin::spread(spread);
    Q_EMIT spreadWindowsToggled(spread);
}

/******************************************************************************
* Called when the spread status of message windows changes.
* Set the 'spread windows' action state.
*/
void KAlarmApp::setSpreadWindowsState(bool spread)
{
    Q_EMIT spreadWindowsToggled(spread);
}

/******************************************************************************
* Check whether the window manager's handling of keyboard focus transfer
* between application windows is broken. This is true for Ubuntu's Unity
* desktop, where MessageWin windows steal keyboard focus from EditAlarmDlg
* windows.
*/
bool KAlarmApp::windowFocusBroken() const
{
    return mWindowFocusBroken;
}

/******************************************************************************
* Check whether window/keyboard focus currently needs to be fixed manually due
* to the window manager not handling it correctly. This will occur if there are
* both EditAlarmDlg and MessageWin windows currently active.
*/
bool KAlarmApp::needWindowFocusFix() const
{
    return mWindowFocusBroken && MessageWin::instanceCount(true) && EditAlarmDlg::instanceCount();
}

/******************************************************************************
* Called to schedule a new alarm, either in response to a DCOP notification or
* to command line options.
* Reply = true unless there was a parameter error or an error opening calendar file.
*/
bool KAlarmApp::scheduleEvent(KAEvent::SubAction action, const QString& text, const KADateTime& dateTime,
                              int lateCancel, KAEvent::Flags flags, const QColor& bg, const QColor& fg,
                              const QFont& font, const QString& audioFile, float audioVolume, int reminderMinutes,
                              const KARecurrence& recurrence, const KCalendarCore::Duration& repeatInterval, int repeatCount,
                              uint mailFromID, const KCalendarCore::Person::List& mailAddresses,
                              const QString& mailSubject, const QStringList& mailAttachments)
{
    qCDebug(KALARM_LOG) << "KAlarmApp::scheduleEvent:" << text;
    if (!dateTime.isValid())
        return false;
    const KADateTime now = KADateTime::currentUtcDateTime();
    if (lateCancel  &&  dateTime < now.addSecs(-maxLateness(lateCancel)))
        return true;               // alarm time was already archived too long ago
    KADateTime alarmTime = dateTime;
    // Round down to the nearest minute to avoid scheduling being messed up
    if (!dateTime.isDateOnly())
        alarmTime.setTime(QTime(alarmTime.time().hour(), alarmTime.time().minute(), 0));

    KAEvent event(alarmTime, text, bg, fg, font, action, lateCancel, flags, true);
    if (reminderMinutes)
    {
        const bool onceOnly = flags & KAEvent::REMINDER_ONCE;
        event.setReminder(reminderMinutes, onceOnly);
    }
    if (!audioFile.isEmpty())
        event.setAudioFile(audioFile, audioVolume, -1, 0, (flags & KAEvent::REPEAT_SOUND) ? 0 : -1);
    if (!mailAddresses.isEmpty())
        event.setEmail(mailFromID, mailAddresses, mailSubject, mailAttachments);
    event.setRecurrence(recurrence);
    event.setFirstRecurrence();
    event.setRepetition(Repetition(repeatInterval, repeatCount - 1));
    event.endChanges();
    if (alarmTime <= now)
    {
        // Alarm is due for display already.
        // First execute it once without adding it to the calendar file.
        if (!mInitialised)
            mActionQueue.enqueue(ActionQEntry(event, EVENT_TRIGGER));
        else
            execAlarm(event, event.firstAlarm(), false);
        // If it's a recurring alarm, reschedule it for its next occurrence
        if (!event.recurs()
        ||  event.setNextOccurrence(now) == KAEvent::NO_OCCURRENCE)
            return true;
        // It has recurrences in the future
    }

    // Queue the alarm for insertion into the calendar file
    mActionQueue.enqueue(ActionQEntry(event));
    if (mInitialised)
        QTimer::singleShot(0, this, &KAlarmApp::processQueue);
    return true;
}

/******************************************************************************
* Called in response to a D-Bus request to trigger or cancel an event.
* Optionally display the event. Delete the event from the calendar file and
* from every main window instance.
*/
bool KAlarmApp::dbusHandleEvent(const EventId& eventID, EventFunc function)
{
    qCDebug(KALARM_LOG) << "KAlarmApp::dbusHandleEvent:" << eventID;
    mActionQueue.append(ActionQEntry(function, eventID));
    if (mInitialised)
        QTimer::singleShot(0, this, &KAlarmApp::processQueue);
    return true;
}

/******************************************************************************
* Called in response to a D-Bus request to list all pending alarms.
*/
QString KAlarmApp::dbusList()
{
    qCDebug(KALARM_LOG) << "KAlarmApp::dbusList";
    return scheduledAlarmList().join(QLatin1Char('\n')) + QLatin1Char('\n');
}

/******************************************************************************
* Either:
* a) Display the event and then delete it if it has no outstanding repetitions.
* b) Delete the event.
* c) Reschedule the event for its next repetition. If none remain, delete it.
* If the event is deleted, it is removed from the calendar file and from every
* main window instance.
* If 'findUniqueId' is true and 'id' does not specify a resource, all resources
* will be searched for the event's unique ID.
* Reply = false if event ID not found, or if more than one event with the same
*         ID is found.
*/
bool KAlarmApp::handleEvent(const EventId& id, EventFunc function, bool findUniqueId)
{
    // Delete any expired wake-on-suspend config data
    KAlarm::checkRtcWakeConfig();

    const QString eventID(id.eventId());
    KAEvent* event = AlarmCalendar::resources()->event(id, findUniqueId);
    if (!event)
    {
        if (id.resourceId() != -1)
            qCWarning(KALARM_LOG) << "KAlarmApp::handleEvent: Event ID not found, or duplicated:" << eventID;
        else
            qCWarning(KALARM_LOG) << "KAlarmApp::handleEvent: Event ID not found:" << eventID;
        return false;
    }
    switch (function)
    {
        case EVENT_CANCEL:
            qCDebug(KALARM_LOG) << "KAlarmApp::handleEvent:" << eventID << ", CANCEL";
            KAlarm::deleteEvent(*event, true);
            break;

        case EVENT_TRIGGER:    // handle it if it's due, else execute it regardless
        case EVENT_HANDLE:     // handle it if it's due
        {
            const KADateTime now = KADateTime::currentUtcDateTime();
            qCDebug(KALARM_LOG) << "KAlarmApp::handleEvent:" << eventID << "," << (function==EVENT_TRIGGER?"TRIGGER:":"HANDLE:") << qPrintable(now.qDateTime().toString(QStringLiteral("yyyy-MM-dd hh:mm"))) << "UTC";
            bool updateCalAndDisplay = false;
            bool alarmToExecuteValid = false;
            KAAlarm alarmToExecute;
            bool restart = false;
            // Check all the alarms in turn.
            // Note that the main alarm is fetched before any other alarms.
            for (KAAlarm alarm = event->firstAlarm();
                 alarm.isValid();
                 alarm = (restart ? event->firstAlarm() : event->nextAlarm(alarm)), restart = false)
            {
                // Check if the alarm is due yet.
                const KADateTime nextDT = alarm.dateTime(true).effectiveKDateTime();
                const int secs = nextDT.secsTo(now);
                if (secs < 0)
                {
                    // The alarm appears to be in the future.
                    // Check if it's an invalid local time during a daylight
                    // saving time shift, which has actually passed.
                    if (alarm.dateTime().timeSpec() != KADateTime::LocalZone
                    ||  nextDT > now.toTimeSpec(KADateTime::LocalZone))
                    {
                        // This alarm is definitely not due yet
                        qCDebug(KALARM_LOG) << "KAlarmApp::handleEvent: Alarm" << alarm.type() << "at" << nextDT.qDateTime() << ": not due";
                        continue;
                    }
                }
                bool reschedule = false;
                bool rescheduleWork = false;
                if ((event->workTimeOnly() || event->holidaysExcluded())  &&  !alarm.deferred())
                {
                    // The alarm is restricted to working hours and/or non-holidays
                    // (apart from deferrals). This needs to be re-evaluated every
                    // time it triggers, since working hours could change.
                    if (alarm.dateTime().isDateOnly())
                    {
                        KADateTime dt(nextDT);
                        dt.setDateOnly(true);
                        reschedule = !event->isWorkingTime(dt);
                    }
                    else
                        reschedule = !event->isWorkingTime(nextDT);
                    rescheduleWork = reschedule;
                    if (reschedule)
                        qCDebug(KALARM_LOG) << "KAlarmApp::handleEvent: Alarm" << alarm.type() << "at" << nextDT.qDateTime() << ": not during working hours";
                }
                if (!reschedule  &&  alarm.repeatAtLogin())
                {
                    // Alarm is to be displayed at every login.
                    qCDebug(KALARM_LOG) << "KAlarmApp::handleEvent: REPEAT_AT_LOGIN";
                    // Check if the main alarm is already being displayed.
                    // (We don't want to display both at the same time.)
                    if (alarmToExecute.isValid())
                        continue;

                    // Set the time to display if it's a display alarm
                    alarm.setTime(now);
                }
                if (!reschedule  &&  event->lateCancel())
                {
                    // Alarm is due, and it is to be cancelled if too late.
                    qCDebug(KALARM_LOG) << "KAlarmApp::handleEvent: LATE_CANCEL";
                    bool cancel = false;
                    if (alarm.dateTime().isDateOnly())
                    {
                        // The alarm has no time, so cancel it if its date is too far past
                        const int maxlate = event->lateCancel() / 1440;    // maximum lateness in days
                        KADateTime limit(DateTime(nextDT.addDays(maxlate + 1)).effectiveKDateTime());
                        if (now >= limit)
                        {
                            // It's too late to display the scheduled occurrence.
                            // Find the last previous occurrence of the alarm.
                            DateTime next;
                            const KAEvent::OccurType type = event->previousOccurrence(now, next, true);
                            switch (type & ~KAEvent::OCCURRENCE_REPEAT)
                            {
                                case KAEvent::FIRST_OR_ONLY_OCCURRENCE:
                                case KAEvent::RECURRENCE_DATE:
                                case KAEvent::RECURRENCE_DATE_TIME:
                                case KAEvent::LAST_RECURRENCE:
                                    limit.setDate(next.date().addDays(maxlate + 1));
                                    if (now >= limit)
                                    {
                                        if (type == KAEvent::LAST_RECURRENCE
                                        ||  (type == KAEvent::FIRST_OR_ONLY_OCCURRENCE && !event->recurs()))
                                            cancel = true;   // last occurrence (and there are no repetitions)
                                        else
                                            reschedule = true;
                                    }
                                    break;
                                case KAEvent::NO_OCCURRENCE:
                                default:
                                    reschedule = true;
                                    break;
                            }
                        }
                    }
                    else
                    {
                        // The alarm is timed. Allow it to be the permitted amount late before cancelling it.
                        const int maxlate = maxLateness(event->lateCancel());
                        if (secs > maxlate)
                        {
                            // It's over the maximum interval late.
                            // Find the most recent occurrence of the alarm.
                            DateTime next;
                            const KAEvent::OccurType type = event->previousOccurrence(now, next, true);
                            switch (type & ~KAEvent::OCCURRENCE_REPEAT)
                            {
                                case KAEvent::FIRST_OR_ONLY_OCCURRENCE:
                                case KAEvent::RECURRENCE_DATE:
                                case KAEvent::RECURRENCE_DATE_TIME:
                                case KAEvent::LAST_RECURRENCE:
                                    if (next.effectiveKDateTime().secsTo(now) > maxlate)
                                    {
                                        if (type == KAEvent::LAST_RECURRENCE
                                        ||  (type == KAEvent::FIRST_OR_ONLY_OCCURRENCE && !event->recurs()))
                                            cancel = true;   // last occurrence (and there are no repetitions)
                                        else
                                            reschedule = true;
                                    }
                                    break;
                                case KAEvent::NO_OCCURRENCE:
                                default:
                                    reschedule = true;
                                    break;
                            }
                        }
                    }

                    if (cancel)
                    {
                        // All recurrences are finished, so cancel the event
                        event->setArchive();
                        if (cancelAlarm(*event, alarm.type(), false))
                            return true;   // event has been deleted
                        updateCalAndDisplay = true;
                        continue;
                    }
                }
                if (reschedule)
                {
                    // The latest repetition was too long ago, so schedule the next one
                    switch (rescheduleAlarm(*event, alarm, false, (rescheduleWork ? nextDT : KADateTime())))
                    {
                        case 1:
                            // A working-time-only alarm has been rescheduled and the
                            // rescheduled time is already due. Start processing the
                            // event again.
                            alarmToExecuteValid = false;
                            restart = true;
                            break;
                        case -1:
                            return true;   // event has been deleted
                        default:
                            break;
                    }
                    updateCalAndDisplay = true;
                    continue;
                }
                if (!alarmToExecuteValid)
                {
                    qCDebug(KALARM_LOG) << "KAlarmApp::handleEvent: Alarm" << alarm.type() << ": execute";
                    alarmToExecute = alarm;             // note the alarm to be displayed
                    alarmToExecuteValid = true;         // only trigger one alarm for the event
                }
                else
                    qCDebug(KALARM_LOG) << "KAlarmApp::handleEvent: Alarm" << alarm.type() << ": skip";
            }

            // If there is an alarm to execute, do this last after rescheduling/cancelling
            // any others. This ensures that the updated event is only saved once to the calendar.
            if (alarmToExecute.isValid())
                execAlarm(*event, alarmToExecute, true, !alarmToExecute.repeatAtLogin());
            else
            {
                if (function == EVENT_TRIGGER)
                {
                    // The alarm is to be executed regardless of whether it's due.
                    // Only trigger one alarm from the event - we don't want multiple
                    // identical messages, for example.
                    const KAAlarm alarm = event->firstAlarm();
                    if (alarm.isValid())
                        execAlarm(*event, alarm, false);
                }
                if (updateCalAndDisplay)
                    KAlarm::updateEvent(*event);     // update the window lists and calendar file
                else if (function != EVENT_TRIGGER) { qCDebug(KALARM_LOG) << "KAlarmApp::handleEvent: No action"; }
            }
            break;
        }
    }
    return true;
}

/******************************************************************************
* Called when an alarm action has completed, to perform any post-alarm actions.
*/
void KAlarmApp::alarmCompleted(const KAEvent& event)
{
    if (!event.postAction().isEmpty())
    {
        // doShellCommand() will error if the user is not authorised to run
        // shell commands.
        const QString command = event.postAction();
        qCDebug(KALARM_LOG) << "KAlarmApp::alarmCompleted:" << event.id() << ":" << command;
        doShellCommand(command, event, nullptr, ProcData::POST_ACTION);
    }
}

/******************************************************************************
* Reschedule the alarm for its next recurrence after now. If none remain,
* delete it.  If the alarm is deleted and it is the last alarm for its event,
* the event is removed from the calendar file and from every main window
* instance.
* If 'nextDt' is valid, the event is rescheduled for the next non-working
* time occurrence after that.
* Reply = 1 if 'nextDt' is valid and the rescheduled event is already due
*       = -1 if the event has been deleted
*       = 0 otherwise.
*/
int KAlarmApp::rescheduleAlarm(KAEvent& event, const KAAlarm& alarm, bool updateCalAndDisplay, const KADateTime& nextDt)
{
    qCDebug(KALARM_LOG) << "KAlarmApp::rescheduleAlarm: Alarm type:" << alarm.type();
    int reply = 0;
    bool update = false;
    event.startChanges();
    if (alarm.repeatAtLogin())
    {
        // Leave an alarm which repeats at every login until its main alarm triggers
        if (!event.reminderActive()  &&  event.reminderMinutes() < 0)
        {
            // Executing an at-login alarm: first schedule the reminder
            // which occurs AFTER the main alarm.
            event.activateReminderAfter(KADateTime::currentUtcDateTime());
        }
        // Repeat-at-login alarms are usually unchanged after triggering.
        // Ensure that the archive flag (which was set in execAlarm()) is saved.
        update = true;
    }
    else if (alarm.isReminder()  ||  alarm.deferred())
    {
        // It's a reminder alarm or an extra deferred alarm, so delete it
        event.removeExpiredAlarm(alarm.type());
        update = true;
    }
    else
    {
        // Reschedule the alarm for its next occurrence.
        bool cancelled = false;
        DateTime last = event.mainDateTime(false);   // note this trigger time
        if (last != event.mainDateTime(true))
            last = DateTime();                       // but ignore sub-repetition triggers
        bool next = nextDt.isValid();
        KADateTime next_dt = nextDt;
        const KADateTime now = KADateTime::currentUtcDateTime();
        do
        {
            const KAEvent::OccurType type = event.setNextOccurrence(next ? next_dt : now);
            switch (type)
            {
                case KAEvent::NO_OCCURRENCE:
                    // All repetitions are finished, so cancel the event
                    qCDebug(KALARM_LOG) << "KAlarmApp::rescheduleAlarm: No occurrence";
                    if (event.reminderMinutes() < 0  &&  last.isValid()
                    &&  alarm.type() != KAAlarm::AT_LOGIN_ALARM  &&  !event.mainExpired())
                    {
                        // Set the reminder which is now due after the last main alarm trigger.
                        // Note that at-login reminders are scheduled in execAlarm().
                        event.activateReminderAfter(last);
                        updateCalAndDisplay = true;
                    }
                    if (cancelAlarm(event, alarm.type(), updateCalAndDisplay))
                        return -1;
                    break;
                default:
                    if (!(type & KAEvent::OCCURRENCE_REPEAT))
                        break;
                    // Next occurrence is a repeat, so fall through to recurrence handling
                    Q_FALLTHROUGH();
                case KAEvent::RECURRENCE_DATE:
                case KAEvent::RECURRENCE_DATE_TIME:
                case KAEvent::LAST_RECURRENCE:
                    // The event is due by now and repetitions still remain, so rewrite the event
                    if (updateCalAndDisplay)
                        update = true;
                    break;
                case KAEvent::FIRST_OR_ONLY_OCCURRENCE:
                    // The first occurrence is still due?!?, so don't do anything
                    break;
            }
            if (cancelled)
                break;
            if (event.deferred())
            {
                // Just in case there's also a deferred alarm, ensure it's removed
                event.removeExpiredAlarm(KAAlarm::DEFERRED_ALARM);
                update = true;
            }
            if (next)
            {
                // The alarm is restricted to working hours and/or non-holidays.
                // Check if the calculated next time is valid.
                next_dt = event.mainDateTime(true).effectiveKDateTime();
                if (event.mainDateTime(false).isDateOnly())
                {
                    KADateTime dt(next_dt);
                    dt.setDateOnly(true);
                    next = !event.isWorkingTime(dt);
                }
                else
                    next = !event.isWorkingTime(next_dt);
            }
        } while (next && next_dt <= now);
        reply = (!cancelled && next_dt.isValid() && (next_dt <= now)) ? 1 : 0;

        if (event.reminderMinutes() < 0  &&  last.isValid()
        &&  alarm.type() != KAAlarm::AT_LOGIN_ALARM)
        {
            // Set the reminder which is now due after the last main alarm trigger.
            // Note that at-login reminders are scheduled in execAlarm().
            event.activateReminderAfter(last);
        }
    }
    event.endChanges();
    if (update)
        KAlarm::updateEvent(event);     // update the window lists and calendar file
    return reply;
}

/******************************************************************************
* Delete the alarm. If it is the last alarm for its event, the event is removed
* from the calendar file and from every main window instance.
* Reply = true if event has been deleted.
*/
bool KAlarmApp::cancelAlarm(KAEvent& event, KAAlarm::Type alarmType, bool updateCalAndDisplay)
{
    qCDebug(KALARM_LOG) << "KAlarmApp::cancelAlarm";
    if (alarmType == KAAlarm::MAIN_ALARM  &&  !event.displaying()  &&  event.toBeArchived())
    {
        // The event is being deleted. Save it in the archived resources first.
        KAEvent ev(event);
        KAlarm::addArchivedEvent(ev);
    }
    event.removeExpiredAlarm(alarmType);
    if (!event.alarmCount())
    {
        // If it's a command alarm being executed, mark it as deleted
        ProcData* pd = findCommandProcess(event.id());
        if (pd)
            pd->eventDeleted = true;

        // Delete it
        KAlarm::deleteEvent(event, false);
        return true;
    }
    if (updateCalAndDisplay)
        KAlarm::updateEvent(event);    // update the window lists and calendar file
    return false;
}

/******************************************************************************
* Cancel any reminder or deferred alarms in an repeat-at-login event.
* This should be called when the event is first loaded.
* If there are no more alarms left in the event, the event is removed from the
* calendar file and from every main window instance.
* Reply = true if event has been deleted.
*/
bool KAlarmApp::cancelReminderAndDeferral(KAEvent& event)
{
    return cancelAlarm(event, KAAlarm::REMINDER_ALARM, false)
       ||  cancelAlarm(event, KAAlarm::DEFERRED_REMINDER_ALARM, false)
       ||  cancelAlarm(event, KAAlarm::DEFERRED_ALARM, true);
}

/******************************************************************************
* Execute an alarm by displaying its message or file, or executing its command.
* Reply = ShellProcess instance if a command alarm
*       = MessageWin if an audio alarm
*       != 0 if successful
*       = -1 if execution has not completed
*       = 0 if the alarm is disabled, or if an error message was output.
*/
void* KAlarmApp::execAlarm(KAEvent& event, const KAAlarm& alarm, bool reschedule, bool allowDefer, bool noPreAction)
{
    if (!mAlarmsEnabled  ||  !event.enabled())
    {
        // The event (or all events) is disabled
        qCDebug(KALARM_LOG) << "KAlarmApp::execAlarm:" << event.id() << ": disabled";
        if (reschedule)
            rescheduleAlarm(event, alarm, true);
        return nullptr;
    }

    void* result = (void*)1;
    event.setArchive();

    switch (alarm.action())
    {
        case KAAlarm::COMMAND:
            if (!event.commandDisplay())
            {
                // execCommandAlarm() will error if the user is not authorised
                // to run shell commands.
                result = execCommandAlarm(event, alarm);
                if (reschedule)
                    rescheduleAlarm(event, alarm, true);
                break;
            }
            Q_FALLTHROUGH();   // fall through to MESSAGE
        case KAAlarm::MESSAGE:
        case KAAlarm::FILE:
        {
            // Display a message, file or command output, provided that the same event
            // isn't already being displayed
            MessageWin* win = MessageWin::findEvent(EventId(event));
            // Find if we're changing a reminder message to the real message
            const bool reminder = (alarm.type() & KAAlarm::REMINDER_ALARM);
            const bool replaceReminder = !reminder && win && (win->alarmType() & KAAlarm::REMINDER_ALARM);
            if (!reminder
            &&  (!event.deferred() || (event.extraActionOptions() & KAEvent::ExecPreActOnDeferral))
            &&  (replaceReminder || !win)  &&  !noPreAction
            &&  !event.preAction().isEmpty())
            {
                // It's not a reminder alarm, and it's not a deferred alarm unless the
                // pre-alarm action applies to deferred alarms, and there is no message
                // window (other than a reminder window) currently displayed for this
                // alarm, and we need to execute a command before displaying the new window.
                //
                // NOTE: The pre-action is not executed for a recurring alarm if an
                // alarm message window for a previous occurrence is still visible.
                // Check whether the command is already being executed for this alarm.
                for (const ProcData* pd : qAsConst(mCommandProcesses))
                {
                    if (pd->event->id() == event.id()  &&  (pd->flags & ProcData::PRE_ACTION))
                    {
                        qCDebug(KALARM_LOG) << "KAlarmApp::execAlarm: Already executing pre-DISPLAY command";
                        return pd->process;   // already executing - don't duplicate the action
                    }
                }

                // doShellCommand() will error if the user is not authorised to run
                // shell commands.
                const QString command = event.preAction();
                qCDebug(KALARM_LOG) << "KAlarmApp::execAlarm: Pre-DISPLAY command:" << command;
                const int flags = (reschedule ? ProcData::RESCHEDULE : 0) | (allowDefer ? ProcData::ALLOW_DEFER : 0);
                if (doShellCommand(command, event, &alarm, (flags | ProcData::PRE_ACTION)))
                {
                    AlarmCalendar::resources()->setAlarmPending(&event);
                    return result;     // display the message after the command completes
                }
                // Error executing command
                if (event.extraActionOptions() & KAEvent::CancelOnPreActError)
                {
                    // Cancel the rest of the alarm execution
                    qCDebug(KALARM_LOG) << "KAlarmApp::execAlarm:" << event.id() << ": pre-action failed: cancelled";
                    if (reschedule)
                        rescheduleAlarm(event, alarm, true);
                    return nullptr;
                }
                // Display the message even though it failed
            }

            if (!win)
            {
                // There isn't already a message for this event
                const int flags = (reschedule ? 0 : MessageWin::NO_RESCHEDULE) | (allowDefer ? 0 : MessageWin::NO_DEFER);
                (new MessageWin(&event, alarm, flags))->show();
            }
            else if (replaceReminder)
            {
                // The caption needs to be changed from "Reminder" to "Message"
                win->cancelReminder(event, alarm);
            }
            else if (!win->hasDefer() && !alarm.repeatAtLogin())
            {
                // It's a repeat-at-login message with no Defer button,
                // which has now reached its final trigger time and needs
                // to be replaced with a new message.
                win->showDefer();
                win->showDateTime(event, alarm);
            }
            else
            {
                // Use the existing message window
            }
            if (win)
            {
                // Raise the existing message window and replay any sound
                win->repeat(alarm);    // N.B. this reschedules the alarm
            }
            break;
        }
        case KAAlarm::EMAIL:
        {
            qCDebug(KALARM_LOG) << "KAlarmApp::execAlarm: EMAIL to:" << event.emailAddresses(QStringLiteral(","));
            QStringList errmsgs;
            KAMail::JobData data(event, alarm, reschedule, (reschedule || allowDefer));
            data.queued = true;
            int ans = KAMail::send(data, errmsgs);
            if (ans)
            {
                // The email has either been sent or failed - not queued
                if (ans < 0)
                    result = nullptr;  // failure
                data.queued = false;
                emailSent(data, errmsgs, (ans > 0));
            }
            else
            {
                result = (void*)-1;   // email has been queued
            }
            if (reschedule)
                rescheduleAlarm(event, alarm, true);
            break;
        }
        case KAAlarm::AUDIO:
        {
            // Play the sound, provided that the same event
            // isn't already playing
            MessageWin* win = MessageWin::findEvent(EventId(event));
            if (!win)
            {
                // There isn't already a message for this event.
                const int flags = (reschedule ? 0 : MessageWin::NO_RESCHEDULE) | MessageWin::ALWAYS_HIDE;
                win = new MessageWin(&event, alarm, flags);
            }
            else
            {
                // There's an existing message window: replay the sound
                win->repeat(alarm);    // N.B. this reschedules the alarm
            }
            return win;
        }
        default:
            return nullptr;
    }
    return result;
}

/******************************************************************************
* Called when sending an email has completed.
*/
void KAlarmApp::emailSent(KAMail::JobData& data, const QStringList& errmsgs, bool copyerr)
{
    if (!errmsgs.isEmpty())
    {
        // Some error occurred, although the email may have been sent successfully
        if (errmsgs.count() > 1)
            qCDebug(KALARM_LOG) << "KAlarmApp::emailSent:" << (copyerr ? "Copy error:" : "Failed:") << errmsgs[1];
        MessageWin::showError(data.event, data.alarm.dateTime(), errmsgs);
    }
    else if (data.queued)
        Q_EMIT execAlarmSuccess();
}

/******************************************************************************
* Execute the command specified in a command alarm.
* To connect to the output ready signals of the process, specify a slot to be
* called by supplying 'receiver' and 'slot' parameters.
*/
ShellProcess* KAlarmApp::execCommandAlarm(const KAEvent& event, const KAAlarm& alarm, const QObject* receiver, const char* slot)
{
    // doShellCommand() will error if the user is not authorised to run
    // shell commands.
    const int flags = (event.commandXterm()   ? ProcData::EXEC_IN_XTERM : 0)
                    | (event.commandDisplay() ? ProcData::DISP_OUTPUT : 0);
    const QString command = event.cleanText();
    if (event.commandScript())
    {
        // Store the command script in a temporary file for execution
        qCDebug(KALARM_LOG) << "KAlarmApp::execCommandAlarm: Script";
        const QString tmpfile = createTempScriptFile(command, false, event, alarm);
        if (tmpfile.isEmpty())
        {
            setEventCommandError(event, KAEvent::CMD_ERROR);
            return nullptr;
        }
        return doShellCommand(tmpfile, event, &alarm, (flags | ProcData::TEMP_FILE), receiver, slot);
    }
    else
    {
        qCDebug(KALARM_LOG) << "KAlarmApp::execCommandAlarm:" << command;
        return doShellCommand(command, event, &alarm, flags, receiver, slot);
    }
}

/******************************************************************************
* Execute a shell command line specified by an alarm.
* If the PRE_ACTION bit of 'flags' is set, the alarm will be executed via
* execAlarm() once the command completes, the execAlarm() parameters being
* derived from the remaining bits in 'flags'.
* 'flags' must contain the bit PRE_ACTION or POST_ACTION if and only if it is
* a pre- or post-alarm action respectively.
* To connect to the output ready signals of the process, specify a slot to be
* called by supplying 'receiver' and 'slot' parameters.
*
* Note that if shell access is not authorised, the attempt to run the command
* will be errored.
*/
ShellProcess* KAlarmApp::doShellCommand(const QString& command, const KAEvent& event, const KAAlarm* alarm, int flags, const QObject* receiver, const char* slot)
{
    qCDebug(KALARM_LOG) << "KAlarmApp::doShellCommand:" << command << "," << event.id();
    QIODevice::OpenMode mode = QIODevice::WriteOnly;
    QString cmd;
    QString tmpXtermFile;
    if (flags & ProcData::EXEC_IN_XTERM)
    {
        // Execute the command in a terminal window.
        cmd = composeXTermCommand(command, event, alarm, flags, tmpXtermFile);
        if (cmd.isEmpty())
        {
            qCWarning(KALARM_LOG) << "KAlarmApp::doShellCommand: Command failed (no terminal selected)";
            const QStringList errors{i18nc("@info", "Failed to execute command\n(no terminal selected for command alarms)")};
            commandErrorMsg(nullptr, event, alarm, flags, errors);
            return nullptr;
        }
    }
    else
    {
        cmd = command;
        mode = QIODevice::ReadWrite;
    }

    ProcData* pd = nullptr;
    ShellProcess* proc = nullptr;
    if (!cmd.isEmpty())
    {
        // Use ShellProcess, which automatically checks whether the user is
        // authorised to run shell commands.
        proc = new ShellProcess(cmd);
        proc->setEnv(QStringLiteral("KALARM_UID"), event.id(), true);
        proc->setOutputChannelMode(KProcess::MergedChannels);   // combine stdout & stderr
        connect(proc, &ShellProcess::shellExited, this, &KAlarmApp::slotCommandExited);
        if ((flags & ProcData::DISP_OUTPUT)  &&  receiver && slot)
        {
            connect(proc, SIGNAL(receivedStdout(ShellProcess*)), receiver, slot);
            connect(proc, SIGNAL(receivedStderr(ShellProcess*)), receiver, slot);
        }
        if (mode == QIODevice::ReadWrite  &&  !event.logFile().isEmpty())
        {
            // Output is to be appended to a log file.
            // Set up a logging process to write the command's output to.
            QString heading;
            if (alarm  &&  alarm->dateTime().isValid())
            {
                const QString dateTime = alarm->dateTime().formatLocale();
                heading = QStringLiteral("\n******* KAlarm %1 *******\n").arg(dateTime);
            }
            else
                heading = QStringLiteral("\n******* KAlarm *******\n");
            QFile logfile(event.logFile());
            if (logfile.open(QIODevice::Append | QIODevice::Text))
            {
                QTextStream out(&logfile);
                out << heading;
                logfile.close();
            }
            proc->setStandardOutputFile(event.logFile(), QIODevice::Append);
        }
        pd = new ProcData(proc, new KAEvent(event), (alarm ? new KAAlarm(*alarm) : nullptr), flags);
        if (flags & ProcData::TEMP_FILE)
            pd->tempFiles += command;
        if (!tmpXtermFile.isEmpty())
            pd->tempFiles += tmpXtermFile;
        mCommandProcesses.append(pd);
        if (proc->start(mode))
            return proc;
    }

    // Error executing command - report it
    qCWarning(KALARM_LOG) << "KAlarmApp::doShellCommand: Command failed to start";
    commandErrorMsg(proc, event, alarm, flags);
    if (pd)
    {
        mCommandProcesses.removeAt(mCommandProcesses.indexOf(pd));
        delete pd;
    }
    return nullptr;
}

/******************************************************************************
* Compose a command line to execute the given command in a terminal window.
* 'tempScriptFile' receives the name of a temporary script file which is
* invoked by the command line, if applicable.
* Reply = command line, or empty string if error.
*/
QString KAlarmApp::composeXTermCommand(const QString& command, const KAEvent& event, const KAAlarm* alarm, int flags, QString& tempScriptFile) const
{
    qCDebug(KALARM_LOG) << "KAlarmApp::composeXTermCommand:" << command << "," << event.id();
    tempScriptFile.clear();
    QString cmd = Preferences::cmdXTermCommand();
    if (cmd.isEmpty())
        return QString();   // no terminal application is configured
    cmd.replace(QLatin1String("%t"), KAboutData::applicationData().displayName());  // set the terminal window title
    if (cmd.indexOf(QLatin1String("%C")) >= 0)
    {
        // Execute the command from a temporary script file
        if (flags & ProcData::TEMP_FILE)
            cmd.replace(QLatin1String("%C"), command);    // the command is already calling a temporary file
        else
        {
            tempScriptFile = createTempScriptFile(command, true, event, *alarm);
            if (tempScriptFile.isEmpty())
                return QString();
            cmd.replace(QLatin1String("%C"), tempScriptFile);    // %C indicates where to insert the command
        }
    }
    else if (cmd.indexOf(QLatin1String("%W")) >= 0)
    {
        // Execute the command from a temporary script file,
        // with a sleep after the command is executed
        tempScriptFile = createTempScriptFile(command + QLatin1String("\nsleep 86400\n"), true, event, *alarm);
        if (tempScriptFile.isEmpty())
            return QString();
        cmd.replace(QLatin1String("%W"), tempScriptFile);    // %w indicates where to insert the command
    }
    else if (cmd.indexOf(QLatin1String("%w")) >= 0)
    {
        // Append a sleep to the command.
        // Quote the command in case it contains characters such as [>|;].
        const QString exec = KShell::quoteArg(command + QLatin1String("; sleep 86400"));
        cmd.replace(QLatin1String("%w"), exec);    // %w indicates where to insert the command string
    }
    else
    {
        // Set the command to execute.
        // Put it in quotes in case it contains characters such as [>|;].
        const QString exec = KShell::quoteArg(command);
        if (cmd.indexOf(QLatin1String("%c")) >= 0)
            cmd.replace(QLatin1String("%c"), exec);    // %c indicates where to insert the command string
        else
            cmd.append(exec);           // otherwise, simply append the command string
    }
    return cmd;
}

/******************************************************************************
* Create a temporary script file containing the specified command string.
* Reply = path of temporary file, or null string if error.
*/
QString KAlarmApp::createTempScriptFile(const QString& command, bool insertShell, const KAEvent& event, const KAAlarm& alarm) const
{
    QTemporaryFile tmpFile;
    tmpFile.setAutoRemove(false);     // don't delete file when it is destructed
    if (!tmpFile.open())
        qCCritical(KALARM_LOG) << "Unable to create a temporary script file";
    else
    {
        tmpFile.setPermissions(QFile::ReadUser | QFile::WriteUser | QFile::ExeUser);
        QTextStream stream(&tmpFile);
        if (insertShell)
            stream << "#!" << ShellProcess::shellPath() << "\n";
        stream << command;
        stream.flush();
        if (tmpFile.error() != QFile::NoError)
            qCCritical(KALARM_LOG) << "Error" << tmpFile.errorString() << " writing to temporary script file";
        else
            return tmpFile.fileName();
    }

    const QStringList errmsgs(i18nc("@info", "Error creating temporary script file"));
    MessageWin::showError(event, alarm.dateTime(), errmsgs, QStringLiteral("Script"));
    return QString();
}

/******************************************************************************
* Called when a command alarm's execution completes.
*/
void KAlarmApp::slotCommandExited(ShellProcess* proc)
{
    qCDebug(KALARM_LOG) << "KAlarmApp::slotCommandExited";
    // Find this command in the command list
    for (int i = 0, end = mCommandProcesses.count();  i < end;  ++i)
    {
        ProcData* pd = mCommandProcesses.at(i);
        if (pd->process == proc)
        {
            // Found the command. Check its exit status.
            bool executeAlarm = pd->preAction();
            const ShellProcess::Status status = proc->status();
            if (status == ShellProcess::SUCCESS  &&  !proc->exitCode())
            {
                qCDebug(KALARM_LOG) << "KAlarmApp::slotCommandExited:" << pd->event->id() << ": SUCCESS";
                clearEventCommandError(*pd->event, pd->preAction() ? KAEvent::CMD_ERROR_PRE
                                                 : pd->postAction() ? KAEvent::CMD_ERROR_POST
                                                 : KAEvent::CMD_ERROR);
            }
            else
            {
                QString errmsg = proc->errorMessage();
                if (status == ShellProcess::SUCCESS  ||  status == ShellProcess::NOT_FOUND)
                    qCWarning(KALARM_LOG) << "KAlarmApp::slotCommandExited:" << pd->event->id() << ":" << errmsg << "exit status =" << status << ", code =" << proc->exitCode();
                else
                    qCWarning(KALARM_LOG) << "KAlarmApp::slotCommandExited:" << pd->event->id() << ":" << errmsg << "exit status =" << status;
                if (pd->messageBoxParent)
                {
                    // Close the existing informational KMessageBox for this process
                    const QList<QDialog*> dialogs = pd->messageBoxParent->findChildren<QDialog*>();
                    if (!dialogs.isEmpty())
                        delete dialogs[0];
                    setEventCommandError(*pd->event, pd->preAction() ? KAEvent::CMD_ERROR_PRE
                                                   : pd->postAction() ? KAEvent::CMD_ERROR_POST
                                                   : KAEvent::CMD_ERROR);
                    if (!pd->tempFile())
                    {
                        errmsg += QLatin1Char('\n');
                        errmsg += proc->command();
                    }
                    KAMessageBox::error(pd->messageBoxParent, errmsg);
                }
                else
                    commandErrorMsg(proc, *pd->event, pd->alarm, pd->flags);

                if (executeAlarm
                &&  (pd->event->extraActionOptions() & KAEvent::CancelOnPreActError))
                {
                    qCDebug(KALARM_LOG) << "KAlarmApp::slotCommandExited:" << pd->event->id() << ": pre-action failed: cancelled";
                    if (pd->reschedule())
                        rescheduleAlarm(*pd->event, *pd->alarm, true);
                    executeAlarm = false;
                }
            }
            if (pd->preAction())
                AlarmCalendar::resources()->setAlarmPending(pd->event, false);
            if (executeAlarm)
                execAlarm(*pd->event, *pd->alarm, pd->reschedule(), pd->allowDefer(), true);
            mCommandProcesses.removeAt(i);
            delete pd;
            break;
        }
    }

    // If there are now no executing shell commands, quit if a quit was queued
    if (mPendingQuit  &&  mCommandProcesses.isEmpty())
        quitIf(mPendingQuitCode);
}

/******************************************************************************
* Output an error message for a shell command, and record the alarm's error status.
*/
void KAlarmApp::commandErrorMsg(const ShellProcess* proc, const KAEvent& event, const KAAlarm* alarm, int flags, const QStringList& errors)
{
    KAEvent::CmdErrType cmderr;
    QString dontShowAgain;
    QStringList errmsgs = errors;
    if (flags & ProcData::PRE_ACTION)
    {
        if (event.extraActionOptions() & KAEvent::DontShowPreActError)
            return;   // don't notify user of any errors for the alarm
        errmsgs += i18nc("@info", "Pre-alarm action:");
        dontShowAgain = QStringLiteral("Pre");
        cmderr = KAEvent::CMD_ERROR_PRE;
    }
    else if (flags & ProcData::POST_ACTION)
    {
        errmsgs += i18nc("@info", "Post-alarm action:");
        dontShowAgain = QStringLiteral("Post");
        cmderr = (event.commandError() == KAEvent::CMD_ERROR_PRE)
               ? KAEvent::CMD_ERROR_PRE_POST : KAEvent::CMD_ERROR_POST;
    }
    else
    {
        dontShowAgain = QStringLiteral("Exec");
        cmderr = KAEvent::CMD_ERROR;
    }

    // Record the alarm's error status
    setEventCommandError(event, cmderr);
    // Display an error message
    if (proc)
    {
        errmsgs += proc->errorMessage();
        if (!(flags & ProcData::TEMP_FILE))
            errmsgs += proc->command();
        dontShowAgain += QString::number(proc->status());
    }
    MessageWin::showError(event, (alarm ? alarm->dateTime() : DateTime()), errmsgs, dontShowAgain);
}

/******************************************************************************
* Notes that an informational KMessageBox is displayed for this process.
*/
void KAlarmApp::commandMessage(ShellProcess* proc, QWidget* parent)
{
    // Find this command in the command list
    for (ProcData* pd : qAsConst(mCommandProcesses))
    {
        if (pd->process == proc)
        {
            pd->messageBoxParent = parent;
            break;
        }
    }
}

/******************************************************************************
* If this is the first time through, open the calendar file, and start
* processing the execution queue.
*/
bool KAlarmApp::initCheck(bool calendarOnly)
{
    static bool firstTime = true;
    if (firstTime)
        qCDebug(KALARM_LOG) << "KAlarmApp::initCheck: first time";

    if (initialiseTimerResources()  ||  firstTime)
    {
        /* Need to open the display calendar now, since otherwise if display
         * alarms are immediately due, they will often be processed while
         * MessageWin::redisplayAlarms() is executing open() (but before open()
         * completes), which causes problems!!
         */
        AlarmCalendar::displayCalendar()->open();

        if (!AlarmCalendar::resources()->open())
            return false;
    }
    if (firstTime)
    {
        setArchivePurgeDays();

        firstTime = false;
    }

    if (!calendarOnly)
        startProcessQueue();      // start processing the execution queue

    return true;
}

/******************************************************************************
* Wait for one or all enabled resources to be populated.
* Reply = true if successful.
*/
bool KAlarmApp::waitUntilPopulated(ResourceId id, int timeout)
{
    qCDebug(KALARM_LOG) << "KAlarmApp::waitUntilPopulated" << id;
    const Resource res = Resources::resource(id);
    if ((id <  0 && !Resources::allPopulated())
    ||  (id >= 0 && !res.isPopulated()))
    {
        // Use AutoQPointer to guard against crash on application exit while
        // the event loop is still running. It prevents double deletion (both
        // on deletion of parent, and on return from this function).
        AutoQPointer<QEventLoop> loop = new QEventLoop(DataModel::allAlarmListModel());
//TODO: The choice of parent object for QEventLoop can prevent EntityTreeModel signals
//      from activating connected slots in AkonadiDataModel, which prevents resources
//      from being informed that collections have loaded. Need to find a better parent
//      object - Qt item models seem to work, but what else?
//      These don't work: Resources::instance(), qApp(), theApp(), MainWindow::mainMainWindow(), AlarmCalendar::resources(), QStandardItemModel.
//      These do work: CollectionControlModel::instance(), AlarmListModel::all().
        if (id < 0)
            connect(Resources::instance(), &Resources::resourcesPopulated, loop, &QEventLoop::quit);
        else
            connect(Resources::instance(), &Resources::resourcePopulated, [loop, &id](Resource& r) {
                    if (r.id() == id) loop->quit(); });
        if (timeout > 0)
            QTimer::singleShot(timeout * 1000, loop, &QEventLoop::quit);
        loop->exec();
    }
    return (id <  0) ? Resources::allPopulated() : res.isPopulated();
}

/******************************************************************************
* Called when an audio thread starts or stops.
*/
void KAlarmApp::notifyAudioPlaying(bool playing)
{
    Q_EMIT audioPlaying(playing);
}

/******************************************************************************
* Stop audio play.
*/
void KAlarmApp::stopAudio()
{
    MessageWin::stopAudio();
}

/******************************************************************************
* Set the command error for the specified alarm.
*/
void KAlarmApp::setEventCommandError(const KAEvent& event, KAEvent::CmdErrType err) const
{
    ProcData* pd = findCommandProcess(event.id());
    if (pd && pd->eventDeleted)
        return;   // the alarm has been deleted, so can't set error status

    if (err == KAEvent::CMD_ERROR_POST  &&  event.commandError() == KAEvent::CMD_ERROR_PRE)
        err = KAEvent::CMD_ERROR_PRE_POST;
    event.setCommandError(err);
    KAEvent* ev = AlarmCalendar::resources()->event(EventId(event));
    if (ev  &&  ev->commandError() != err)
        ev->setCommandError(err);
    Resource resource = Resources::resourceForEvent(event.id());
    resource.handleCommandErrorChange(event);
}

/******************************************************************************
* Clear the command error for the specified alarm.
*/
void KAlarmApp::clearEventCommandError(const KAEvent& event, KAEvent::CmdErrType err) const
{
    ProcData* pd = findCommandProcess(event.id());
    if (pd && pd->eventDeleted)
        return;   // the alarm has been deleted, so can't set error status

    KAEvent::CmdErrType newerr = static_cast<KAEvent::CmdErrType>(event.commandError() & ~err);
    event.setCommandError(newerr);
    KAEvent* ev = AlarmCalendar::resources()->event(EventId(event));
    if (ev)
    {
        newerr = static_cast<KAEvent::CmdErrType>(ev->commandError() & ~err);
        ev->setCommandError(newerr);
    }
    Resource resource = Resources::resourceForEvent(event.id());
    resource.handleCommandErrorChange(event);
}

/******************************************************************************
* Find the currently executing command process for an event ID, if any.
*/
KAlarmApp::ProcData* KAlarmApp::findCommandProcess(const QString& eventId) const
{
    for (ProcData* pd : qAsConst(mCommandProcesses))
    {
        if (pd->event->id() == eventId)
            return pd;
    }
    return nullptr;
}


KAlarmApp::ProcData::ProcData(ShellProcess* p, KAEvent* e, KAAlarm* a, int f)
    : process(p)
    , event(e)
    , alarm(a)
    , messageBoxParent(nullptr)
    , flags(f)
    , eventDeleted(false)
{ }

KAlarmApp::ProcData::~ProcData()
{
    while (!tempFiles.isEmpty())
    {
        // Delete the temporary file called by the XTerm command
        QFile f(tempFiles.first());
        f.remove();
        tempFiles.removeFirst();
    }
    delete process;
    delete event;
    delete alarm;
}

// vim: et sw=4:<|MERGE_RESOLUTION|>--- conflicted
+++ resolved
@@ -177,7 +177,6 @@
 {
     if (initialiseTimerResources())   // initialise calendars and alarm timer
     {
-<<<<<<< HEAD
         Resources* resources = Resources::instance();
         connect(resources, &Resources::resourceAdded,
                      this, &KAlarmApp::slotResourceAdded);
@@ -186,23 +185,11 @@
         connect(resources, &Resources::resourcePopulated,
                      this, &KAlarmApp::purgeNewArchivedDefault);
         connect(resources, &Resources::resourcesCreated,
-                     this, &KAlarmApp::checkWritableCalendar);
+                     this, &KAlarmApp::slotResourcesCreated);
         connect(resources, &Resources::migrationCompleted,
                      this, &KAlarmApp::checkWritableCalendar);
-=======
-        connect(Resources::instance(), &Resources::resourceAdded,
-                                 this, &KAlarmApp::slotResourceAdded);
-        connect(Resources::instance(), &Resources::resourcePopulated,
-                                 this, &KAlarmApp::slotResourcePopulated);
-        connect(Resources::instance(), &Resources::resourcePopulated,
-                                 this, &KAlarmApp::purgeNewArchivedDefault);
-        connect(Resources::instance(), &Resources::resourcesCreated,
-                                 this, &KAlarmApp::slotResourcesCreated);
-        connect(AkonadiModel::instance(), &AkonadiModel::migrationCompleted,
-                                    this, &KAlarmApp::checkWritableCalendar);
-        connect(Resources::instance(), &Resources::resourcesPopulated,
-                                 this, &KAlarmApp::processQueue);
->>>>>>> 9d030839
+        connect(resources, &Resources::resourcesPopulated,
+                     this, &KAlarmApp::processQueue);
 
         KConfigGroup config(KSharedConfig::openConfig(), "General");
         mNoSystemTray        = config.readEntry("NoSystemTray", false);
@@ -323,7 +310,6 @@
         return false;    // quitIf() can sometimes return, despite calling exit()
 
     startProcessQueue();      // start processing the execution queue
-    checkArchivedCalendar();
     return true;
 }
 
@@ -441,7 +427,6 @@
                 else
                 {
                     startProcessQueue();      // start processing the execution queue
-                    checkArchivedCalendar();
                     dontRedisplay = true;
                     if (!handleEvent(options->eventId(), function, true))
                     {
@@ -479,15 +464,14 @@
                     exitCode = 1;
                 else
                 {
-                    checkArchivedCalendar();
                     if (!KAlarm::editAlarmById(options->eventId()))
                     {
                         CommandOptions::printError(xi18nc("@info:shell", "%1: Event <resource>%2</resource> not found, or not editable", QStringLiteral("--") + options->commandName(), options->eventId().eventId()));
                         exitCode = 1;
                     }
+                    else
+                        createOnlyMainWindow();   // prevent the application from quitting
                 }
-                else
-                    createOnlyMainWindow();   // prevent the application from quitting
                 break;
 
             case CommandOptions::EDIT_NEW:
@@ -497,8 +481,6 @@
                     exitCode = 1;
                 else
                 {
-                    checkArchivedCalendar();
-
                     EditAlarmDlg* editDlg = EditAlarmDlg::create(false, options->editType(), MainWindow::mainMainWindow());
                     if (options->alarmTime().isValid())
                         editDlg->setTime(options->alarmTime());
@@ -581,11 +563,7 @@
                     exitCode = 1;
                 else
                 {
-<<<<<<< HEAD
-                    checkArchivedCalendar();
-=======
                     createOnlyMainWindow();   // prevent the application from quitting
->>>>>>> 9d030839
 
                     // Execute the edit dialogue. Note that if no other instance of KAlarm is
                     // running, this new instance will not exit after the dialogue is closed.
@@ -597,12 +575,11 @@
 
             case CommandOptions::NEW:
                 // Display a message or file, execute a command, or send an email
-<<<<<<< HEAD
+                setResourcesTimeout();   // set timeout for resource initialisation
                 if (!initCheck())
                     exitCode = 1;
                 else
                 {
-                    checkArchivedCalendar();
                     if (!scheduleEvent(options->editAction(), options->text(), options->alarmTime(),
                                        options->lateCancel(), options->flags(), options->bgColour(),
                                        options->fgColour(), QFont(), options->audioFile(), options->audioVolume(),
@@ -611,21 +588,9 @@
                                        options->fromID(), options->addressees(),
                                        options->subject(), options->attachments()))
                         exitCode = 1;
+                    else
+                        createOnlyMainWindow();   // prevent the application from quitting
                 }
-=======
-                setResourcesTimeout();   // set timeout for resource initialisation
-                if (!initCheck()
-                ||  !scheduleEvent(options->editAction(), options->text(), options->alarmTime(),
-                                   options->lateCancel(), options->flags(), options->bgColour(),
-                                   options->fgColour(), QFont(), options->audioFile(), options->audioVolume(),
-                                   options->reminderMinutes(), (options->recurrence() ? *options->recurrence() : KARecurrence()),
-                                   options->subRepeatInterval(), options->subRepeatCount(),
-                                   options->fromID(), options->addressees(),
-                                   options->subject(), options->attachments()))
-                    exitCode = 1;
-                else
-                    createOnlyMainWindow();   // prevent the application from quitting
->>>>>>> 9d030839
                 break;
 
             case CommandOptions::TRAY:
@@ -636,7 +601,6 @@
                         exitCode = 1;
                     else
                     {
-                        checkArchivedCalendar();
                         if (!displayTrayIcon(true))
                             exitCode = 1;
                     }
@@ -653,7 +617,6 @@
                     exitCode = 1;
                 else
                 {
-                    checkArchivedCalendar();
                     if (mTrayWindow  &&  mTrayWindow->assocMainWindow()  &&  !mTrayWindow->assocMainWindow()->isVisible())
                         mTrayWindow->showAssocMainWindow();
                     else
@@ -1233,7 +1196,7 @@
 {
     return Preferences::showInSystemTray()  &&  QSystemTrayIcon::isSystemTrayAvailable();
 }
- 
+
 /******************************************************************************
 * Set a timeout for populating resources.
 */
@@ -1260,6 +1223,8 @@
 * Called when all resources have been created at startup.
 * Check whether there are any writable active calendars, and if not, warn the
 * user.
+* If alarms are being archived, check whether there is a default archived
+* calendar, and if not, warn the user.
 */
 void KAlarmApp::slotResourcesCreated()
 {
@@ -1268,11 +1233,8 @@
         mRedisplayAlarms = false;
         MessageWin::redisplayAlarms();
     }
-<<<<<<< HEAD
-    if (!treeFetched
-    ||  !DataModel::isMigrationComplete())
-=======
     checkWritableCalendar();
+    checkArchivedCalendar();
 }
 
 /******************************************************************************
@@ -1286,8 +1248,7 @@
     if (mReadOnly)
         return;    // don't need write access to calendars
     if (!Resources::allCreated()
-    ||  !AkonadiModel::instance()->isMigrationCompleted())
->>>>>>> 9d030839
+    ||  !DataModel::isMigrationComplete())
         return;
     static bool done = false;
     if (done)
