/*
 *  kalarmapp.cpp  -  the KAlarm application object
 *  Program:  kalarm
 *  Copyright © 2001-2017 by David Jarvie <djarvie@kde.org>
 *
 *  This program is free software; you can redistribute it and/or modify
 *  it under the terms of the GNU General Public License as published by
 *  the Free Software Foundation; either version 2 of the License, or
 *  (at your option) any later version.
 *
 *  This program is distributed in the hope that it will be useful,
 *  but WITHOUT ANY WARRANTY; without even the implied warranty of
 *  MERCHANTABILITY or FITNESS FOR A PARTICULAR PURPOSE. See the
 *  GNU General Public License for more details.
 *
 *  You should have received a copy of the GNU General Public License along
 *  with this program; if not, write to the Free Software Foundation, Inc.,
 *  51 Franklin Street, Fifth Floor, Boston, MA 02110-1301, USA.
 */

#include "kalarm.h"
#include "kalarmapp.h"

#include "alarmcalendar.h"
#include "alarmlistview.h"
#include "alarmtime.h"
#include "autoqpointer.h"
#include "commandoptions.h"
#include "dbushandler.h"
#include "editdlgtypes.h"
#include "collectionmodel.h"
#include "functions.h"
#include "kamail.h"
#include "mainwindow.h"
#include "messagebox.h"
#include "messagewin.h"
#include "kalarmmigrateapplication.h"
#include "preferences.h"
#include "prefdlg.h"
#include "shellprocess.h"
#include "startdaytimer.h"
#include "traywindow.h"
#include "kalarm_debug.h"

#include <kalarmcal/datetime.h>
#include <kalarmcal/karecurrence.h>

#include <KDBusService>
#include <KLocalizedString>
#include <kconfig.h>
#include <KConfigGui>
#include <KAboutData>
#include <KSharedConfig>
#include <kfileitem.h>
#include <kstandardguiitem.h>
#include <kservicetypetrader.h>
#include <netwm.h>
#include <kshell.h>
#include <ksystemtimezone.h>

#include <QObject>
#include <QTimer>
#include <QFile>
#include <QTextStream>
#include <QTemporaryFile>
#include <QtDBus/QtDBus>
#include <QStandardPaths>
#include <QSystemTrayIcon>
#include <QCommandLineParser>

#include <stdlib.h>
#include <ctype.h>
#include <iostream>
#include <climits>

static const int AKONADI_TIMEOUT = 30;   // timeout (seconds) for Akonadi collections to be populated

/******************************************************************************
* Find the maximum number of seconds late which a late-cancel alarm is allowed
* to be. This is calculated as the late cancel interval, plus a few seconds
* leeway to cater for any timing irregularities.
*/
static inline int maxLateness(int lateCancel)
{
    static const int LATENESS_LEEWAY = 5;
    int lc = (lateCancel >= 1) ? (lateCancel - 1)*60 : 0;
    return LATENESS_LEEWAY + lc;
}


KAlarmApp*  KAlarmApp::mInstance  = nullptr;
int         KAlarmApp::mActiveCount = 0;
int         KAlarmApp::mFatalError  = 0;
QString     KAlarmApp::mFatalMessage;


/******************************************************************************
* Construct the application.
*/
KAlarmApp::KAlarmApp(int& argc, char** argv)
    : QApplication(argc, argv),
      mInitialised(false),
      mRedisplayAlarms(false),
      mQuitting(false),
      mReadOnly(false),
      mLoginAlarmsDone(false),
      mDBusHandler(new DBusHandler()),
      mTrayWindow(nullptr),
      mAlarmTimer(nullptr),
      mArchivedPurgeDays(-1),      // default to not purging
      mPurgeDaysQueued(-1),
      mPendingQuit(false),
      mCancelRtcWake(false),
      mProcessingQueue(false),
      mAlarmsEnabled(true)
{
    qCDebug(KALARM_LOG);
    KAlarmMigrateApplication migrate;
    migrate.migrate();

#ifndef NDEBUG
    KAlarm::setTestModeConditions();
#endif

    setQuitOnLastWindowClosed(false);
    Preferences::self();    // read KAlarm configuration
    if (!Preferences::noAutoStart())
    {
        // Strip out any "OnlyShowIn=KDE" list from kalarm.autostart.desktop
        Preferences::setNoAutoStart(false);
        // Enable kalarm.autostart.desktop to start KAlarm
        Preferences::setAutoStart(true);
        Preferences::self()->save();
    }
    Preferences::connect(SIGNAL(startOfDayChanged(QTime)), this, SLOT(changeStartOfDay()));
    Preferences::connect(SIGNAL(workTimeChanged(QTime,QTime,QBitArray)), this, SLOT(slotWorkTimeChanged(QTime,QTime,QBitArray)));
    Preferences::connect(SIGNAL(holidaysChanged(KHolidays::HolidayRegion)), this, SLOT(slotHolidaysChanged(KHolidays::HolidayRegion)));
    Preferences::connect(SIGNAL(feb29TypeChanged(Feb29Type)), this, SLOT(slotFeb29TypeChanged(Feb29Type)));
    Preferences::connect(SIGNAL(showInSystemTrayChanged(bool)), this, SLOT(slotShowInSystemTrayChanged()));
    Preferences::connect(SIGNAL(archivedKeepDaysChanged(int)), this, SLOT(setArchivePurgeDays()));
    Preferences::connect(SIGNAL(messageFontChanged(QFont)), this, SLOT(slotMessageFontChanged(QFont)));
    slotFeb29TypeChanged(Preferences::defaultFeb29Type());

    KAEvent::setStartOfDay(Preferences::startOfDay());
    KAEvent::setWorkTime(Preferences::workDays(), Preferences::workDayStart(), Preferences::workDayEnd());
    KAEvent::setHolidays(Preferences::holidays());
    KAEvent::setDefaultFont(Preferences::messageFont());
    if (initialise())   // initialise calendars and alarm timer
    {
        connect(AkonadiModel::instance(), &AkonadiModel::collectionAdded,
                                          this, &KAlarmApp::purgeNewArchivedDefault);
        connect(AkonadiModel::instance(), &Akonadi::EntityTreeModel::collectionTreeFetched,
                                          this, &KAlarmApp::checkWritableCalendar);
        connect(AkonadiModel::instance(), &AkonadiModel::migrationCompleted,
                                          this, &KAlarmApp::checkWritableCalendar);

        KConfigGroup config(KSharedConfig::openConfig(), "General");
        mNoSystemTray        = config.readEntry("NoSystemTray", false);
        mOldShowInSystemTray = wantShowInSystemTray();
        DateTime::setStartOfDay(Preferences::startOfDay());
        mPrefsArchivedColour = Preferences::archivedColour();
    }

    // Check if KOrganizer is installed
    const QString korg = QStringLiteral("korganizer");
    mKOrganizerEnabled = !QStandardPaths::findExecutable(korg).isEmpty();
    if (!mKOrganizerEnabled) { qCDebug(KALARM_LOG) << "KOrganizer options disabled (KOrganizer not found)"; }
    // Check if the window manager can't handle keyboard focus transfer between windows
    mWindowFocusBroken = (KAlarm::currentDesktopIdentity() == KAlarm::Desktop::Unity);
    if (mWindowFocusBroken) { qCDebug(KALARM_LOG) << "Window keyboard focus broken"; }
}

/******************************************************************************
*/
KAlarmApp::~KAlarmApp()
{
    while (!mCommandProcesses.isEmpty())
    {
        ProcData* pd = mCommandProcesses[0];
        mCommandProcesses.pop_front();
        delete pd;
    }
    AlarmCalendar::terminateCalendars();
}

/******************************************************************************
* Return the one and only KAlarmApp instance.
* If it doesn't already exist, it is created first.
*/
KAlarmApp* KAlarmApp::create(int& argc, char** argv)
{
    if (!mInstance)
    {
        mInstance = new KAlarmApp(argc, argv);

        if (mFatalError)
            mInstance->quitFatal();
    }
    return mInstance;
}

/******************************************************************************
* (Re)initialise things which are tidied up/closed by quitIf().
* Reinitialisation can be necessary if session restoration finds nothing to
* restore and starts quitting the application, but KAlarm then starts up again
* before the application has exited.
* Reply = true if calendars were initialised successfully,
*         false if they were already initialised, or if initialisation failed.
*/
bool KAlarmApp::initialise()
{
    if (!mAlarmTimer)
    {
        mAlarmTimer = new QTimer(this);
        mAlarmTimer->setSingleShot(true);
        connect(mAlarmTimer, &QTimer::timeout, this, &KAlarmApp::checkNextDueAlarm);
    }
    if (!AlarmCalendar::resources())
    {
        qCDebug(KALARM_LOG) << "initialising calendars";
        if (AlarmCalendar::initialiseCalendars())
        {
            connect(AlarmCalendar::resources(), &AlarmCalendar::earliestAlarmChanged, this, &KAlarmApp::checkNextDueAlarm);
            connect(AlarmCalendar::resources(), &AlarmCalendar::atLoginEventAdded, this, &KAlarmApp::atLoginEventAdded);
            return true;
        }
    }
    return false;
}

/******************************************************************************
* Restore the saved session if required.
*/
bool KAlarmApp::restoreSession()
{
    if (!isSessionRestored())
        return false;
    if (mFatalError)
    {
        quitFatal();
        return false;
    }

    // Process is being restored by session management.
    qCDebug(KALARM_LOG) << "Restoring";
    ++mActiveCount;
    // Create the session config object now.
    // This is necessary since if initCheck() below causes calendars to be updated,
    // the session config created after that points to an invalid file, resulting
    // in no windows being restored followed by a later crash.
    KConfigGui::sessionConfig();

    // When KAlarm is session restored, automatically set start-at-login to true.
    Preferences::self()->load();
    Preferences::setAutoStart(true);
    Preferences::setNoAutoStart(false);
    Preferences::setAskAutoStart(true);  // cancel any start-at-login prompt suppression
    Preferences::self()->save();

    if (!initCheck(true))     // open the calendar file (needed for main windows), don't process queue yet
    {
        --mActiveCount;
        quitIf(1, true);    // error opening the main calendar - quit
        return false;
    }
    MainWindow* trayParent = nullptr;
    for (int i = 1;  KMainWindow::canBeRestored(i);  ++i)
    {
        const QString type = KMainWindow::classNameOfToplevel(i);
        if (type == QStringLiteral("MainWindow"))
        {
            MainWindow* win = MainWindow::create(true);
            win->restore(i, false);
            if (win->isHiddenTrayParent())
                trayParent = win;
            else
                win->show();
        }
        else if (type == QStringLiteral("MessageWin"))
        {
            MessageWin* win = new MessageWin;
            win->restore(i, false);
            if (win->isValid())
            {
                if (AkonadiModel::instance()->isCollectionTreeFetched())
                    win->show();
            }
            else
                delete win;
        }
    }

    // Try to display the system tray icon if it is configured to be shown
    if (trayParent  ||  wantShowInSystemTray())
    {
        if (!MainWindow::count())
            qCWarning(KALARM_LOG) << "no main window to be restored!?";
        else
        {
            displayTrayIcon(true, trayParent);
            // Occasionally for no obvious reason, the main main window is
            // shown when it should be hidden, so hide it just to be sure.
            if (trayParent)
                trayParent->hide();
        }
    }

    --mActiveCount;
    if (quitIf(0))           // quit if no windows are open
        return false;    // quitIf() can sometimes return, despite calling exit()

    // Check whether the KDE time zone daemon is running (but don't hold up initialisation)
    QTimer::singleShot(0, this, &KAlarmApp::checkKtimezoned);

    startProcessQueue();      // start processing the execution queue
    return true;
}

/******************************************************************************
* Called for a unique QApplication when a new instance of the application is
* started.
* Reply: exit code (>= 0), or -1 to continue execution.
*        If exit code >= 0, 'outputText' holds text to output before terminating.
*/
void KAlarmApp::activateByDBus(const QStringList& args, const QString& workingDirectory)
{
  activateInstance(args, workingDirectory, nullptr);
}

/******************************************************************************
* Called to start a new instance of the application.
* Reply: exit code (>= 0), or -1 to continue execution.
*        If exit code >= 0, 'outputText' holds text to output before terminating.
*/
int KAlarmApp::activateInstance(const QStringList& args, const QString& workingDirectory, QString* outputText)
{
    Q_UNUSED(workingDirectory)
    qCDebug(KALARM_LOG);
    if (outputText)
        outputText->clear();
    if (mFatalError)
    {
        quitFatal();
        return 1;
    }

    // The D-Bus call to activate a subsequent instance of KAlarm may not supply
    // any arguments, but we need one.
    if (!args.isEmpty()  &&  mActivateArg0.isEmpty())
        mActivateArg0 = args[0];
    QStringList fixedArgs(args);
    if (args.isEmpty()  &&  !mActivateArg0.isEmpty())
        fixedArgs << mActivateArg0;

    // Parse and interpret command line arguments.
    QCommandLineParser parser;
    KAboutData::applicationData().setupCommandLine(&parser);
    parser.setApplicationDescription(QApplication::applicationDisplayName());
    CommandOptions* options = new CommandOptions;
    const QStringList newArgs = options->setOptions(&parser, fixedArgs);
    options->parse();
    KAboutData::applicationData().processCommandLine(&parser);

    ++mActiveCount;
    int exitCode = 0;               // default = success
    static bool firstInstance = true;
    bool dontRedisplay = false;
    CommandOptions::Command command = CommandOptions::NONE;
    bool processOptions = (!firstInstance || !isSessionRestored());
    if (processOptions)
    {
        options->process();
#ifndef NDEBUG
        if (options->simulationTime().isValid())
            KAlarm::setSimulatedSystemTime(options->simulationTime());
#endif
        command = options->command();
        if (options->disableAll())
            setAlarmsEnabled(false);   // disable alarm monitoring

        // Handle options which exit with a terminal message, before
        // making the application a unique application, since a
        // unique application won't output to the terminal if another
        // instance is already running.
        switch (command)
        {
            case CommandOptions::CMD_ERROR:
                if (outputText)
                {
                    *outputText = options->outputText();
                    delete options;
                    return 1;
                }
                mReadOnly = true;   // don't need write access to calendars
                exitCode = 1;
                break;
            case CommandOptions::EXIT:
                if (outputText)
                {
                    *outputText = options->outputText();
                    delete options;
                    return 0;
                }
                exitCode = -1;
                break;
            default:
                break;
        }
    }

    // Make this a unique application.
    KDBusService* s = new KDBusService(KDBusService::Unique, this);
    connect(this, &KAlarmApp::aboutToQuit, s, &KDBusService::deleteLater);
    connect(s, &KDBusService::activateRequested, this, &KAlarmApp::activateByDBus);

    if (processOptions)
    {
        switch (command)
        {
            case CommandOptions::TRIGGER_EVENT:
            case CommandOptions::CANCEL_EVENT:
            {
                // Display or delete the event with the specified event ID
                EventFunc function = (command == CommandOptions::TRIGGER_EVENT) ? EVENT_TRIGGER : EVENT_CANCEL;
                // Open the calendar, don't start processing execution queue yet,
                // and wait for the Akonadi collection to be populated.
                if (!initCheck(true, true, options->eventId().collectionId()))
                    exitCode = 1;
                else
                {
                    startProcessQueue();      // start processing the execution queue
                    dontRedisplay = true;
                    if (!handleEvent(options->eventId(), function, true))
                    {
                        CommandOptions::printError(xi18nc("@info:shell", "%1: Event <resource>%2</resource> not found, or not unique", QStringLiteral("--") + options->commandName(), options->eventId().eventId()));
                        exitCode = 1;
                    }
                }
                break;
            }
            case CommandOptions::LIST:
                // Output a list of scheduled alarms to stdout.
                // Open the calendar, don't start processing execution queue yet,
                // and wait for all Akonadi collections to be populated.
                mReadOnly = true;   // don't need write access to calendars
                if (!initCheck(true, true))
                    exitCode = 1;
                else
                {
                    dontRedisplay = true;
                    QStringList alarms = scheduledAlarmList();
                    for (int i = 0, count = alarms.count();  i < count;  ++i)
                        std::cout << alarms[i].toUtf8().constData() << std::endl;
                }
                break;
            case CommandOptions::EDIT:
                // Edit a specified existing alarm.
                // Open the calendar and wait for the Akonadi collection to be populated.
                if (!initCheck(false, true, options->eventId().collectionId()))
                    exitCode = 1;
                else if (!KAlarm::editAlarmById(options->eventId()))
                {
                    CommandOptions::printError(xi18nc("@info:shell", "%1: Event <resource>%2</resource> not found, or not editable", QStringLiteral("--") + options->commandName(), options->eventId().eventId()));
                    exitCode = 1;
                }
                break;

            case CommandOptions::EDIT_NEW:
            {
                // Edit a new alarm, and optionally preset selected values
                if (!initCheck())
                    exitCode = 1;
                else
                {
                    // Use AutoQPointer to guard against crash on application exit while
                    // the dialogue is still open. It prevents double deletion (both on
                    // deletion of parent, and on return from this function).
                    AutoQPointer<EditAlarmDlg> editDlg = EditAlarmDlg::create(false, options->editType());
                    if (options->alarmTime().isValid())
                        editDlg->setTime(options->alarmTime());
                    if (options->recurrence())
                        editDlg->setRecurrence(*options->recurrence(), options->subRepeatInterval(), options->subRepeatCount());
                    else if (options->flags() & KAEvent::REPEAT_AT_LOGIN)
                        editDlg->setRepeatAtLogin();
                    editDlg->setAction(options->editAction(), AlarmText(options->text()));
                    if (options->lateCancel())
                        editDlg->setLateCancel(options->lateCancel());
                    if (options->flags() & KAEvent::COPY_KORGANIZER)
                        editDlg->setShowInKOrganizer(true);
                    switch (options->editType())
                    {
                        case EditAlarmDlg::DISPLAY:
                        {
                            // EditAlarmDlg::create() always returns EditDisplayAlarmDlg for type = DISPLAY
                            EditDisplayAlarmDlg* dlg = qobject_cast<EditDisplayAlarmDlg*>(editDlg);
                            if (options->fgColour().isValid())
                                dlg->setFgColour(options->fgColour());
                            if (options->bgColour().isValid())
                                dlg->setBgColour(options->bgColour());
                            if (!options->audioFile().isEmpty()
                            ||  options->flags() & (KAEvent::BEEP | KAEvent::SPEAK))
                            {
                                KAEvent::Flags flags = options->flags();
                                Preferences::SoundType type = (flags & KAEvent::BEEP) ? Preferences::Sound_Beep
                                                            : (flags & KAEvent::SPEAK) ? Preferences::Sound_Speak
                                                            : Preferences::Sound_File;
                                dlg->setAudio(type, options->audioFile(), options->audioVolume(), (flags & KAEvent::REPEAT_SOUND ? 0 : -1));
                            }
                            if (options->reminderMinutes())
                                dlg->setReminder(options->reminderMinutes(), (options->flags() & KAEvent::REMINDER_ONCE));
                            if (options->flags() & KAEvent::CONFIRM_ACK)
                                dlg->setConfirmAck(true);
                            if (options->flags() & KAEvent::AUTO_CLOSE)
                                dlg->setAutoClose(true);
                            break;
                        }
                        case EditAlarmDlg::COMMAND:
                            break;
                        case EditAlarmDlg::EMAIL:
                        {
                            // EditAlarmDlg::create() always returns EditEmailAlarmDlg for type = EMAIL
                            EditEmailAlarmDlg* dlg = qobject_cast<EditEmailAlarmDlg*>(editDlg);
                            if (options->fromID()
                            ||  !options->addressees().isEmpty()
                            ||  !options->subject().isEmpty()
                            ||  !options->attachments().isEmpty())
                                dlg->setEmailFields(options->fromID(), options->addressees(), options->subject(), options->attachments());
                            if (options->flags() & KAEvent::EMAIL_BCC)
                                dlg->setBcc(true);
                            break;
                        }
                        case EditAlarmDlg::AUDIO:
                        {
                            // EditAlarmDlg::create() always returns EditAudioAlarmDlg for type = AUDIO
                            EditAudioAlarmDlg* dlg = qobject_cast<EditAudioAlarmDlg*>(editDlg);
                            if (!options->audioFile().isEmpty()  ||  options->audioVolume() >= 0)
                                dlg->setAudio(options->audioFile(), options->audioVolume());
                            break;
                        }
                        case EditAlarmDlg::NO_TYPE:
                            break;
                    }
                    KAlarm::execNewAlarmDlg(editDlg);
                }
                break;
            }
            case CommandOptions::EDIT_NEW_PRESET:
                // Edit a new alarm, preset with a template
                if (!initCheck())
                    exitCode = 1;
                else
                    KAlarm::editNewAlarm(options->templateName());
                break;

            case CommandOptions::NEW:
                // Display a message or file, execute a command, or send an email
                if (!initCheck()
                ||  !scheduleEvent(options->editAction(), options->text(), options->alarmTime(),
                                   options->lateCancel(), options->flags(), options->bgColour(),
                                   options->fgColour(), QFont(), options->audioFile(), options->audioVolume(),
                                   options->reminderMinutes(), (options->recurrence() ? *options->recurrence() : KARecurrence()),
                                   options->subRepeatInterval(), options->subRepeatCount(),
                                   options->fromID(), options->addressees(),
                                   options->subject(), options->attachments()))
                    exitCode = 1;
                break;

            case CommandOptions::TRAY:
                // Display only the system tray icon
                if (Preferences::showInSystemTray()  &&  QSystemTrayIcon::isSystemTrayAvailable())
                {
                    if (!initCheck()   // open the calendar, start processing execution queue
                    ||  !displayTrayIcon(true))
                        exitCode = 1;
                    break;
                }
                // fall through to NONE
            case CommandOptions::NONE:
                // No arguments - run interactively & display the main window
#ifndef NDEBUG
                if (options->simulationTime().isValid()  &&  !firstInstance)
                    break;   // simulating time: don't open main window if already running
#endif
                if (!initCheck())
                    exitCode = 1;
                else
                {
                    if (mTrayWindow  &&  mTrayWindow->assocMainWindow()  &&  !mTrayWindow->assocMainWindow()->isVisible())
                        mTrayWindow->showAssocMainWindow();
                    else
                    {
                        MainWindow* win = MainWindow::create();
                        if (command == CommandOptions::TRAY)
                            win->setWindowState(win->windowState() | Qt::WindowMinimized);
                        win->show();
                    }
                }
                break;
            default:
                break;
        }
    }
    if (options != CommandOptions::firstInstance())
        delete options;

    // If this is the first time through, redisplay any alarm message windows
    // from last time.
    if (firstInstance  &&  !dontRedisplay  &&  !exitCode)
    {
        /* First time through, so redisplay alarm message windows from last time.
         * But it is possible for session restoration in some circumstances to
         * not create any windows, in which case the alarm calendars will have
         * been deleted - if so, don't try to do anything. (This has been known
         * to happen under the Xfce desktop.)
         */
        if (AlarmCalendar::resources())
        {
            if (AkonadiModel::instance()->isCollectionTreeFetched())
            {
                mRedisplayAlarms = false;
                MessageWin::redisplayAlarms();
            }
            else
                mRedisplayAlarms = true;
        }
    }

    --mActiveCount;
    firstInstance = false;

    // Quit the application if this was the last/only running "instance" of the program.
    // Executing 'return' doesn't work very well since the program continues to
    // run if no windows were created.
    quitIf(exitCode >= 0 ? exitCode : 0);

    // Check whether the KDE time zone daemon is running (but don't hold up initialisation)
    QTimer::singleShot(0, this, &KAlarmApp::checkKtimezoned);

    return -1;   // continue executing the application instance
}

void KAlarmApp::checkKtimezoned()
{
    // Check that the KDE time zone daemon is running
    static bool done = false;
    if (done)
        return;
    done = true;
    if (!KSystemTimeZones::isTimeZoneDaemonAvailable())
    {
        qCDebug(KALARM_LOG) << "ktimezoned not running: using UTC only";
        KAMessageBox::information(MainWindow::mainMainWindow(),
                                  xi18nc("@info", "Time zones are not accessible:<nl/>KAlarm will use the UTC time zone.<nl/><nl/>(The KDE time zone service is not available:<nl/>check that <application>ktimezoned</application> is installed.)"),
                     QString(), QStringLiteral("tzunavailable"));
    }
}

/******************************************************************************
* Quit the program, optionally only if there are no more "instances" running.
* Reply = true if program exited.
*/
bool KAlarmApp::quitIf(int exitCode, bool force)
{
    if (force)
    {
        // Quit regardless, except for message windows
        mQuitting = true;
        MainWindow::closeAll();
        mQuitting = false;
        displayTrayIcon(false);
        if (MessageWin::instanceCount(true))    // ignore always-hidden windows (e.g. audio alarms)
            return false;
    }
    else if (mQuitting)
        return false;   // MainWindow::closeAll() causes quitIf() to be called again
    else
    {
        // Quit only if there are no more "instances" running
        mPendingQuit = false;
        if (mActiveCount > 0  ||  MessageWin::instanceCount(true))  // ignore always-hidden windows (e.g. audio alarms)
            return false;
        int mwcount = MainWindow::count();
        MainWindow* mw = mwcount ? MainWindow::firstWindow() : nullptr;
        if (mwcount > 1  ||  (mwcount && (!mw->isHidden() || !mw->isTrayParent())))
            return false;
        // There are no windows left except perhaps a main window which is a hidden
        // tray icon parent, or an always-hidden message window.
        if (mTrayWindow)
        {
            // There is a system tray icon.
            // Don't exit unless the system tray doesn't seem to exist.
            if (checkSystemTray())
                return false;
        }
        if (!mActionQueue.isEmpty()  ||  !mCommandProcesses.isEmpty())
        {
            // Don't quit yet if there are outstanding actions on the execution queue
            mPendingQuit = true;
            mPendingQuitCode = exitCode;
            return false;
        }
    }

    // This was the last/only running "instance" of the program, so exit completely.
    // NOTE: Everything which is terminated/deleted here must where applicable
    //       be initialised in the initialise() method, in case KAlarm is
    //       started again before application exit completes!
    qCDebug(KALARM_LOG) << exitCode << ": quitting";
    MessageWin::stopAudio(true);
    if (mCancelRtcWake)
    {
        KAlarm::setRtcWakeTime(0, nullptr);
        KAlarm::deleteRtcWakeConfig();
    }
    delete mAlarmTimer;     // prevent checking for alarms after deleting calendars
    mAlarmTimer = nullptr;
    mInitialised = false;   // prevent processQueue() from running
    AlarmCalendar::terminateCalendars();
    exit(exitCode);
    return true;    // sometimes we actually get to here, despite calling exit()
}

/******************************************************************************
* Called when the Quit menu item is selected.
* Closes the system tray window and all main windows, but does not exit the
* program if other windows are still open.
*/
void KAlarmApp::doQuit(QWidget* parent)
{
    qCDebug(KALARM_LOG);
    if (KAMessageBox::warningCancelContinue(parent,
                                            i18nc("@info", "Quitting will disable alarms (once any alarm message windows are closed)."),
                                            QString(), KStandardGuiItem::quit(),
                                            KStandardGuiItem::cancel(), Preferences::QUIT_WARN
                                           ) != KMessageBox::Continue)
        return;
    if (!KAlarm::checkRtcWakeConfig(true).isEmpty())
    {
        // A wake-on-suspend alarm is set
        if (KAMessageBox::warningCancelContinue(parent,
                                                i18nc("@info", "Quitting will cancel the scheduled Wake from Suspend."),
                                                QString(), KStandardGuiItem::quit()
                                               ) != KMessageBox::Continue)
            return;
        mCancelRtcWake = true;
    }
    if (!Preferences::autoStart())
    {
        int option = KMessageBox::No;
        if (!Preferences::autoStartChangedByUser())
        {
            option = KAMessageBox::questionYesNoCancel(parent,
                                         xi18nc("@info", "Do you want to start KAlarm at login?<nl/>"
                                                        "(Note that alarms will be disabled if KAlarm is not started.)"),
                                         QString(), KStandardGuiItem::yes(), KStandardGuiItem::no(),
                                         KStandardGuiItem::cancel(), Preferences::ASK_AUTO_START);
        }
        switch (option)
        {
            case KMessageBox::Yes:
                Preferences::setAutoStart(true);
                Preferences::setNoAutoStart(false);
                break;
            case KMessageBox::No:
                Preferences::setNoAutoStart(true);
                break;
            case KMessageBox::Cancel:
            default:
                return;
        }
        Preferences::self()->save();
    }
    quitIf(0, true);
}

/******************************************************************************
* Display an error message for a fatal error. Prevent further actions since
* the program state is unsafe.
*/
void KAlarmApp::displayFatalError(const QString& message)
{
    if (!mFatalError)
    {
        mFatalError = 1;
        mFatalMessage = message;
        if (mInstance)
            QTimer::singleShot(0, mInstance, &KAlarmApp::quitFatal);
    }
}

/******************************************************************************
* Quit the program, once the fatal error message has been acknowledged.
*/
void KAlarmApp::quitFatal()
{
    switch (mFatalError)
    {
        case 0:
        case 2:
            return;
        case 1:
            mFatalError = 2;
            KMessageBox::error(nullptr, mFatalMessage);   // this is an application modal window
            mFatalError = 3;
            // fall through to '3'
        case 3:
            if (mInstance)
                mInstance->quitIf(1, true);
            break;
    }
    QTimer::singleShot(1000, this, &KAlarmApp::quitFatal);
}

/******************************************************************************
* Called by the alarm timer when the next alarm is due.
* Also called when the execution queue has finished processing to check for the
* next alarm.
*/
void KAlarmApp::checkNextDueAlarm()
{
    if (!mAlarmsEnabled)
        return;
    // Find the first alarm due
    KAEvent* nextEvent = AlarmCalendar::resources()->earliestAlarm();
    if (!nextEvent)
        return;   // there are no alarms pending
    KDateTime nextDt = nextEvent->nextTrigger(KAEvent::ALL_TRIGGER).effectiveKDateTime();
    KDateTime now = KDateTime::currentDateTime(Preferences::timeZone());
    qint64 interval = now.secsTo(nextDt);
    qCDebug(KALARM_LOG) << "now:" << qPrintable(now.toString(QStringLiteral("%Y-%m-%d %H:%M %:Z"))) << ", next:" << qPrintable(nextDt.toString(QStringLiteral("%Y-%m-%d %H:%M %:Z"))) << ", due:" << interval;
    if (interval <= 0)
    {
        // Queue the alarm
        queueAlarmId(*nextEvent);
        qCDebug(KALARM_LOG) << nextEvent->id() << ": due now";
        QTimer::singleShot(0, this, &KAlarmApp::processQueue);
    }
    else
    {
        // No alarm is due yet, so set timer to wake us when it's due.
        // Check for integer overflow before setting timer.
#ifndef HIBERNATION_SIGNAL
        /* TODO: REPLACE THIS CODE WHEN A SYSTEM NOTIFICATION SIGNAL BECOMES
         *       AVAILABLE FOR WAKEUP FROM HIBERNATION.
         * Re-evaluate the next alarm time every minute, in case the
         * system clock jumps. The most common case when the clock jumps
         * is when a laptop wakes from hibernation. If timers were left to
         * run, they would trigger late by the length of time the system
         * was asleep.
         */
        if (interval > 60)    // 1 minute
            interval = 60;
#endif
        interval *= 1000;
        if (interval > INT_MAX)
            interval = INT_MAX;
        qCDebug(KALARM_LOG) << nextEvent->id() << "wait" << interval/1000 << "seconds";
        mAlarmTimer->start(static_cast<int>(interval));
    }
}

/******************************************************************************
* Called by the alarm timer when the next alarm is due.
* Also called when the execution queue has finished processing to check for the
* next alarm.
*/
void KAlarmApp::queueAlarmId(const KAEvent& event)
{
    EventId id(event);
    for (int i = 0, end = mActionQueue.count();  i < end;  ++i)
    {
        if (mActionQueue[i].function == EVENT_HANDLE  &&  mActionQueue[i].eventId == id)
            return;  // the alarm is already queued
    }
    mActionQueue.enqueue(ActionQEntry(EVENT_HANDLE, id));
}

/******************************************************************************
* Start processing the execution queue.
*/
void KAlarmApp::startProcessQueue()
{
    if (!mInitialised)
    {
        qCDebug(KALARM_LOG);
        mInitialised = true;
        QTimer::singleShot(0, this, &KAlarmApp::processQueue);    // process anything already queued
    }
}

/******************************************************************************
* The main processing loop for KAlarm.
* All KAlarm operations involving opening or updating calendar files are called
* from this loop to ensure that only one operation is active at any one time.
* This precaution is necessary because KAlarm's activities are mostly
* asynchronous, being in response to D-Bus calls from other programs or timer
* events, any of which can be received in the middle of performing another
* operation. If a calendar file is opened or updated while another calendar
* operation is in progress, the program has been observed to hang, or the first
* calendar call has failed with data loss - clearly unacceptable!!
*/
void KAlarmApp::processQueue()
{
    if (mInitialised  &&  !mProcessingQueue)
    {
        qCDebug(KALARM_LOG);
        mProcessingQueue = true;

        // Refresh alarms if that's been queued
        KAlarm::refreshAlarmsIfQueued();

        if (!mLoginAlarmsDone)
        {
            // Queue all at-login alarms once only, at program start-up.
            // First, cancel any scheduled reminders or deferrals for them,
            // since these will be superseded by the new at-login trigger.
            KAEvent::List events = AlarmCalendar::resources()->atLoginAlarms();
            for (int i = 0, end = events.count();  i < end;  ++i)
            {
                KAEvent event = *events[i];
                if (!cancelReminderAndDeferral(event))
                {
                    if (mAlarmsEnabled)
                        queueAlarmId(event);
                }
            }
            mLoginAlarmsDone = true;
        }

        // Process queued events
        while (!mActionQueue.isEmpty())
        {
            ActionQEntry& entry = mActionQueue.head();
            if (entry.eventId.isEmpty())
            {
                // It's a new alarm
                switch (entry.function)
                {
                case EVENT_TRIGGER:
                    execAlarm(entry.event, entry.event.firstAlarm(), false);
                    break;
                case EVENT_HANDLE:
                    KAlarm::addEvent(entry.event, nullptr, nullptr, KAlarm::ALLOW_KORG_UPDATE | KAlarm::NO_RESOURCE_PROMPT);
                    break;
                case EVENT_CANCEL:
                    break;
                }
            }
            else
                handleEvent(entry.eventId, entry.function);
            mActionQueue.dequeue();
        }

        // Purge the default archived alarms resource if it's time to do so
        if (mPurgeDaysQueued >= 0)
        {
            KAlarm::purgeArchive(mPurgeDaysQueued);
            mPurgeDaysQueued = -1;
        }

        // Now that the queue has been processed, quit if a quit was queued
        if (mPendingQuit)
        {
            if (quitIf(mPendingQuitCode))
                return;  // quitIf() can sometimes return, despite calling exit()
        }

        mProcessingQueue = false;

        // Schedule the application to be woken when the next alarm is due
        checkNextDueAlarm();
    }
}

/******************************************************************************
* Called when a repeat-at-login alarm has been added externally.
* Queues the alarm for triggering.
* First, cancel any scheduled reminder or deferral for it, since these will be
* superseded by the new at-login trigger.
*/
void KAlarmApp::atLoginEventAdded(const KAEvent& event)
{
    KAEvent ev = event;
    if (!cancelReminderAndDeferral(ev))
    {
        if (mAlarmsEnabled)
        {
            mActionQueue.enqueue(ActionQEntry(EVENT_HANDLE, EventId(ev)));
            if (mInitialised)
                QTimer::singleShot(0, this, &KAlarmApp::processQueue);
        }
    }
}

/******************************************************************************
* Called when the system tray main window is closed.
*/
void KAlarmApp::removeWindow(TrayWindow*)
{
    mTrayWindow = nullptr;
}

/******************************************************************************
* Display or close the system tray icon.
*/
bool KAlarmApp::displayTrayIcon(bool show, MainWindow* parent)
{
    qCDebug(KALARM_LOG);
    static bool creating = false;
    if (show)
    {
        if (!mTrayWindow  &&  !creating)
        {
            if (!QSystemTrayIcon::isSystemTrayAvailable())
                return false;
            if (!MainWindow::count())
            {
                // We have to have at least one main window to act
                // as parent to the system tray icon (even if the
                // window is hidden).
                creating = true;    // prevent main window constructor from creating an additional tray icon
                parent = MainWindow::create();
                creating = false;
            }
            mTrayWindow = new TrayWindow(parent ? parent : MainWindow::firstWindow());
            connect(mTrayWindow, &TrayWindow::deleted, this, &KAlarmApp::trayIconToggled);
            Q_EMIT trayIconToggled();

            if (!checkSystemTray())
                quitIf(0);    // exit the application if there are no open windows
        }
    }
    else
    {
        delete mTrayWindow;
        mTrayWindow = nullptr;
    }
    return true;
}

/******************************************************************************
* Check whether the system tray icon has been housed in the system tray.
*/
bool KAlarmApp::checkSystemTray()
{
    if (!mTrayWindow)
        return true;
    if (QSystemTrayIcon::isSystemTrayAvailable() == mNoSystemTray)
    {
        qCDebug(KALARM_LOG) << "changed ->" << mNoSystemTray;
        mNoSystemTray = !mNoSystemTray;

        // Store the new setting in the config file, so that if KAlarm exits it will
        // restart with the correct default.
        KConfigGroup config(KSharedConfig::openConfig(), "General");
        config.writeEntry("NoSystemTray", mNoSystemTray);
        config.sync();

        // Update other settings
        slotShowInSystemTrayChanged();
    }
    return !mNoSystemTray;
}

/******************************************************************************
* Return the main window associated with the system tray icon.
*/
MainWindow* KAlarmApp::trayMainWindow() const
{
    return mTrayWindow ? mTrayWindow->assocMainWindow() : nullptr;
}

/******************************************************************************
* Called when the show-in-system-tray preference setting has changed, to show
* or hide the system tray icon.
*/
void KAlarmApp::slotShowInSystemTrayChanged()
{
    bool newShowInSysTray = wantShowInSystemTray();
    if (newShowInSysTray != mOldShowInSystemTray)
    {
        // The system tray run mode has changed
        ++mActiveCount;         // prevent the application from quitting
        MainWindow* win = mTrayWindow ? mTrayWindow->assocMainWindow() : nullptr;
        delete mTrayWindow;     // remove the system tray icon if it is currently shown
        mTrayWindow = nullptr;
        mOldShowInSystemTray = newShowInSysTray;
        if (newShowInSysTray)
        {
            // Show the system tray icon
            displayTrayIcon(true);
        }
        else
        {
            // Stop showing the system tray icon
            if (win  &&  win->isHidden())
            {
                if (MainWindow::count() > 1)
                    delete win;
                else
                {
                    win->setWindowState(win->windowState() | Qt::WindowMinimized);
                    win->show();
                }
            }
        }
        --mActiveCount;
    }
}

/******************************************************************************
* Called when the start-of-day time preference setting has changed.
* Change alarm times for date-only alarms.
*/
void KAlarmApp::changeStartOfDay()
{
    DateTime::setStartOfDay(Preferences::startOfDay());
    KAEvent::setStartOfDay(Preferences::startOfDay());
    AlarmCalendar::resources()->adjustStartOfDay();
}

/******************************************************************************
* Called when the default alarm message font preference setting has changed.
* Notify KAEvent.
*/
void KAlarmApp::slotMessageFontChanged(const QFont& font)
{
    KAEvent::setDefaultFont(font);
}

/******************************************************************************
* Called when the working time preference settings have changed.
* Notify KAEvent.
*/
void KAlarmApp::slotWorkTimeChanged(const QTime& start, const QTime& end, const QBitArray& days)
{
    KAEvent::setWorkTime(days, start, end);
}

/******************************************************************************
* Called when the holiday region preference setting has changed.
* Notify KAEvent.
*/
void KAlarmApp::slotHolidaysChanged(const KHolidays::HolidayRegion& holidays)
{
    KAEvent::setHolidays(holidays);
}

/******************************************************************************
* Called when the date for February 29th recurrences has changed in the
* preferences settings.
*/
void KAlarmApp::slotFeb29TypeChanged(Preferences::Feb29Type type)
{
    KARecurrence::Feb29Type rtype;
    switch (type)
    {
        default:
        case Preferences::Feb29_None:   rtype = KARecurrence::Feb29_None;  break;
        case Preferences::Feb29_Feb28:  rtype = KARecurrence::Feb29_Feb28;  break;
        case Preferences::Feb29_Mar1:   rtype = KARecurrence::Feb29_Mar1;  break;
    }
    KARecurrence::setDefaultFeb29Type(rtype);
}

/******************************************************************************
* Return whether the program is configured to be running in the system tray.
*/
bool KAlarmApp::wantShowInSystemTray() const
{
    return Preferences::showInSystemTray()  &&  QSystemTrayIcon::isSystemTrayAvailable();
}

/******************************************************************************
* Called when all calendars have been fetched at startup.
* Check whether there are any writable active calendars, and if not, warn the
* user.
*/
void KAlarmApp::checkWritableCalendar()
{
    if (mReadOnly)
        return;    // don't need write access to calendars
    bool treeFetched = AkonadiModel::instance()->isCollectionTreeFetched();
    if (treeFetched && mRedisplayAlarms)
    {
        mRedisplayAlarms = false;
        MessageWin::redisplayAlarms();
    }
    if (!treeFetched
    ||  !AkonadiModel::instance()->isMigrationCompleted())
        return;
    static bool done = false;
    if (done)
        return;
    done = true;
    qCDebug(KALARM_LOG);
    // Find whether there are any writable active alarm calendars
    bool active = !CollectionControlModel::enabledCollections(CalEvent::ACTIVE, true).isEmpty();
    if (!active)
    {
        qCWarning(KALARM_LOG) << "No writable active calendar";
        KAMessageBox::information(MainWindow::mainMainWindow(),
                                  xi18nc("@info", "Alarms cannot be created or updated, because no writable active alarm calendar is enabled.<nl/><nl/>"
                                                 "To fix this, use <interface>View | Show Calendars</interface> to check or change calendar statuses."),
                                  QString(), QStringLiteral("noWritableCal"));
    }
}

/******************************************************************************
* Called when a new collection has been added, or when a collection has been
* set as the standard collection for its type.
* If it is the default archived calendar, purge its old alarms if necessary.
*/
void KAlarmApp::purgeNewArchivedDefault(const Akonadi::Collection& collection)
{
    Akonadi::Collection col(collection);
    if (CollectionControlModel::isStandard(col, CalEvent::ARCHIVED))
    {
        // Allow time (1 minute) for AkonadiModel to be populated with the
        // collection's events before purging it.
        qCDebug(KALARM_LOG) << collection.id() << ": standard archived...";
        QTimer::singleShot(60000, this, &KAlarmApp::purgeAfterDelay);
    }
}

/******************************************************************************
* Called after a delay, after the default archived calendar has been added to
* AkonadiModel.
* Purge old alarms from it if necessary.
*/
void KAlarmApp::purgeAfterDelay()
{
    if (mArchivedPurgeDays >= 0)
        purge(mArchivedPurgeDays);
    else
        setArchivePurgeDays();
}

/******************************************************************************
* Called when the length of time to keep archived alarms changes in KAlarm's
* preferences.
* Set the number of days to keep archived alarms.
* Alarms which are older are purged immediately, and at the start of each day.
*/
void KAlarmApp::setArchivePurgeDays()
{
    int newDays = Preferences::archivedKeepDays();
    if (newDays != mArchivedPurgeDays)
    {
        int oldDays = mArchivedPurgeDays;
        mArchivedPurgeDays = newDays;
        if (mArchivedPurgeDays <= 0)
            StartOfDayTimer::disconnect(this);
        if (mArchivedPurgeDays < 0)
            return;   // keep indefinitely, so don't purge
        if (oldDays < 0  ||  mArchivedPurgeDays < oldDays)
        {
            // Alarms are now being kept for less long, so purge them
            purge(mArchivedPurgeDays);
            if (!mArchivedPurgeDays)
                return;   // don't archive any alarms
        }
        // Start the purge timer to expire at the start of the next day
        // (using the user-defined start-of-day time).
        StartOfDayTimer::connect(this, SLOT(slotPurge()));
    }
}

/******************************************************************************
* Purge all archived events from the calendar whose end time is longer ago than
* 'daysToKeep'. All events are deleted if 'daysToKeep' is zero.
*/
void KAlarmApp::purge(int daysToKeep)
{
    if (mPurgeDaysQueued < 0  ||  daysToKeep < mPurgeDaysQueued)
        mPurgeDaysQueued = daysToKeep;

    // Do the purge once any other current operations are completed
    processQueue();
}


/******************************************************************************
* Output a list of pending alarms, with their next scheduled occurrence.
*/
QStringList KAlarmApp::scheduledAlarmList()
{
    QVector<KAEvent> events = KAlarm::getSortedActiveEvents(this);
    QStringList alarms;
    for (int i = 0, count = events.count();  i < count;  ++i)
    {
        KAEvent* event = &events[i];
        KDateTime dateTime = event->nextTrigger(KAEvent::DISPLAY_TRIGGER).effectiveKDateTime().toLocalZone();
        Akonadi::Collection c(event->collectionId());
        AkonadiModel::instance()->refresh(c);
        QString text(c.resource() + QLatin1String(":"));
        text += event->id() + QLatin1Char(' ')
             +  dateTime.toString(QStringLiteral("%Y%m%dT%H%M "))
             +  AlarmText::summary(*event, 1);
        alarms << text;
    }
    return alarms;
}

/******************************************************************************
* Enable or disable alarm monitoring.
*/
void KAlarmApp::setAlarmsEnabled(bool enabled)
{
    if (enabled != mAlarmsEnabled)
    {
        mAlarmsEnabled = enabled;
        Q_EMIT alarmEnabledToggled(enabled);
        if (!enabled)
            KAlarm::cancelRtcWake(nullptr);
        else if (!mProcessingQueue)
            checkNextDueAlarm();
    }
}

/******************************************************************************
* Spread or collect alarm message and error message windows.
*/
void KAlarmApp::spreadWindows(bool spread)
{
    spread = MessageWin::spread(spread);
    Q_EMIT spreadWindowsToggled(spread);
}

/******************************************************************************
* Called when the spread status of message windows changes.
* Set the 'spread windows' action state.
*/
void KAlarmApp::setSpreadWindowsState(bool spread)
{
    Q_EMIT spreadWindowsToggled(spread);
}

/******************************************************************************
* Check whether the window manager's handling of keyboard focus transfer
* between application windows is broken. This is true for Ubuntu's Unity
* desktop, where MessageWin windows steal keyboard focus from EditAlarmDlg
* windows.
*/
bool KAlarmApp::windowFocusBroken() const
{
    return mWindowFocusBroken;
}

/******************************************************************************
* Check whether window/keyboard focus currently needs to be fixed manually due
* to the window manager not handling it correctly. This will occur if there are
* both EditAlarmDlg and MessageWin windows currently active.
*/
bool KAlarmApp::needWindowFocusFix() const
{
    return mWindowFocusBroken && MessageWin::instanceCount(true) && EditAlarmDlg::instanceCount();
}

/******************************************************************************
* Called to schedule a new alarm, either in response to a DCOP notification or
* to command line options.
* Reply = true unless there was a parameter error or an error opening calendar file.
*/
bool KAlarmApp::scheduleEvent(KAEvent::SubAction action, const QString& text, const KDateTime& dateTime,
                              int lateCancel, KAEvent::Flags flags, const QColor& bg, const QColor& fg,
                              const QFont& font, const QString& audioFile, float audioVolume, int reminderMinutes,
                              const KARecurrence& recurrence, KCalCore::Duration repeatInterval, int repeatCount,
                              uint mailFromID, const KCalCore::Person::List& mailAddresses,
                              const QString& mailSubject, const QStringList& mailAttachments)
{
    qCDebug(KALARM_LOG) << text;
    if (!dateTime.isValid())
        return false;
    KDateTime now = KDateTime::currentUtcDateTime();
    if (lateCancel  &&  dateTime < now.addSecs(-maxLateness(lateCancel)))
        return true;               // alarm time was already archived too long ago
    KDateTime alarmTime = dateTime;
    // Round down to the nearest minute to avoid scheduling being messed up
    if (!dateTime.isDateOnly())
        alarmTime.setTime(QTime(alarmTime.time().hour(), alarmTime.time().minute(), 0));

    KAEvent event(alarmTime, text, bg, fg, font, action, lateCancel, flags, true);
    if (reminderMinutes)
    {
        bool onceOnly = flags & KAEvent::REMINDER_ONCE;
        event.setReminder(reminderMinutes, onceOnly);
    }
    if (!audioFile.isEmpty())
        event.setAudioFile(audioFile, audioVolume, -1, 0, (flags & KAEvent::REPEAT_SOUND) ? 0 : -1);
    if (!mailAddresses.isEmpty())
        event.setEmail(mailFromID, mailAddresses, mailSubject, mailAttachments);
    event.setRecurrence(recurrence);
    event.setFirstRecurrence();
    event.setRepetition(Repetition(repeatInterval, repeatCount - 1));
    event.endChanges();
    if (alarmTime <= now)
    {
        // Alarm is due for display already.
        // First execute it once without adding it to the calendar file.
        if (!mInitialised)
            mActionQueue.enqueue(ActionQEntry(event, EVENT_TRIGGER));
        else
            execAlarm(event, event.firstAlarm(), false);
        // If it's a recurring alarm, reschedule it for its next occurrence
        if (!event.recurs()
        ||  event.setNextOccurrence(now) == KAEvent::NO_OCCURRENCE)
            return true;
        // It has recurrences in the future
    }

    // Queue the alarm for insertion into the calendar file
    mActionQueue.enqueue(ActionQEntry(event));
    if (mInitialised)
        QTimer::singleShot(0, this, &KAlarmApp::processQueue);
    return true;
}

/******************************************************************************
* Called in response to a D-Bus request to trigger or cancel an event.
* Optionally display the event. Delete the event from the calendar file and
* from every main window instance.
*/
bool KAlarmApp::dbusHandleEvent(const EventId& eventID, EventFunc function)
{
    qCDebug(KALARM_LOG) << eventID;
    mActionQueue.append(ActionQEntry(function, eventID));
    if (mInitialised)
        QTimer::singleShot(0, this, &KAlarmApp::processQueue);
    return true;
}

/******************************************************************************
* Called in response to a D-Bus request to list all pending alarms.
*/
QString KAlarmApp::dbusList()
{
    qCDebug(KALARM_LOG);
    return scheduledAlarmList().join(QStringLiteral("\n")) + QLatin1Char('\n');
}

/******************************************************************************
* Either:
* a) Display the event and then delete it if it has no outstanding repetitions.
* b) Delete the event.
* c) Reschedule the event for its next repetition. If none remain, delete it.
* If the event is deleted, it is removed from the calendar file and from every
* main window instance.
* Reply = false if event ID not found, or if more than one event with the same
*         ID is found.
*/
bool KAlarmApp::handleEvent(const EventId& id, EventFunc function, bool checkDuplicates)
{
    // Delete any expired wake-on-suspend config data
    KAlarm::checkRtcWakeConfig();

    const QString eventID(id.eventId());
    KAEvent* event = AlarmCalendar::resources()->event(id, checkDuplicates);
    if (!event)
    {
        if (id.collectionId() != -1)
            qCWarning(KALARM_LOG) << "Event ID not found, or duplicated:" << eventID;
        else
            qCWarning(KALARM_LOG) << "Event ID not found:" << eventID;
        return false;
    }
    switch (function)
    {
        case EVENT_CANCEL:
            qCDebug(KALARM_LOG) << eventID << ", CANCEL";
            KAlarm::deleteEvent(*event, true);
            break;

        case EVENT_TRIGGER:    // handle it if it's due, else execute it regardless
        case EVENT_HANDLE:     // handle it if it's due
        {
            KDateTime now = KDateTime::currentUtcDateTime();
            qCDebug(KALARM_LOG) << eventID << "," << (function==EVENT_TRIGGER?"TRIGGER:":"HANDLE:") << qPrintable(now.dateTime().toString(QStringLiteral("yyyy-MM-dd hh:mm"))) << "UTC";
            bool updateCalAndDisplay = false;
            bool alarmToExecuteValid = false;
            KAAlarm alarmToExecute;
            bool restart = false;
            // Check all the alarms in turn.
            // Note that the main alarm is fetched before any other alarms.
            for (KAAlarm alarm = event->firstAlarm();
                 alarm.isValid();
                 alarm = (restart ? event->firstAlarm() : event->nextAlarm(alarm)), restart = false)
            {
                // Check if the alarm is due yet.
                KDateTime nextDT = alarm.dateTime(true).effectiveKDateTime();
                int secs = nextDT.secsTo(now);
                if (secs < 0)
                {
                    // The alarm appears to be in the future.
                    // Check if it's an invalid local clock time during a daylight
                    // saving time shift, which has actually passed.
                    if (alarm.dateTime().timeSpec() != KDateTime::ClockTime
                    ||  nextDT > now.toTimeSpec(KDateTime::ClockTime))
                    {
                        // This alarm is definitely not due yet
                        qCDebug(KALARM_LOG) << "Alarm" << alarm.type() << "at" << nextDT.dateTime() << ": not due";
                        continue;
                    }
                }
                bool reschedule = false;
                bool rescheduleWork = false;
                if ((event->workTimeOnly() || event->holidaysExcluded())  &&  !alarm.deferred())
                {
                    // The alarm is restricted to working hours and/or non-holidays
                    // (apart from deferrals). This needs to be re-evaluated every
                    // time it triggers, since working hours could change.
                    if (alarm.dateTime().isDateOnly())
                    {
                        KDateTime dt(nextDT);
                        dt.setDateOnly(true);
                        reschedule = !event->isWorkingTime(dt);
                    }
                    else
                        reschedule = !event->isWorkingTime(nextDT);
                    rescheduleWork = reschedule;
                    if (reschedule)
                        qCDebug(KALARM_LOG) << "Alarm" << alarm.type() << "at" << nextDT.dateTime() << ": not during working hours";
                }
                if (!reschedule  &&  alarm.repeatAtLogin())
                {
                    // Alarm is to be displayed at every login.
                    qCDebug(KALARM_LOG) << "REPEAT_AT_LOGIN";
                    // Check if the main alarm is already being displayed.
                    // (We don't want to display both at the same time.)
                    if (alarmToExecute.isValid())
                        continue;

                    // Set the time to display if it's a display alarm
                    alarm.setTime(now);
                }
                if (!reschedule  &&  event->lateCancel())
                {
                    // Alarm is due, and it is to be cancelled if too late.
                    qCDebug(KALARM_LOG) << "LATE_CANCEL";
                    bool cancel = false;
                    if (alarm.dateTime().isDateOnly())
                    {
                        // The alarm has no time, so cancel it if its date is too far past
                        int maxlate = event->lateCancel() / 1440;    // maximum lateness in days
                        KDateTime limit(DateTime(nextDT.addDays(maxlate + 1)).effectiveKDateTime());
                        if (now >= limit)
                        {
                            // It's too late to display the scheduled occurrence.
                            // Find the last previous occurrence of the alarm.
                            DateTime next;
                            KAEvent::OccurType type = event->previousOccurrence(now, next, true);
                            switch (type & ~KAEvent::OCCURRENCE_REPEAT)
                            {
                                case KAEvent::FIRST_OR_ONLY_OCCURRENCE:
                                case KAEvent::RECURRENCE_DATE:
                                case KAEvent::RECURRENCE_DATE_TIME:
                                case KAEvent::LAST_RECURRENCE:
                                    limit.setDate(next.date().addDays(maxlate + 1));
                                    if (now >= limit)
                                    {
                                        if (type == KAEvent::LAST_RECURRENCE
                                        ||  (type == KAEvent::FIRST_OR_ONLY_OCCURRENCE && !event->recurs()))
                                            cancel = true;   // last occurrence (and there are no repetitions)
                                        else
                                            reschedule = true;
                                    }
                                    break;
                                case KAEvent::NO_OCCURRENCE:
                                default:
                                    reschedule = true;
                                    break;
                            }
                        }
                    }
                    else
                    {
                        // The alarm is timed. Allow it to be the permitted amount late before cancelling it.
                        int maxlate = maxLateness(event->lateCancel());
                        if (secs > maxlate)
                        {
                            // It's over the maximum interval late.
                            // Find the most recent occurrence of the alarm.
                            DateTime next;
                            KAEvent::OccurType type = event->previousOccurrence(now, next, true);
                            switch (type & ~KAEvent::OCCURRENCE_REPEAT)
                            {
                                case KAEvent::FIRST_OR_ONLY_OCCURRENCE:
                                case KAEvent::RECURRENCE_DATE:
                                case KAEvent::RECURRENCE_DATE_TIME:
                                case KAEvent::LAST_RECURRENCE:
                                    if (next.effectiveKDateTime().secsTo(now) > maxlate)
                                    {
                                        if (type == KAEvent::LAST_RECURRENCE
                                        ||  (type == KAEvent::FIRST_OR_ONLY_OCCURRENCE && !event->recurs()))
                                            cancel = true;   // last occurrence (and there are no repetitions)
                                        else
                                            reschedule = true;
                                    }
                                    break;
                                case KAEvent::NO_OCCURRENCE:
                                default:
                                    reschedule = true;
                                    break;
                            }
                        }
                    }

                    if (cancel)
                    {
                        // All recurrences are finished, so cancel the event
                        event->setArchive();
                        if (cancelAlarm(*event, alarm.type(), false))
                            return true;   // event has been deleted
                        updateCalAndDisplay = true;
                        continue;
                    }
                }
                if (reschedule)
                {
                    // The latest repetition was too long ago, so schedule the next one
                    switch (rescheduleAlarm(*event, alarm, false, (rescheduleWork ? nextDT : KDateTime())))
                    {
                        case 1:
                            // A working-time-only alarm has been rescheduled and the
                            // rescheduled time is already due. Start processing the
                            // event again.
                            alarmToExecuteValid = false;
                            restart = true;
                            break;
                        case -1:
                            return true;   // event has been deleted
                        default:
                            break;
                    }
                    updateCalAndDisplay = true;
                    continue;
                }
                if (!alarmToExecuteValid)
                {
                    qCDebug(KALARM_LOG) << "Alarm" << alarm.type() << ": execute";
                    alarmToExecute = alarm;             // note the alarm to be displayed
                    alarmToExecuteValid = true;         // only trigger one alarm for the event
                }
                else
                    qCDebug(KALARM_LOG) << "Alarm" << alarm.type() << ": skip";
            }

            // If there is an alarm to execute, do this last after rescheduling/cancelling
            // any others. This ensures that the updated event is only saved once to the calendar.
            if (alarmToExecute.isValid())
                execAlarm(*event, alarmToExecute, true, !alarmToExecute.repeatAtLogin());
            else
            {
                if (function == EVENT_TRIGGER)
                {
                    // The alarm is to be executed regardless of whether it's due.
                    // Only trigger one alarm from the event - we don't want multiple
                    // identical messages, for example.
                    KAAlarm alarm = event->firstAlarm();
                    if (alarm.isValid())
                        execAlarm(*event, alarm, false);
                }
                if (updateCalAndDisplay)
                    KAlarm::updateEvent(*event);     // update the window lists and calendar file
                else if (function != EVENT_TRIGGER) { qCDebug(KALARM_LOG) << "No action"; }
            }
            break;
        }
    }
    return true;
}

/******************************************************************************
* Called when an alarm action has completed, to perform any post-alarm actions.
*/
void KAlarmApp::alarmCompleted(const KAEvent& event)
{
    if (!event.postAction().isEmpty())
    {
        // doShellCommand() will error if the user is not authorised to run
        // shell commands.
        QString command = event.postAction();
        qCDebug(KALARM_LOG) << event.id() << ":" << command;
        doShellCommand(command, event, nullptr, ProcData::POST_ACTION);
    }
}

/******************************************************************************
* Reschedule the alarm for its next recurrence after now. If none remain,
* delete it.  If the alarm is deleted and it is the last alarm for its event,
* the event is removed from the calendar file and from every main window
* instance.
* If 'nextDt' is valid, the event is rescheduled for the next non-working
* time occurrence after that.
* Reply = 1 if 'nextDt' is valid and the rescheduled event is already due
*       = -1 if the event has been deleted
*       = 0 otherwise.
*/
int KAlarmApp::rescheduleAlarm(KAEvent& event, const KAAlarm& alarm, bool updateCalAndDisplay, const KDateTime& nextDt)
{
    qCDebug(KALARM_LOG) << "Alarm type:" << alarm.type();
    int reply = 0;
    bool update = false;
    event.startChanges();
    if (alarm.repeatAtLogin())
    {
        // Leave an alarm which repeats at every login until its main alarm triggers
        if (!event.reminderActive()  &&  event.reminderMinutes() < 0)
        {
            // Executing an at-login alarm: first schedule the reminder
            // which occurs AFTER the main alarm.
            event.activateReminderAfter(KDateTime::currentUtcDateTime());
            update = true;
        }
    }
    else if (alarm.isReminder()  ||  alarm.deferred())
    {
        // It's a reminder alarm or an extra deferred alarm, so delete it
        event.removeExpiredAlarm(alarm.type());
        update = true;
    }
    else
    {
        // Reschedule the alarm for its next occurrence.
        bool cancelled = false;
        DateTime last = event.mainDateTime(false);   // note this trigger time
        if (last != event.mainDateTime(true))
            last = DateTime();                       // but ignore sub-repetition triggers
        bool next = nextDt.isValid();
        KDateTime next_dt = nextDt;
        KDateTime now = KDateTime::currentUtcDateTime();
        do
        {
            KAEvent::OccurType type = event.setNextOccurrence(next ? next_dt : now);
            switch (type)
            {
                case KAEvent::NO_OCCURRENCE:
                    // All repetitions are finished, so cancel the event
                    qCDebug(KALARM_LOG) << "No occurrence";
                    if (event.reminderMinutes() < 0  &&  last.isValid()
                    &&  alarm.type() != KAAlarm::AT_LOGIN_ALARM  &&  !event.mainExpired())
                    {
                        // Set the reminder which is now due after the last main alarm trigger.
                        // Note that at-login reminders are scheduled in execAlarm().
                        event.activateReminderAfter(last);
                        updateCalAndDisplay = true;
                    }
                    if (cancelAlarm(event, alarm.type(), updateCalAndDisplay))
                        return -1;
                    break;
                default:
                    if (!(type & KAEvent::OCCURRENCE_REPEAT))
                        break;
                    // Next occurrence is a repeat, so fall through to recurrence handling
                case KAEvent::RECURRENCE_DATE:
                case KAEvent::RECURRENCE_DATE_TIME:
                case KAEvent::LAST_RECURRENCE:
                    // The event is due by now and repetitions still remain, so rewrite the event
                    if (updateCalAndDisplay)
                        update = true;
                    break;
                case KAEvent::FIRST_OR_ONLY_OCCURRENCE:
                    // The first occurrence is still due?!?, so don't do anything
                    break;
            }
            if (cancelled)
                break;
            if (event.deferred())
            {
                // Just in case there's also a deferred alarm, ensure it's removed
                event.removeExpiredAlarm(KAAlarm::DEFERRED_ALARM);
                update = true;
            }
            if (next)
            {
                // The alarm is restricted to working hours and/or non-holidays.
                // Check if the calculated next time is valid.
                next_dt = event.mainDateTime(true).effectiveKDateTime();
                if (event.mainDateTime(false).isDateOnly())
                {
                    KDateTime dt(next_dt);
                    dt.setDateOnly(true);
                    next = !event.isWorkingTime(dt);
                }
                else
                    next = !event.isWorkingTime(next_dt);
            }
        } while (next && next_dt <= now);
        reply = (!cancelled && next_dt.isValid() && (next_dt <= now)) ? 1 : 0;

        if (event.reminderMinutes() < 0  &&  last.isValid()
        &&  alarm.type() != KAAlarm::AT_LOGIN_ALARM)
        {
            // Set the reminder which is now due after the last main alarm trigger.
            // Note that at-login reminders are scheduled in execAlarm().
            event.activateReminderAfter(last);
        }
    }
    event.endChanges();
    if (update)
        KAlarm::updateEvent(event);     // update the window lists and calendar file
    return reply;
}

/******************************************************************************
* Delete the alarm. If it is the last alarm for its event, the event is removed
* from the calendar file and from every main window instance.
* Reply = true if event has been deleted.
*/
bool KAlarmApp::cancelAlarm(KAEvent& event, KAAlarm::Type alarmType, bool updateCalAndDisplay)
{
    qCDebug(KALARM_LOG);
    if (alarmType == KAAlarm::MAIN_ALARM  &&  !event.displaying()  &&  event.toBeArchived())
    {
        // The event is being deleted. Save it in the archived resources first.
        KAEvent ev(event);
        KAlarm::addArchivedEvent(ev);
    }
    event.removeExpiredAlarm(alarmType);
    if (!event.alarmCount())
    {
        // If it's a command alarm being executed, mark it as deleted
        ProcData* pd = findCommandProcess(event.id());
        if (pd)
            pd->eventDeleted = true;

        // Delete it
        KAlarm::deleteEvent(event, false);
        return true;
    }
    if (updateCalAndDisplay)
        KAlarm::updateEvent(event);    // update the window lists and calendar file
    return false;
}

/******************************************************************************
* Cancel any reminder or deferred alarms in an repeat-at-login event.
* This should be called when the event is first loaded.
* If there are no more alarms left in the event, the event is removed from the
* calendar file and from every main window instance.
* Reply = true if event has been deleted.
*/
bool KAlarmApp::cancelReminderAndDeferral(KAEvent& event)
{
    return cancelAlarm(event, KAAlarm::REMINDER_ALARM, false)
       ||  cancelAlarm(event, KAAlarm::DEFERRED_REMINDER_ALARM, false)
       ||  cancelAlarm(event, KAAlarm::DEFERRED_ALARM, true);
}

/******************************************************************************
* Execute an alarm by displaying its message or file, or executing its command.
* Reply = ShellProcess instance if a command alarm
*       = MessageWin if an audio alarm
*       != 0 if successful
*       = -1 if execution has not completed
*       = 0 if the alarm is disabled, or if an error message was output.
*/
void* KAlarmApp::execAlarm(KAEvent& event, const KAAlarm& alarm, bool reschedule, bool allowDefer, bool noPreAction)
{
    if (!mAlarmsEnabled  ||  !event.enabled())
    {
        // The event (or all events) is disabled
        qCDebug(KALARM_LOG) << event.id() << ": disabled";
        if (reschedule)
            rescheduleAlarm(event, alarm, true);
        return nullptr;
    }

    void* result = (void*)1;
    event.setArchive();

    switch (alarm.action())
    {
        case KAAlarm::COMMAND:
            if (!event.commandDisplay())
            {
                // execCommandAlarm() will error if the user is not authorised
                // to run shell commands.
                result = execCommandAlarm(event, alarm);
                if (reschedule)
                    rescheduleAlarm(event, alarm, true);
                break;
            }
            // fall through to MESSAGE
        case KAAlarm::MESSAGE:
        case KAAlarm::FILE:
        {
            // Display a message, file or command output, provided that the same event
            // isn't already being displayed
            MessageWin* win = MessageWin::findEvent(EventId(event));
            // Find if we're changing a reminder message to the real message
            bool reminder = (alarm.type() & KAAlarm::REMINDER_ALARM);
            bool replaceReminder = !reminder && win && (win->alarmType() & KAAlarm::REMINDER_ALARM);
            if (!reminder
            &&  (!event.deferred() || (event.extraActionOptions() & KAEvent::ExecPreActOnDeferral))
            &&  (replaceReminder || !win)  &&  !noPreAction
            &&  !event.preAction().isEmpty())
            {
                // It's not a reminder alarm, and it's not a deferred alarm unless the
                // pre-alarm action applies to deferred alarms, and there is no message
                // window (other than a reminder window) currently displayed for this
                // alarm, and we need to execute a command before displaying the new window.
                //
                // NOTE: The pre-action is not executed for a recurring alarm if an
                // alarm message window for a previous occurrence is still visible.
                // Check whether the command is already being executed for this alarm.
                for (int i = 0, end = mCommandProcesses.count();  i < end;  ++i)
                {
                    ProcData* pd = mCommandProcesses[i];
                    if (pd->event->id() == event.id()  &&  (pd->flags & ProcData::PRE_ACTION))
                    {
                        qCDebug(KALARM_LOG) << "Already executing pre-DISPLAY command";
                        return pd->process;   // already executing - don't duplicate the action
                    }
                }

                // doShellCommand() will error if the user is not authorised to run
                // shell commands.
                QString command = event.preAction();
                qCDebug(KALARM_LOG) << "Pre-DISPLAY command:" << command;
                int flags = (reschedule ? ProcData::RESCHEDULE : 0) | (allowDefer ? ProcData::ALLOW_DEFER : 0);
                if (doShellCommand(command, event, &alarm, (flags | ProcData::PRE_ACTION)))
                {
                    AlarmCalendar::resources()->setAlarmPending(&event);
                    return result;     // display the message after the command completes
                }
                // Error executing command
                if (event.extraActionOptions() & KAEvent::CancelOnPreActError)
                {
                    // Cancel the rest of the alarm execution
                    qCDebug(KALARM_LOG) << event.id() << ": pre-action failed: cancelled";
                    if (reschedule)
                        rescheduleAlarm(event, alarm, true);
                    return nullptr;
                }
                // Display the message even though it failed
            }

            if (!win)
            {
                // There isn't already a message for this event
                int flags = (reschedule ? 0 : MessageWin::NO_RESCHEDULE) | (allowDefer ? 0 : MessageWin::NO_DEFER);
                (new MessageWin(&event, alarm, flags))->show();
            }
            else if (replaceReminder)
            {
                // The caption needs to be changed from "Reminder" to "Message"
                win->cancelReminder(event, alarm);
            }
            else if (!win->hasDefer() && !alarm.repeatAtLogin())
            {
                // It's a repeat-at-login message with no Defer button,
                // which has now reached its final trigger time and needs
                // to be replaced with a new message.
                win->showDefer();
                win->showDateTime(event, alarm);
            }
            else
            {
                // Use the existing message window
            }
            if (win)
            {
                // Raise the existing message window and replay any sound
                win->repeat(alarm);    // N.B. this reschedules the alarm
            }
            break;
        }
        case KAAlarm::EMAIL:
        {
            qCDebug(KALARM_LOG) << "EMAIL to:" << event.emailAddresses(QStringLiteral(","));
            QStringList errmsgs;
            KAMail::JobData data(event, alarm, reschedule, (reschedule || allowDefer));
            data.queued = true;
            int ans = KAMail::send(data, errmsgs);
            if (ans)
            {
                // The email has either been sent or failed - not queued
                if (ans < 0)
                    result = nullptr;  // failure
                data.queued = false;
                emailSent(data, errmsgs, (ans > 0));
            }
            else
            {
                result = (void*)-1;   // email has been queued
            }
            if (reschedule)
                rescheduleAlarm(event, alarm, true);
            break;
        }
        case KAAlarm::AUDIO:
        {
            // Play the sound, provided that the same event
            // isn't already playing
            MessageWin* win = MessageWin::findEvent(EventId(event));
            if (!win)
            {
                // There isn't already a message for this event.
                int flags = (reschedule ? 0 : MessageWin::NO_RESCHEDULE) | MessageWin::ALWAYS_HIDE;
                win = new MessageWin(&event, alarm, flags);
            }
            else
            {
                // There's an existing message window: replay the sound
                win->repeat(alarm);    // N.B. this reschedules the alarm
            }
            return win;
        }
        default:
            return nullptr;
    }
    return result;
}

/******************************************************************************
* Called when sending an email has completed.
*/
void KAlarmApp::emailSent(KAMail::JobData& data, const QStringList& errmsgs, bool copyerr)
{
    if (!errmsgs.isEmpty())
    {
        // Some error occurred, although the email may have been sent successfully
        if (errmsgs.count() > 1)
            qCDebug(KALARM_LOG) << (copyerr ? "Copy error:" : "Failed:") << errmsgs[1];
        MessageWin::showError(data.event, data.alarm.dateTime(), errmsgs);
    }
    else if (data.queued)
        Q_EMIT execAlarmSuccess();
}

/******************************************************************************
* Execute the command specified in a command alarm.
* To connect to the output ready signals of the process, specify a slot to be
* called by supplying 'receiver' and 'slot' parameters.
*/
ShellProcess* KAlarmApp::execCommandAlarm(const KAEvent& event, const KAAlarm& alarm, const QObject* receiver, const char* slot)
{
    // doShellCommand() will error if the user is not authorised to run
    // shell commands.
    int flags = (event.commandXterm()   ? ProcData::EXEC_IN_XTERM : 0)
              | (event.commandDisplay() ? ProcData::DISP_OUTPUT : 0);
    QString command = event.cleanText();
    if (event.commandScript())
    {
        // Store the command script in a temporary file for execution
        qCDebug(KALARM_LOG) << "Script";
        QString tmpfile = createTempScriptFile(command, false, event, alarm);
        if (tmpfile.isEmpty())
        {
            setEventCommandError(event, KAEvent::CMD_ERROR);
            return nullptr;
        }
        return doShellCommand(tmpfile, event, &alarm, (flags | ProcData::TEMP_FILE), receiver, slot);
    }
    else
    {
        qCDebug(KALARM_LOG) << command;
        return doShellCommand(command, event, &alarm, flags, receiver, slot);
    }
}

/******************************************************************************
* Execute a shell command line specified by an alarm.
* If the PRE_ACTION bit of 'flags' is set, the alarm will be executed via
* execAlarm() once the command completes, the execAlarm() parameters being
* derived from the remaining bits in 'flags'.
* 'flags' must contain the bit PRE_ACTION or POST_ACTION if and only if it is
* a pre- or post-alarm action respectively.
* To connect to the output ready signals of the process, specify a slot to be
* called by supplying 'receiver' and 'slot' parameters.
*
* Note that if shell access is not authorised, the attempt to run the command
* will be errored.
*/
ShellProcess* KAlarmApp::doShellCommand(const QString& command, const KAEvent& event, const KAAlarm* alarm, int flags, const QObject* receiver, const char* slot)
{
    qCDebug(KALARM_LOG) << command << "," << event.id();
    QIODevice::OpenMode mode = QIODevice::WriteOnly;
    QString cmd;
    QString tmpXtermFile;
    if (flags & ProcData::EXEC_IN_XTERM)
    {
        // Execute the command in a terminal window.
        cmd = composeXTermCommand(command, event, alarm, flags, tmpXtermFile);
        if (cmd.isEmpty())
        {
            qCWarning(KALARM_LOG) << "Command failed (no terminal selected)";
            QStringList errors;
            errors << i18nc("@info", "Failed to execute command\n(no terminal selected for command alarms)");
            commandErrorMsg(nullptr, event, alarm, flags, errors);
            return nullptr;
        }
    }
    else
    {
        cmd = command;
        mode = QIODevice::ReadWrite;
    }

    ProcData* pd = nullptr;
    ShellProcess* proc = nullptr;
    if (!cmd.isEmpty())
    {
        // Use ShellProcess, which automatically checks whether the user is
        // authorised to run shell commands.
        proc = new ShellProcess(cmd);
        proc->setEnv(QStringLiteral("KALARM_UID"), event.id(), true);
        proc->setOutputChannelMode(KProcess::MergedChannels);   // combine stdout & stderr
        connect(proc, &ShellProcess::shellExited, this, &KAlarmApp::slotCommandExited);
        if ((flags & ProcData::DISP_OUTPUT)  &&  receiver && slot)
        {
            connect(proc, SIGNAL(receivedStdout(ShellProcess*)), receiver, slot);
            connect(proc, SIGNAL(receivedStderr(ShellProcess*)), receiver, slot);
        }
        if (mode == QIODevice::ReadWrite  &&  !event.logFile().isEmpty())
        {
            // Output is to be appended to a log file.
            // Set up a logging process to write the command's output to.
            QString heading;
            if (alarm  &&  alarm->dateTime().isValid())
            {
                QString dateTime = alarm->dateTime().formatLocale();
                heading.sprintf("\n******* KAlarm %s *******\n", dateTime.toLatin1().data());
            }
            else
                heading = QStringLiteral("\n******* KAlarm *******\n");
            QFile logfile(event.logFile());
            if (logfile.open(QIODevice::Append | QIODevice::Text))
            {
                QTextStream out(&logfile);
                out << heading;
                logfile.close();
            }
            proc->setStandardOutputFile(event.logFile(), QIODevice::Append);
        }
        pd = new ProcData(proc, new KAEvent(event), (alarm ? new KAAlarm(*alarm) : nullptr), flags);
        if (flags & ProcData::TEMP_FILE)
            pd->tempFiles += command;
        if (!tmpXtermFile.isEmpty())
            pd->tempFiles += tmpXtermFile;
        mCommandProcesses.append(pd);
        if (proc->start(mode))
            return proc;
    }

    // Error executing command - report it
    qCWarning(KALARM_LOG) << "Command failed to start";
    commandErrorMsg(proc, event, alarm, flags);
    if (pd)
    {
        mCommandProcesses.removeAt(mCommandProcesses.indexOf(pd));
        delete pd;
    }
    return nullptr;
}

/******************************************************************************
* Compose a command line to execute the given command in a terminal window.
* 'tempScriptFile' receives the name of a temporary script file which is
* invoked by the command line, if applicable.
* Reply = command line, or empty string if error.
*/
QString KAlarmApp::composeXTermCommand(const QString& command, const KAEvent& event, const KAAlarm* alarm, int flags, QString& tempScriptFile) const
{
    qCDebug(KALARM_LOG) << command << "," << event.id();
    tempScriptFile.clear();
    QString cmd = Preferences::cmdXTermCommand();
    if (cmd.isEmpty())
        return QString();   // no terminal application is configured
    cmd.replace(QLatin1String("%t"), KAboutData::applicationData().displayName());  // set the terminal window title
    if (cmd.indexOf(QLatin1String("%C")) >= 0)
    {
        // Execute the command from a temporary script file
        if (flags & ProcData::TEMP_FILE)
            cmd.replace(QLatin1String("%C"), command);    // the command is already calling a temporary file
        else
        {
            tempScriptFile = createTempScriptFile(command, true, event, *alarm);
            if (tempScriptFile.isEmpty())
                return QString();
            cmd.replace(QLatin1String("%C"), tempScriptFile);    // %C indicates where to insert the command
        }
    }
    else if (cmd.indexOf(QLatin1String("%W")) >= 0)
    {
        // Execute the command from a temporary script file,
        // with a sleep after the command is executed
        tempScriptFile = createTempScriptFile(command + QLatin1String("\nsleep 86400\n"), true, event, *alarm);
        if (tempScriptFile.isEmpty())
            return QString();
        cmd.replace(QLatin1String("%W"), tempScriptFile);    // %w indicates where to insert the command
    }
    else if (cmd.indexOf(QLatin1String("%w")) >= 0)
    {
        // Append a sleep to the command.
        // Quote the command in case it contains characters such as [>|;].
        QString exec = KShell::quoteArg(command + QLatin1String("; sleep 86400"));
        cmd.replace(QLatin1String("%w"), exec);    // %w indicates where to insert the command string
    }
    else
    {
        // Set the command to execute.
        // Put it in quotes in case it contains characters such as [>|;].
        QString exec = KShell::quoteArg(command);
        if (cmd.indexOf(QLatin1String("%c")) >= 0)
            cmd.replace(QLatin1String("%c"), exec);    // %c indicates where to insert the command string
        else
            cmd.append(exec);           // otherwise, simply append the command string
    }
    return cmd;
}

/******************************************************************************
* Create a temporary script file containing the specified command string.
* Reply = path of temporary file, or null string if error.
*/
QString KAlarmApp::createTempScriptFile(const QString& command, bool insertShell, const KAEvent& event, const KAAlarm& alarm) const
{
    QTemporaryFile tmpFile;
    tmpFile.setAutoRemove(false);     // don't delete file when it is destructed
    if (!tmpFile.open())
        qCCritical(KALARM_LOG) << "Unable to create a temporary script file";
    else
    {
        tmpFile.setPermissions(QFile::ReadUser | QFile::WriteUser | QFile::ExeUser);
        QTextStream stream(&tmpFile);
        if (insertShell)
            stream << "#!" << ShellProcess::shellPath() << "\n";
        stream << command;
        stream.flush();
        if (tmpFile.error() != QFile::NoError)
            qCCritical(KALARM_LOG) << "Error" << tmpFile.errorString() << " writing to temporary script file";
        else
            return tmpFile.fileName();
    }

    QStringList errmsgs(i18nc("@info", "Error creating temporary script file"));
    MessageWin::showError(event, alarm.dateTime(), errmsgs, QStringLiteral("Script"));
    return QString();
}

/******************************************************************************
* Called when a command alarm's execution completes.
*/
void KAlarmApp::slotCommandExited(ShellProcess* proc)
{
    qCDebug(KALARM_LOG);
    // Find this command in the command list
    for (int i = 0, end = mCommandProcesses.count();  i < end;  ++i)
    {
        ProcData* pd = mCommandProcesses[i];
        if (pd->process == proc)
        {
            // Found the command. Check its exit status.
            bool executeAlarm = pd->preAction();
            ShellProcess::Status status = proc->status();
            if (status == ShellProcess::SUCCESS  &&  !proc->exitCode())
            {
                qCDebug(KALARM_LOG) << pd->event->id() << ": SUCCESS";
                clearEventCommandError(*pd->event, pd->preAction() ? KAEvent::CMD_ERROR_PRE
                                                 : pd->postAction() ? KAEvent::CMD_ERROR_POST
                                                 : KAEvent::CMD_ERROR);
            }
            else
            {
                QString errmsg = proc->errorMessage();
                if (status == ShellProcess::SUCCESS  ||  status == ShellProcess::NOT_FOUND)
                    qCWarning(KALARM_LOG) << pd->event->id() << ":" << errmsg << "exit status =" << status << ", code =" << proc->exitCode();
                else
                    qCWarning(KALARM_LOG) << pd->event->id() << ":" << errmsg << "exit status =" << status;
                if (pd->messageBoxParent)
                {
                    // Close the existing informational KMessageBox for this process
                    QList<QDialog*> dialogs = pd->messageBoxParent->findChildren<QDialog*>();
                    if (!dialogs.isEmpty())
                        delete dialogs[0];
                    setEventCommandError(*pd->event, pd->preAction() ? KAEvent::CMD_ERROR_PRE
                                                   : pd->postAction() ? KAEvent::CMD_ERROR_POST
                                                   : KAEvent::CMD_ERROR);
                    if (!pd->tempFile())
                    {
                        errmsg += QLatin1Char('\n');
                        errmsg += proc->command();
                    }
                    KAMessageBox::error(pd->messageBoxParent, errmsg);
                }
                else
                    commandErrorMsg(proc, *pd->event, pd->alarm, pd->flags);

                if (executeAlarm
                &&  (pd->event->extraActionOptions() & KAEvent::CancelOnPreActError))
                {
                    qCDebug(KALARM_LOG) << pd->event->id() << ": pre-action failed: cancelled";
                    if (pd->reschedule())
                        rescheduleAlarm(*pd->event, *pd->alarm, true);
                    executeAlarm = false;
                }
            }
            if (pd->preAction())
                AlarmCalendar::resources()->setAlarmPending(pd->event, false);
            if (executeAlarm)
                execAlarm(*pd->event, *pd->alarm, pd->reschedule(), pd->allowDefer(), true);
            mCommandProcesses.removeAt(i);
            delete pd;
            break;
        }
    }

    // If there are now no executing shell commands, quit if a quit was queued
    if (mPendingQuit  &&  mCommandProcesses.isEmpty())
        quitIf(mPendingQuitCode);
}

/******************************************************************************
* Output an error message for a shell command, and record the alarm's error status.
*/
void KAlarmApp::commandErrorMsg(const ShellProcess* proc, const KAEvent& event, const KAAlarm* alarm, int flags, const QStringList& errors)
{
    KAEvent::CmdErrType cmderr;
    QString dontShowAgain;
    QStringList errmsgs = errors;
    if (flags & ProcData::PRE_ACTION)
    {
        if (event.extraActionOptions() & KAEvent::DontShowPreActError)
            return;   // don't notify user of any errors for the alarm
        errmsgs += i18nc("@info", "Pre-alarm action:");
        dontShowAgain = QStringLiteral("Pre");
        cmderr = KAEvent::CMD_ERROR_PRE;
    }
    else if (flags & ProcData::POST_ACTION)
    {
        errmsgs += i18nc("@info", "Post-alarm action:");
        dontShowAgain = QStringLiteral("Post");
        cmderr = (event.commandError() == KAEvent::CMD_ERROR_PRE)
               ? KAEvent::CMD_ERROR_PRE_POST : KAEvent::CMD_ERROR_POST;
    }
    else
    {
        dontShowAgain = QStringLiteral("Exec");
        cmderr = KAEvent::CMD_ERROR;
    }

    // Record the alarm's error status
    setEventCommandError(event, cmderr);
    // Display an error message
    if (proc)
    {
        errmsgs += proc->errorMessage();
        if (!(flags & ProcData::TEMP_FILE))
            errmsgs += proc->command();
        dontShowAgain += QString::number(proc->status());
    }
    MessageWin::showError(event, (alarm ? alarm->dateTime() : DateTime()), errmsgs, dontShowAgain);
}

/******************************************************************************
* Notes that an informational KMessageBox is displayed for this process.
*/
void KAlarmApp::commandMessage(ShellProcess* proc, QWidget* parent)
{
    // Find this command in the command list
    for (int i = 0, end = mCommandProcesses.count();  i < end;  ++i)
    {
        ProcData* pd = mCommandProcesses[i];
        if (pd->process == proc)
        {
            pd->messageBoxParent = parent;
            break;
        }
    }
}

/******************************************************************************
* If this is the first time through, open the calendar file, and start
* processing the execution queue.
*/
bool KAlarmApp::initCheck(bool calendarOnly, bool waitForCollection, Akonadi::Collection::Id collectionId)
{
    static bool firstTime = true;
    if (firstTime)
        qCDebug(KALARM_LOG) << "first time";

    if (initialise()  ||  firstTime)
    {
        /* Need to open the display calendar now, since otherwise if display
         * alarms are immediately due, they will often be processed while
         * MessageWin::redisplayAlarms() is executing open() (but before open()
         * completes), which causes problems!!
         */
        AlarmCalendar::displayCalendar()->open();

        if (!AlarmCalendar::resources()->open())
            return false;
    }
    if (firstTime)
    {
        setArchivePurgeDays();

        // Warn the user if there are no writable active alarm calendars
        checkWritableCalendar();

        firstTime = false;
    }

    if (!calendarOnly)
        startProcessQueue();      // start processing the execution queue

    if (waitForCollection)
    {
        // Wait for one or all Akonadi collections to be populated
        if (!CollectionControlModel::instance()->waitUntilPopulated(collectionId, AKONADI_TIMEOUT))
            return false;
    }
    return true;
}

/******************************************************************************
* Called when an audio thread starts or stops.
*/
void KAlarmApp::notifyAudioPlaying(bool playing)
{
    Q_EMIT audioPlaying(playing);
}

/******************************************************************************
* Stop audio play.
*/
void KAlarmApp::stopAudio()
{
    MessageWin::stopAudio();
}

/******************************************************************************
* Set the command error for the specified alarm.
*/
void KAlarmApp::setEventCommandError(const KAEvent& event, KAEvent::CmdErrType err) const
{
    ProcData* pd = findCommandProcess(event.id());
    if (pd && pd->eventDeleted)
        return;   // the alarm has been deleted, so can't set error status

    if (err == KAEvent::CMD_ERROR_POST  &&  event.commandError() == KAEvent::CMD_ERROR_PRE)
        err = KAEvent::CMD_ERROR_PRE_POST;
    event.setCommandError(err);
    KAEvent* ev = AlarmCalendar::resources()->event(EventId(event));
    if (ev  &&  ev->commandError() != err)
        ev->setCommandError(err);
    AkonadiModel::instance()->updateCommandError(event);
}

/******************************************************************************
* Clear the command error for the specified alarm.
*/
void KAlarmApp::clearEventCommandError(const KAEvent& event, KAEvent::CmdErrType err) const
{
    ProcData* pd = findCommandProcess(event.id());
    if (pd && pd->eventDeleted)
        return;   // the alarm has been deleted, so can't set error status

    KAEvent::CmdErrType newerr = static_cast<KAEvent::CmdErrType>(event.commandError() & ~err);
    event.setCommandError(newerr);
    KAEvent* ev = AlarmCalendar::resources()->event(EventId(event));
    if (ev)
    {
        newerr = static_cast<KAEvent::CmdErrType>(ev->commandError() & ~err);
        ev->setCommandError(newerr);
    }
    AkonadiModel::instance()->updateCommandError(event);
}

/******************************************************************************
* Find the currently executing command process for an event ID, if any.
*/
KAlarmApp::ProcData* KAlarmApp::findCommandProcess(const QString& eventId) const
{
    for (int i = 0, end = mCommandProcesses.count();  i < end;  ++i)
    {
        ProcData* pd = mCommandProcesses[i];
        if (pd->event->id() == eventId)
            return pd;
    }
<<<<<<< HEAD
    return nullptr;
=======
    return Q_NULLPTR;
>>>>>>> c5897d0e
}


KAlarmApp::ProcData::ProcData(ShellProcess* p, KAEvent* e, KAAlarm* a, int f)
    : process(p),
      event(e),
      alarm(a),
<<<<<<< HEAD
      messageBoxParent(nullptr),
=======
      messageBoxParent(Q_NULLPTR),
>>>>>>> c5897d0e
      flags(f),
      eventDeleted(false)
{ }

KAlarmApp::ProcData::~ProcData()
{
    while (!tempFiles.isEmpty())
    {
        // Delete the temporary file called by the XTerm command
        QFile f(tempFiles.first());
        f.remove();
        tempFiles.removeFirst();
    }
    delete process;
    delete event;
    delete alarm;
}

// vim: et sw=4:<|MERGE_RESOLUTION|>--- conflicted
+++ resolved
@@ -2480,11 +2480,7 @@
         if (pd->event->id() == eventId)
             return pd;
     }
-<<<<<<< HEAD
     return nullptr;
-=======
-    return Q_NULLPTR;
->>>>>>> c5897d0e
 }
 
 
@@ -2492,11 +2488,7 @@
     : process(p),
       event(e),
       alarm(a),
-<<<<<<< HEAD
       messageBoxParent(nullptr),
-=======
-      messageBoxParent(Q_NULLPTR),
->>>>>>> c5897d0e
       flags(f),
       eventDeleted(false)
 { }
