--- conflicted
+++ resolved
@@ -2132,11 +2132,7 @@
             const bool replaceReminder = !reminder && disp && (disp->alarmType() & KAAlarm::REMINDER_ALARM);
             if (!reminder
             &&  (!event.deferred() || (event.extraActionOptions() & KAEvent::ExecPreActOnDeferral))
-<<<<<<< HEAD
-            &&  (replaceReminder || !disp)  &&  !noPreAction
-=======
-            &&  (replaceReminder || !win)  &&  !(flags & NoPreAction)
->>>>>>> e2661f25
+            &&  (replaceReminder || !disp)  &&  !(flags & NoPreAction)
             &&  !event.preAction().isEmpty())
             {
                 // It's not a reminder alarm, and it's not a deferred alarm unless the
@@ -2181,15 +2177,10 @@
             if (!disp)
             {
                 // There isn't already a message for this event
-<<<<<<< HEAD
-                const int flags = (reschedule ? 0 : MessageDisplay::NO_RESCHEDULE) | (allowDefer ? 0 : MessageDisplay::NO_DEFER);
-                (new MessageWindow(&event, alarm, flags))->show();
-=======
-                const int mdFlags = (flags & Reschedule ? 0 : MessageWin::NO_RESCHEDULE)
-                                  | (flags & AllowDefer ? 0 : MessageWin::NO_DEFER)
-                                  | (flags & NoRecordCmdError ? MessageWin::NoRecordCmdError : 0);
-                (new MessageWin(&event, alarm, mdFlags))->show();
->>>>>>> e2661f25
+                const int mdFlags = (flags & Reschedule ? 0 : MessageDisplay::NO_RESCHEDULE)
+                                  | (flags & AllowDefer ? 0 : MessageDisplay::NO_DEFER)
+                                  | (flags & NoRecordCmdError ? MessageDisplay::NoRecordCmdError : 0);
+                (new MessageWindow(&event, alarm, mdFlags))->show();
             }
             else if (replaceReminder)
             {
@@ -2246,13 +2237,8 @@
             if (!disp)
             {
                 // There isn't already a message for this event.
-<<<<<<< HEAD
-                const int flags = (reschedule ? 0 : MessageDisplay::NO_RESCHEDULE) | MessageDisplay::ALWAYS_HIDE;
-                disp = new MessageWindow(&event, alarm, flags);
-=======
-                const int mdFlags = (flags & Reschedule ? 0 : MessageWin::NO_RESCHEDULE) | MessageWin::ALWAYS_HIDE;
-                win = new MessageWin(&event, alarm, mdFlags);
->>>>>>> e2661f25
+                const int mdFlags = (flags & Reschedule ? 0 : MessageDisplay::NO_RESCHEDULE) | MessageDisplay::ALWAYS_HIDE;
+                disp = new MessageWindow(&event, alarm, mdFlags);
             }
             else
             {
