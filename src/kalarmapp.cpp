--- conflicted
+++ resolved
@@ -2193,11 +2193,7 @@
                 // The caption needs to be changed from "Reminder" to "Message"
                 disp->cancelReminder(event, alarm);
             }
-<<<<<<< HEAD
-            else if (!disp->hasDefer() && !alarm.repeatAtLogin())
-=======
-            else if (!win->hasDefer() && event.repeatAtLogin() && !alarm.repeatAtLogin())
->>>>>>> dce6b631
+            else if (!disp->hasDefer() && event.repeatAtLogin() && !alarm.repeatAtLogin())
             {
                 // It's a repeat-at-login message with no Defer button,
                 // which has now reached its final trigger time and needs
