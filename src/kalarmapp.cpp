--- conflicted
+++ resolved
@@ -118,7 +118,9 @@
         mCommandProcesses.pop_front();
         delete pd;
     }
-    AlarmCalendar::terminateCalendars();
+    ResourcesCalendar::terminate();
+    DisplayCalendar::terminate();
+    DataModel::terminate();
 }
 
 /******************************************************************************
@@ -181,46 +183,6 @@
     mWindowFocusBroken = (Desktop::currentIdentity() == Desktop::Unity);
     if (mWindowFocusBroken) { qCDebug(KALARM_LOG) << "KAlarmApp: Window keyboard focus broken"; }
 
-<<<<<<< HEAD
-/******************************************************************************
-*/
-KAlarmApp::~KAlarmApp()
-{
-    while (!mCommandProcesses.isEmpty())
-    {
-        ProcData* pd = mCommandProcesses.at(0);
-        mCommandProcesses.pop_front();
-        delete pd;
-    }
-    ResourcesCalendar::terminate();
-    DisplayCalendar::terminate();
-    DataModel::terminate();
-}
-
-/******************************************************************************
-* Return the one and only KAlarmApp instance.
-* If it doesn't already exist, it is created first.
-*/
-KAlarmApp* KAlarmApp::create(int& argc, char** argv)
-{
-    if (!mInstance)
-    {
-        mInstance = new KAlarmApp(argc, argv);
-
-        if (mFatalError)
-            mInstance->quitFatal();
-    }
-    return mInstance;
-}
-
-/******************************************************************************
-* Perform initialisations which may require the constructor to have completed
-* and KAboutData to have been set up.
-*/
-void KAlarmApp::initialise()
-{
-=======
->>>>>>> c907ac80
     if (initialiseTimerResources())   // initialise calendars and alarm timer
     {
         Resources* resources = Resources::instance();
