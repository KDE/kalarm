/*
 *  kalarm.h  -  global header file
 *  Program:  kalarm
 *  Copyright © 2001-2018 by David Jarvie <djarvie@kde.org>
 *
 *  This program is free software; you can redistribute it and/or modify
 *  it under the terms of the GNU General Public License as published by
 *  the Free Software Foundation; either version 2 of the License, or
 *  (at your option) any later version.
 *
 *  This program is distributed in the hope that it will be useful,
 *  but WITHOUT ANY WARRANTY; without even the implied warranty of
 *  MERCHANTABILITY or FITNESS FOR A PARTICULAR PURPOSE. See the
 *  GNU General Public License for more details.
 *
 *  You should have received a copy of the GNU General Public License along
 *  with this program; if not, write to the Free Software Foundation, Inc.,
 *  51 Franklin Street, Fifth Floor, Boston, MA 02110-1301, USA.
 */

#ifndef KALARM_H
#define KALARM_H

#define VERSION_SUFFIX ""
<<<<<<< HEAD
#define KALARM_VERSION "2.12.0" VERSION_SUFFIX
=======
#define KALARM_VERSION "2.12.1" VERSION_SUFFIX
>>>>>>> 56f3d3e4

#define KALARM_NAME "KAlarm"
#define KALARM_DBUS_SERVICE  "org.kde.kalarm"  // D-Bus service name of KAlarm application

//#include <kdeversion.h>

namespace KAlarm
{
/** Return current KAlarm version number as an integer. */
int Version();
}

#endif // KALARM_H
<|MERGE_RESOLUTION|>--- conflicted
+++ resolved
@@ -22,11 +22,7 @@
 #define KALARM_H
 
 #define VERSION_SUFFIX ""
-<<<<<<< HEAD
-#define KALARM_VERSION "2.12.0" VERSION_SUFFIX
-=======
 #define KALARM_VERSION "2.12.1" VERSION_SUFFIX
->>>>>>> 56f3d3e4
 
 #define KALARM_NAME "KAlarm"
 #define KALARM_DBUS_SERVICE  "org.kde.kalarm"  // D-Bus service name of KAlarm application
