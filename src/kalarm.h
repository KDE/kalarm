/*
 *  kalarm.h  -  global header file
 *  Program:  kalarm
 *  Copyright © 2001-2019 by David Jarvie <djarvie@kde.org>
 *
 *  This program is free software; you can redistribute it and/or modify
 *  it under the terms of the GNU General Public License as published by
 *  the Free Software Foundation; either version 2 of the License, or
 *  (at your option) any later version.
 *
 *  This program is distributed in the hope that it will be useful,
 *  but WITHOUT ANY WARRANTY; without even the implied warranty of
 *  MERCHANTABILITY or FITNESS FOR A PARTICULAR PURPOSE. See the
 *  GNU General Public License for more details.
 *
 *  You should have received a copy of the GNU General Public License along
 *  with this program; if not, write to the Free Software Foundation, Inc.,
 *  51 Franklin Street, Fifth Floor, Boston, MA 02110-1301, USA.
 */

#ifndef KALARM_H
#define KALARM_H

#define VERSION_SUFFIX ""
<<<<<<< HEAD
#define KALARM_VERSION VERSION VERSION_SUFFIX
=======
#define KALARM_VERSION "2.12.3" VERSION_SUFFIX
>>>>>>> 11f27d54

#define KALARM_NAME "KAlarm"
#define KALARM_DBUS_SERVICE  "org.kde.kalarm"  // D-Bus service name of KAlarm application

//#include <kdeversion.h>

namespace KAlarm
{
/** Return current KAlarm version number as an integer. */
int Version();
}

#endif // KALARM_H
<|MERGE_RESOLUTION|>--- conflicted
+++ resolved
@@ -22,11 +22,7 @@
 #define KALARM_H
 
 #define VERSION_SUFFIX ""
-<<<<<<< HEAD
 #define KALARM_VERSION VERSION VERSION_SUFFIX
-=======
-#define KALARM_VERSION "2.12.3" VERSION_SUFFIX
->>>>>>> 11f27d54
 
 #define KALARM_NAME "KAlarm"
 #define KALARM_DBUS_SERVICE  "org.kde.kalarm"  // D-Bus service name of KAlarm application
