/*
 *  alarmtimewidget.cpp  -  alarm date/time entry widget
 *  Program:  kalarm
 *  SPDX-FileCopyrightText: 2001-2023 David Jarvie <djarvie@kde.org>
 *
 *  SPDX-License-Identifier: GPL-2.0-or-later
 */

#include "alarmtimewidget.h"

#include "preferences.h"
#include "lib/buttongroup.h"
#include "lib/checkbox.h"
#include "lib/messagebox.h"
#include "lib/pushbutton.h"
#include "lib/radiobutton.h"
#include "lib/synchtimer.h"
#include "lib/timeedit.h"
#include "lib/timeperiod.h"
#include "lib/timespinbox.h"
#include "lib/timezonecombo.h"

#include <KDateComboBox>
#include <KLocalizedString>

#include <QTimeZone>
#include <QGroupBox>
#include <QGridLayout>
#include <QLabel>
#include <QHBoxLayout>
#include <QStandardItemModel>

//clazy:excludeall=non-pod-global-static

static const QTime time_23_59(23, 59);


const int AlarmTimeWidget::maxDelayTime = 999*60 + 59;    // < 1000 hours

QString AlarmTimeWidget::i18n_TimeAfterPeriod()
{
    return i18nc("@info", "Enter the length of time (in hours and minutes) after "
                "the current time to schedule the alarm.");
}


/******************************************************************************
* Construct a widget with a group box and title.
*/
AlarmTimeWidget::AlarmTimeWidget(const QString& groupBoxTitle, Mode mode, QWidget* parent)
    : QFrame(parent)
{
    init(mode, groupBoxTitle);
}

/******************************************************************************
* Construct a widget without a group box or title.
*/
AlarmTimeWidget::AlarmTimeWidget(Mode mode, QWidget* parent)
    : QFrame(parent)
{
    init(mode);
}

void AlarmTimeWidget::init(Mode mode, const QString& title)
{
    static const QString recurText = i18nc("@info",
                                           "If a recurrence is configured, the start date/time will be adjusted "
                                           "to the first recurrence on or after the entered date/time.");
    static const QString tzText = i18nc("@info",
                                        "This uses KAlarm's default time zone, set in the Configuration dialog.");

    QWidget* topWidget;
    if (title.isEmpty())
        topWidget = this;
    else
    {
        QBoxLayout* layout = new QVBoxLayout(this);
        layout->setContentsMargins(0, 0, 0, 0);
        layout->setSpacing(0);
        topWidget = new QGroupBox(title, this);
        layout->addWidget(topWidget);
    }
    mDeferring = mode & DEFER_TIME;
    mButtonGroup = new ButtonGroup(this);
    connect(mButtonGroup, &ButtonGroup::buttonSet, this, &AlarmTimeWidget::slotButtonSet);
    auto topLayout = new QVBoxLayout(topWidget);
    if (title.isEmpty())
        topLayout->setContentsMargins(0, 0, 0, 0);

    // At time radio button/label
    mAtTimeRadio = new RadioButton((mDeferring ? i18nc("@option:radio", "Defer until:") : i18nc("@option:radio", "At date/time:")), topWidget);
    mAtTimeRadio->setWhatsThis(mDeferring ? i18nc("@info:whatsthis", "Reschedule the alarm to the specified date and time.")
                                          : i18nc("@info:whatsthis", "Specify the date, or date and time, to schedule the alarm."));
    mButtonGroup->addButton(mAtTimeRadio);

    // Date edit box
    mDateEdit = new KDateComboBox(topWidget);
    mDateEdit->setOptions(KDateComboBox::EditDate | KDateComboBox::SelectDate | KDateComboBox::DatePicker);
    connect(mDateEdit, &KDateComboBox::dateChanged, this, &AlarmTimeWidget::dateTimeChanged);
    connect(mDateEdit, &KDateComboBox::dateEdited, this, &AlarmTimeWidget::dateTimeChanged);
    mDateEdit->setWhatsThis(xi18nc("@info:whatsthis",
                                   "<para>Enter the date to schedule the alarm.</para>"
                                   "<para>%1</para>", (mDeferring ? tzText : recurText)));
    mAtTimeRadio->setFocusWidget(mDateEdit);

    // Time edit box and Any time checkbox
    QWidget* timeBox = new QWidget(topWidget);
    auto timeBoxHLayout = new QHBoxLayout(timeBox);
    timeBoxHLayout->setContentsMargins(0, 0, 0, 0);
    mTimeEdit = new TimeEdit(timeBox);
    timeBoxHLayout->addWidget(mTimeEdit);
    connect(mTimeEdit, &TimeEdit::valueChanged, this, &AlarmTimeWidget::dateTimeChanged);
    mTimeEdit->setWhatsThis(xi18nc("@info:whatsthis",
                                   "<para>Enter the time to schedule the alarm.</para>"
                                   "<para>%1</para>"
                                   "<para>%2</para>", (mDeferring ? tzText : recurText), TimeSpinBox::shiftWhatsThis()));

    mAnyTime = -1;    // current status is uninitialised
    if (mode == DEFER_TIME)
    {
        mAnyTimeAllowed = false;
        mAnyTimeCheckBox = nullptr;
    }
    else
    {
        mAnyTimeAllowed = true;
        mAnyTimeCheckBox = new CheckBox(i18nc("@option:check", "Any time"), timeBox);
        timeBoxHLayout->addWidget(mAnyTimeCheckBox);
        connect(mAnyTimeCheckBox, &CheckBox::toggled, this, &AlarmTimeWidget::slotAnyTimeToggled);
        mAnyTimeCheckBox->setToolTip(i18nc("@info:tooltip", "Set only a date (without a time) for the alarm"));
        mAnyTimeCheckBox->setWhatsThis(i18nc("@info:whatsthis",
              "Check to specify only a date (without a time) for the alarm. The alarm will trigger at the first opportunity on the selected date."));
    }

    // 'Time from now' radio button/label
    mAfterTimeRadio = new RadioButton((mDeferring ? i18nc("@option:radio Defer for time interval", "Defer for:") : i18nc("@option:radio", "Time from now:")), topWidget);
    mAfterTimeRadio->setWhatsThis(mDeferring ? i18nc("@info:whatsthis", "Reschedule the alarm for the specified time interval after now.")
                                             : i18nc("@info:whatsthis", "Schedule the alarm after the specified time interval from now."));
    mButtonGroup->addButton(mAfterTimeRadio);

    if (mDeferring)
    {
        // Delay time period
        mDelayTimePeriod = new TimePeriod(TimePeriod::ShowMinutes, topWidget);
        mDelayTimePeriod->setPeriod(0, false, TimePeriod::HoursMinutes);
        connect(mDelayTimePeriod, &TimePeriod::valueChanged,
                this, [this](const KCalendarCore::Duration& period) { delayTimeChanged(period.asSeconds()/60); });
        mDelayTimePeriod->setWhatsThis(xi18nc("@info:whatsthis", "<para>%1</para><para>%2</para>", i18n_TimeAfterPeriod(), TimeSpinBox::shiftWhatsThis()));
        mAfterTimeRadio->setFocusWidget(mDelayTimePeriod);

        // Delay presets
        mPresetsCombo = new ComboBox(topWidget);
        mPresetsCombo->setEditable(false);
        mPresetsCombo->setPlaceholderText(i18nc("@item:inlistbox", "Preset"));
        const KLocalizedString minutesText = ki18ncp("@item:inlistbox", "1 minute", "%1 minutes");
        const KLocalizedString hoursText   = ki18ncp("@item:inlistbox", "1 hour", "%1 hours");
        mPresetsCombo->addItem(minutesText.subs(5).toString(),   5);
        mPresetsCombo->addItem(minutesText.subs(10).toString(), 10);
        mPresetsCombo->addItem(minutesText.subs(15).toString(), 15);
        mPresetsCombo->addItem(minutesText.subs(30).toString(), 30);
        mPresetsCombo->addItem(minutesText.subs(45).toString(), 45);
        mPresetsCombo->addItem(hoursText.subs(1).toString(),    60);
        mPresetsCombo->addItem(hoursText.subs(3).toString(),   180);
        mPresetsCombo->addItem(i18nc("@item:inlistbox", "1 day"), 1440);
        mPresetsCombo->addItem(i18nc("@item:inlistbox", "1 week"), 7*1440);
        mPresetsCombo->setCurrentIndex(-1);
        connect(mPresetsCombo, &ComboBox::activated, this, &AlarmTimeWidget::slotPresetSelected);
    }
    else
    {
        // Delay time spin box
        mDelayTimeEdit = new TimeSpinBox(1, maxDelayTime, topWidget);
        mDelayTimeEdit->setValue(1439);
        connect(mDelayTimeEdit, &TimeSpinBox::valueChanged, this, &AlarmTimeWidget::delayTimeChanged);
        mDelayTimeEdit->setWhatsThis(xi18nc("@info:whatsthis", "<para>%1</para><para>%2</para><para>%3</para>", i18n_TimeAfterPeriod(), recurText, TimeSpinBox::shiftWhatsThis()));
        mAfterTimeRadio->setFocusWidget(mDelayTimeEdit);
    }

    // Set up the layout
    auto grid = new QGridLayout();
    grid->setContentsMargins(0, 0, 0, 0);
    topLayout->addLayout(grid);
    const int atRow    = mDeferring ? 2 : 0;
    const int afterRow = mDeferring ? 0 : 2;
    grid->addWidget(mAtTimeRadio, atRow, 0, Qt::AlignLeft);
    auto hLayout = new QHBoxLayout;
    hLayout->addWidget(mDateEdit);
    hLayout->addSpacing(style()->pixelMetric(QStyle::PM_LayoutHorizontalSpacing));
    hLayout->addWidget(timeBox);
    grid->addLayout(hLayout, atRow, 1, Qt::AlignLeft);
    grid->setRowStretch(1, 1);
    grid->addWidget(mAfterTimeRadio, afterRow, 0, Qt::AlignLeft);
    if (mDelayTimeEdit)
        grid->addWidget(mDelayTimeEdit, 2, 1, Qt::AlignLeft);
    else
    {
        hLayout = new QHBoxLayout;
        hLayout->addWidget(mDelayTimePeriod);
        hLayout->addSpacing(2 * style()->pixelMetric(QStyle::PM_LayoutHorizontalSpacing));
        hLayout->addWidget(mPresetsCombo);
        grid->addLayout(hLayout, 0, 1, Qt::AlignLeft);
    }

    if (!mDeferring)
    {
        // Time zone selection push button
        mTimeZoneButton = new PushButton(i18nc("@action:button", "Time Zone..."), topWidget);
        connect(mTimeZoneButton, &PushButton::clicked, this, &AlarmTimeWidget::showTimeZoneSelector);
        mTimeZoneButton->setToolTip(i18nc("@info:tooltip", "Choose a time zone for this alarm"));
        mTimeZoneButton->setWhatsThis(i18nc("@info:whatsthis",
              "Choose a time zone for this alarm which is different from the default time zone set in KAlarm's configuration dialog."));
        grid->addWidget(mTimeZoneButton, 2, 2, 1, 2, Qt::AlignRight);

        grid->setColumnStretch(2, 1);
        topLayout->addStretch();

        auto layout = new QHBoxLayout();
        topLayout->addLayout(layout);
        layout->setSpacing(2 * style()->pixelMetric(QStyle::PM_LayoutHorizontalSpacing));

        // Time zone selector
        mTimeZoneBox = new QWidget(topWidget);   // this is to control the QWhatsThis text display area
        auto hlayout = new QHBoxLayout(mTimeZoneBox);
        hlayout->setContentsMargins(0, 0, 0, 0);
        QLabel* label = new QLabel(i18nc("@label:listbox", "Time zone:"), mTimeZoneBox);
        hlayout->addWidget(label);
        mTimeZone = new TimeZoneCombo(mTimeZoneBox);
        hlayout->addWidget(mTimeZone);
        mTimeZone->setMaxVisibleItems(15);
        connect(mTimeZone, &TimeZoneCombo::activated, this, &AlarmTimeWidget::slotTimeZoneChanged);
        mTimeZoneBox->setWhatsThis(i18nc("@info:whatsthis", "Select the time zone to use for this alarm."));
        label->setBuddy(mTimeZone);
        layout->addWidget(mTimeZoneBox);
        layout->addStretch();

        // Initially show only the time zone button, not time zone selector
        mTimeZoneBox->hide();
    }

    // Initialise the radio button statuses
    mAtTimeRadio->setChecked(true);
    slotButtonSet(mAtTimeRadio);

    // Timeout every minute to update alarm time fields.
    MinuteTimer::connect(this, SLOT(updateTimes()));
}

/******************************************************************************
* Set or clear read-only status for the controls
*/
void AlarmTimeWidget::setReadOnly(bool ro)
{
    mAtTimeRadio->setReadOnly(ro);
    mDateEdit->setOptions(ro ? KDateComboBox::Options{} : KDateComboBox::EditDate | KDateComboBox::SelectDate | KDateComboBox::DatePicker);
    mTimeEdit->setReadOnly(ro);
    if (mAnyTimeCheckBox)
        mAnyTimeCheckBox->setReadOnly(ro);
    mAfterTimeRadio->setReadOnly(ro);
    if (!mDeferring)
        mTimeZone->setReadOnly(ro);
    if (mDelayTimeEdit)
        mDelayTimeEdit->setReadOnly(ro);
    else
        mDelayTimePeriod->setReadOnly(ro);
}

/******************************************************************************
* Select the "Time from now" radio button, or if minutes < 0, select
* 'At date/time'.
*/
void AlarmTimeWidget::selectTimeFromNow(int minutes)
{
    if (minutes >= 0)
    {
        mAfterTimeRadio->setChecked(true);
        if (minutes > 0)
        {
            if (mDelayTimeEdit)
                mDelayTimeEdit->setValue(minutes);
            else
                mDelayTimePeriod->setMinutes(minutes);
        }
    }
    else
        mAtTimeRadio->setChecked(true);
}

/******************************************************************************
* Fetch the entered date/time.
* If 'checkExpired' is true and the entered value <= current time, an error occurs.
* If 'minsFromNow' is non-null, it is set to the number of minutes' delay selected,
* or to zero if a date/time was entered.
* In this case, if 'showErrorMessage' is true, output an error message.
* 'errorWidget' if non-null, is set to point to the widget containing the error.
* Reply = invalid date/time if error.
*/
KADateTime AlarmTimeWidget::getDateTime(int* minsFromNow, bool checkExpired, bool showErrorMessage, QWidget** errorWidget) const
{
    if (minsFromNow)
        *minsFromNow = 0;
    if (errorWidget)
        *errorWidget = nullptr;
    KADateTime now = KADateTime::currentUtcDateTime();
    now.setTime(QTime(now.time().hour(), now.time().minute(), 0));
    if (!mAtTimeRadio->isChecked())
    {
        // A relative time has been entered.
        if ((mDelayTimeEdit  &&  !mDelayTimeEdit->isValid())
        ||  (mDelayTimePeriod  &&  !mDelayTimePeriod->isValid()))
        {
            if (showErrorMessage)
                KAMessageBox::error(const_cast<AlarmTimeWidget*>(this), i18nc("@info", "Invalid time"));
            if (errorWidget)
                *errorWidget = mDelayTimeEdit ? (QWidget*)mDelayTimeEdit : (QWidget*)mDelayTimePeriod;
            return {};
        }
        const int delayMins = mDelayTimeEdit ? mDelayTimeEdit->value() : mDelayTimePeriod->minutes();
        if (minsFromNow)
            *minsFromNow = delayMins;
        return now.addSecs(delayMins * 60).toTimeSpec(mTimeSpec);
    }
    else
    {
        // An absolute time has been entered.
        const bool dateOnly = mAnyTimeAllowed && mAnyTimeCheckBox && mAnyTimeCheckBox->isChecked();
        if (!mDateEdit->date().isValid()  ||  !mTimeEdit->isValid())
        {
            // The date and/or time is invalid
            if (!mDateEdit->date().isValid())
            {
                if (showErrorMessage)
                    KAMessageBox::error(const_cast<AlarmTimeWidget*>(this), i18nc("@info", "Invalid date"));
                if (errorWidget)
                    *errorWidget = mDateEdit;
            }
            else
            {
                if (showErrorMessage)
                    KAMessageBox::error(const_cast<AlarmTimeWidget*>(this), i18nc("@info", "Invalid time"));
                if (errorWidget)
                    *errorWidget = mTimeEdit;
            }
            return {};
        }

        KADateTime result;
        if (dateOnly)
        {
            result = KADateTime(mDateEdit->date(), mTimeSpec);
            if (checkExpired  &&  result.date() < now.date())
            {
                if (showErrorMessage)
                    KAMessageBox::error(const_cast<AlarmTimeWidget*>(this), i18nc("@info", "Alarm date has already expired"));
                if (errorWidget)
                    *errorWidget = mDateEdit;
                return {};
            }
        }
        else
        {
            result = KADateTime(mDateEdit->date(), mTimeEdit->time(), mTimeSpec);
            if (checkExpired  &&  result <= now.addSecs(1))
            {
                if (showErrorMessage)
                    KAMessageBox::error(const_cast<AlarmTimeWidget*>(this), i18nc("@info", "Alarm time has already expired"));
                if (errorWidget)
                    *errorWidget = mTimeEdit;
                return {};
            }
        }
        return result;
    }
}

/******************************************************************************
* Set the date/time.
*/
void AlarmTimeWidget::setDateTime(const DateTime& dt)
{
    // Set the time zone first so that the call to dateTimeChanged() works correctly.
    if (mDeferring)
        mTimeSpec = dt.timeSpec().isValid() ? dt.timeSpec() : KADateTime::LocalZone;
    else
    {
        const QTimeZone tz = (dt.timeSpec() == KADateTime::LocalZone) ? QTimeZone() : dt.timeZone();
        mTimeZone->setTimeZone(tz);
        slotTimeZoneChanged();
    }

    if (dt.date().isValid())
    {
        mTimeEdit->setValue(dt.effectiveTime());
        mDateEdit->setDate(dt.date());
        dateTimeChanged();     // update the delay time edit box
    }
    else
    {
        mTimeEdit->setValid(false);
        mDateEdit->setDate(QDate());
        if (mDelayTimeEdit)
            mDelayTimeEdit->setValid(false);
        else
            mDelayTimePeriod->setValid(false);
    }
    if (mAnyTimeCheckBox)
    {
        const bool dateOnly = dt.isDateOnly();
        if (dateOnly)
            mAnyTimeAllowed = true;
        mAnyTimeCheckBox->setChecked(dateOnly);
        setAnyTime();
    }
}

/******************************************************************************
* Set the minimum date/time to track the current time.
*/
void AlarmTimeWidget::setMinDateTimeIsCurrent()
{
    mMinDateTimeIsNow = true;
    mMinDateTime = KADateTime();
    const KADateTime now = KADateTime::currentDateTime(mTimeSpec);
    mDateEdit->setMinimumDate(now.date());
    setMaxMinTimeIf(now);
}

/******************************************************************************
* Set the minimum date/time, adjusting the entered date/time if necessary.
* If 'dt' is invalid, any current minimum date/time is cleared.
*/
void AlarmTimeWidget::setMinDateTime(const KADateTime& dt)
{
    mMinDateTimeIsNow = false;
    mMinDateTime = dt.toTimeSpec(mTimeSpec);
    mDateEdit->setMinimumDate(mMinDateTime.date());
    setMaxMinTimeIf(KADateTime::currentDateTime(mTimeSpec));
}

/******************************************************************************
* Set the maximum date/time, adjusting the entered date/time if necessary.
* If 'dt' is invalid, any current maximum date/time is cleared.
*/
void AlarmTimeWidget::setMaxDateTime(const DateTime& dt)
{
    mPastMax = false;
    if (dt.isValid()  &&  dt.isDateOnly())
        mMaxDateTime = dt.effectiveKDateTime().addSecs(24*3600 - 60).toTimeSpec(mTimeSpec);
    else
        mMaxDateTime = dt.kDateTime().toTimeSpec(mTimeSpec);
    mDateEdit->setMaximumDate(mMaxDateTime.date());
    const KADateTime now = KADateTime::currentDateTime(mTimeSpec);
    setMaxMinTimeIf(now);
    setMaxDelayTime(now);
}

/******************************************************************************
* If the minimum and maximum date/times fall on the same date, set the minimum
* and maximum times in the time edit box.
*/
void AlarmTimeWidget::setMaxMinTimeIf(const KADateTime& now)
{
    int   mint = 0;
    QTime maxt = time_23_59;
    mMinMaxTimeSet = false;
    if (mMaxDateTime.isValid())
    {
        bool set = true;
        KADateTime minDT;
        if (mMinDateTimeIsNow)
            minDT = now.addSecs(60);
        else if (mMinDateTime.isValid())
            minDT = mMinDateTime;
        else
            set = false;
        if (set  &&  mMaxDateTime.date() == minDT.date())
        {
            // The minimum and maximum times are on the same date, so
            // constrain the time value.
            mint = minDT.time().hour()*60 + minDT.time().minute();
            maxt = mMaxDateTime.time();
            mMinMaxTimeSet = true;
        }
    }
    mTimeEdit->setMinimum(mint);
    mTimeEdit->setMaximum(maxt);
    mTimeEdit->setWrapping(!mint  &&  maxt == time_23_59);
}

/******************************************************************************
* Set the maximum value for the delay time edit box, depending on the maximum
* value for the date/time.
*/
void AlarmTimeWidget::setMaxDelayTime(const KADateTime& now)
{
    int maxVal = maxDelayTime;
    if (mMaxDateTime.isValid())
    {
        if (now.date().daysTo(mMaxDateTime.date()) < 100)    // avoid possible 32-bit overflow on secsTo()
        {
            KADateTime dt(now);
            dt.setTime(QTime(now.time().hour(), now.time().minute(), 0));   // round down to nearest minute
            maxVal = dt.secsTo(mMaxDateTime) / 60;
            if (maxVal > maxDelayTime)
                maxVal = maxDelayTime;
        }
    }
    if (mDelayTimeEdit)
        mDelayTimeEdit->setMaximum(maxVal);
    else
    {
        mDelayTimePeriod->setMaxMinutes(maxVal);
        // Disable all presets greater than the maximum delay minutes
        auto* model = qobject_cast<QStandardItemModel*>(mPresetsCombo->model());
        if (model)
        {
            for (int i = 0, count = mPresetsCombo->count();  i < count;  ++i)
            {
                const int minutes = mPresetsCombo->itemData(i).toInt();
                model->item(i)->setEnabled(minutes <= maxVal);
            }
        }
    }
}

/******************************************************************************
* Set the status for whether a time is specified, or just a date.
*/
void AlarmTimeWidget::setAnyTime()
{
    const int old = mAnyTime;
    mAnyTime = (mAtTimeRadio->isChecked() && mAnyTimeAllowed && mAnyTimeCheckBox && mAnyTimeCheckBox->isChecked()) ? 1 : 0;
    if (mAnyTime != old)
        Q_EMIT dateOnlyToggled(mAnyTime);
}

/******************************************************************************
* Enable/disable the "date only" radio button.
*/
void AlarmTimeWidget::enableAnyTime(bool enable)
{
    if (mAnyTimeCheckBox)
    {
        mAnyTimeAllowed = enable;
        const bool at = mAtTimeRadio->isChecked();
        mAnyTimeCheckBox->setEnabled(enable && at);
        if (at)
            mTimeEdit->setEnabled(!enable || !mAnyTimeCheckBox->isChecked());
        setAnyTime();
    }
}

/******************************************************************************
* Set the keyboard focus to the time from now field.
*/
void AlarmTimeWidget::focusTimeFromNow()
{
    if (!mAtTimeRadio->isChecked())
    {
        if (mDelayTimeEdit)
            mDelayTimeEdit->setFocus();
        else
            mDelayTimePeriod->setFocus();
    }
}

/******************************************************************************
* Called every minute to update the alarm time data entry fields.
* If the maximum date/time has been reached, a 'pastMax()' signal is emitted.
*/
void AlarmTimeWidget::updateTimes()
{
    KADateTime now;
    if (mMinDateTimeIsNow)
    {
        // Make sure that the minimum date is updated when the day changes
        now = KADateTime::currentDateTime(mTimeSpec);
        mDateEdit->setMinimumDate(now.date());
    }
    if (mMaxDateTime.isValid())
    {
        if (!now.isValid())
            now = KADateTime::currentDateTime(mTimeSpec);
        if (!mPastMax)
        {
            // Check whether the maximum date/time has now been reached
            if (now.date() >= mMaxDateTime.date())
            {
                // The current date has reached or has passed the maximum date
                if (now.date() > mMaxDateTime.date()
                ||  (!mAnyTime && now.time() > mTimeEdit->maxTime()))
                {
                    mPastMax = true;
                    Q_EMIT pastMax();
                }
                else if (mMinDateTimeIsNow  &&  !mMinMaxTimeSet)
                {
                    // The minimum date/time tracks the clock, so set the minimum
                    // and maximum times
                    setMaxMinTimeIf(now);
                }
            }
        }
        setMaxDelayTime(now);
    }

    if (mAtTimeRadio->isChecked())
        dateTimeChanged();
    else
    {
        if (mDelayTimeEdit)
            delayTimeChanged(mDelayTimeEdit->value());
        else
            delayTimeChanged(mDelayTimePeriod->minutes());
    }
}


/******************************************************************************
* Called when the radio button states have been changed.
* Updates the appropriate edit box.
*/
void AlarmTimeWidget::slotButtonSet(QAbstractButton*)
{
    const bool at = mAtTimeRadio->isChecked();
    mDateEdit->setEnabled(at);
    mTimeEdit->setEnabled(at && (!mAnyTimeAllowed || !mAnyTimeCheckBox || !mAnyTimeCheckBox->isChecked()));
    if (mAnyTimeCheckBox)
        mAnyTimeCheckBox->setEnabled(at && mAnyTimeAllowed);
    // Ensure that the value of the delay edit box is > 0.
    const KADateTime att(mDateEdit->date(), mTimeEdit->time(), mTimeSpec);
    const int minutes = (KADateTime::currentUtcDateTime().secsTo(att) + 59) / 60;
    if (mDelayTimeEdit)
    {
        if (minutes <= 0)
            mDelayTimeEdit->setValid(true);
        mDelayTimeEdit->setEnabled(!at);
    }
    else
    {
        if (minutes <= 0)
            mDelayTimePeriod->setValid(true);
        mDelayTimePeriod->setEnabled(!at);
        mPresetsCombo->setEnabled(!at);
        QPalette pal = mPresetsCombo->palette();
        pal.setColor(QPalette::PlaceholderText, pal.color(at ? QPalette::Disabled : QPalette::Active, QPalette::Text));
        mPresetsCombo->setPalette(pal);
    }
    setAnyTime();
}

/******************************************************************************
* Called after the mAnyTimeCheckBox checkbox has been toggled.
*/
void AlarmTimeWidget::slotAnyTimeToggled(bool on)
{
    on = (on && mAnyTimeAllowed);
    mTimeEdit->setEnabled(!on && mAtTimeRadio->isChecked());
    setAnyTime();
    if (on)
        Q_EMIT changed(KADateTime(mDateEdit->date(), mTimeSpec));
    else
        Q_EMIT changed(KADateTime(mDateEdit->date(), mTimeEdit->time(), mTimeSpec));
}

/******************************************************************************
* Called after a new selection has been made in the time zone combo box.
* Re-evaluates the time specification to use.
*/
void AlarmTimeWidget::slotTimeZoneChanged()
{
    const QTimeZone tz = mTimeZone->timeZone();
    mTimeSpec = tz.isValid() ? KADateTime::Spec(tz) : KADateTime::LocalZone;
    if (!mTimeZoneBox->isVisible()  &&  mTimeSpec != Preferences::timeSpec())
    {
        // The current time zone is not the default one, so
        // show the time zone selection controls
        showTimeZoneSelector();
    }
    mMinDateTime = mMinDateTime.toTimeSpec(mTimeSpec);
    mMaxDateTime = mMaxDateTime.toTimeSpec(mTimeSpec);
    updateTimes();
}

/******************************************************************************
* Called after the mTimeZoneButton button has been clicked.
* Show the time zone selection controls, and hide the button.
*/
void AlarmTimeWidget::showTimeZoneSelector()
{
    mTimeZoneButton->hide();
    mTimeZoneBox->show();
}

/******************************************************************************
* Show or hide the time zone button.
*/
void AlarmTimeWidget::showMoreOptions(bool more)
{
    if (more)
    {
        if (!mTimeZoneBox->isVisible())
            mTimeZoneButton->show();
    }
    else
        mTimeZoneButton->hide();
}

/******************************************************************************
* Called when the date or time edit box values have changed.
* Updates the time delay edit box accordingly.
*/
void AlarmTimeWidget::dateTimeChanged()
{
    const KADateTime dt(mDateEdit->date(), mTimeEdit->time(), mTimeSpec);
    const int minutes = (KADateTime::currentUtcDateTime().secsTo(dt) + 59) / 60;
    if (mDelayTimeEdit)
    {
        const bool blocked = mDelayTimeEdit->signalsBlocked();
        mDelayTimeEdit->blockSignals(true);     // prevent infinite recursion between here and delayTimeChanged()
        if (minutes <= 0  ||  minutes > mDelayTimeEdit->maximum())
            mDelayTimeEdit->setValid(false);
        else
            mDelayTimeEdit->setValue(minutes);
        mDelayTimeEdit->blockSignals(blocked);
    }
    else
    {
        const bool blocked = mDelayTimePeriod->signalsBlocked();
        mDelayTimePeriod->blockSignals(true);     // prevent infinite recursion between here and delayTimeChanged()
        if (minutes <= 0  ||  minutes > mDelayTimePeriod->maxMinutes())
            mDelayTimePeriod->setValid(false);
        else
            mDelayTimePeriod->setMinutes(minutes);
        mDelayTimePeriod->blockSignals(blocked);
    }
    if (mAnyTimeAllowed && mAnyTimeCheckBox && mAnyTimeCheckBox->isChecked())
        Q_EMIT changed(KADateTime(dt.date(), mTimeSpec));
    else
        Q_EMIT changed(dt);
}

/******************************************************************************
* Called when the delay time edit box value has changed.
* Updates the Date and Time edit boxes accordingly.
*/
void AlarmTimeWidget::delayTimeChanged(int minutes)
{
    if ((mDelayTimeEdit  &&  mDelayTimeEdit->isValid())
    ||  (mDelayTimePeriod  &&  mDelayTimePeriod->isValid()))
    {
        QDateTime dt = KADateTime::currentUtcDateTime().addSecs(minutes * 60).toTimeSpec(mTimeSpec).qDateTime();
        const bool blockedT = mTimeEdit->signalsBlocked();
        const bool blockedD = mDateEdit->signalsBlocked();
        mTimeEdit->blockSignals(true);     // prevent infinite recursion between here and dateTimeChanged()
        mDateEdit->blockSignals(true);
        mTimeEdit->setValue(dt.time());
        mDateEdit->setDate(dt.date());
        mTimeEdit->blockSignals(blockedT);
        mDateEdit->blockSignals(blockedD);
        Q_EMIT changed(KADateTime(dt.date(), dt.time(), mTimeSpec));
    }
}

/******************************************************************************
* Called when a new item is selected in the presets combo box.
*/
void AlarmTimeWidget::slotPresetSelected(int index)
{
    const int minutes = mPresetsCombo->itemData(index).toInt();
    if (minutes > 0)
    {
        switch (mDelayTimePeriod->units())
        {
            case TimePeriod::Minutes:
            case TimePeriod::HoursMinutes:
                if (minutes < 1440)
                    mDelayTimePeriod->setMinutes(minutes);
                else
                    mDelayTimePeriod->setMinutes(minutes, TimePeriod::Days);
                break;
            case TimePeriod::Days:
            case TimePeriod::Weeks:
                if (minutes >= 1440)
                    mDelayTimePeriod->setMinutes(minutes);
                else
                    mDelayTimePeriod->setMinutes(minutes, TimePeriod::HoursMinutes);
                break;
        }
    }
    mPresetsCombo->blockSignals(true);
    mPresetsCombo->setCurrentIndex(-1);
    mPresetsCombo->blockSignals(false);
}

<<<<<<< HEAD
#include "moc_alarmtimewidget.cpp"

=======
>>>>>>> f3f05587
// vim: et sw=4:<|MERGE_RESOLUTION|>--- conflicted
+++ resolved
@@ -793,9 +793,5 @@
     mPresetsCombo->blockSignals(false);
 }
 
-<<<<<<< HEAD
 #include "moc_alarmtimewidget.cpp"
-
-=======
->>>>>>> f3f05587
 // vim: et sw=4: