/*
 *  singlefileresource.cpp  -  calendar resource held in a single file
 *  Program:  kalarm
 *  Partly based on ICalResourceBase and SingleFileResource in kdepim-runtime.
 *  SPDX-FileCopyrightText: 2009-2021 David Jarvie <djarvie@kde.org>
 *  SPDX-FileCopyrightText: 2008 Bertjan Broeksema <broeksema@kde.org>
 *  SPDX-FileCopyrightText: 2008 Volker Krause <vkrause@kde.org>
 *  SPDX-FileCopyrightText: 2006 Till Adam <adam@kde.org>
 *
 *  SPDX-License-Identifier: LGPL-2.0-or-later
 */

#include "singlefileresource.h"

#include "resources.h"
#include "kalarm_debug.h"

#include <KAlarmCal/KACalendar>
#include <KAlarmCal/KAEvent>

#include <KCalendarCore/ICalFormat>

#include <KIO/Job>
#include <KDirWatch>
#include <KLocalizedString>

#include <QFile>
#include <QFileInfo>
#include <QDir>
#include <QCryptographicHash>
#include <QStandardPaths>
#include <QTimer>
#include <QTimeZone>
#include <QEventLoopLocker>

using namespace KCalendarCore;
using namespace KAlarmCal;

Q_DECLARE_METATYPE(QEventLoopLocker*)

namespace
{
const int SAVE_TIMER_DELAY = 1000;   // 1 second
}

Resource SingleFileResource::create(FileResourceSettings* settings)
{
    if (!settings  ||  !settings->isValid())
        return Resource::null();    // return invalid Resource
    Resource resource = Resources::resource(settings->id());
    if (!resource.isValid())
    {
        // A resource with this ID doesn't exist, so create a new resource.
        addResource(new SingleFileResource(settings), resource);
    }
    return resource;
}

/******************************************************************************
* Constructor.
*/
SingleFileResource::SingleFileResource(FileResourceSettings* settings)
    : FileResource(settings)
    , mSaveTimer(new QTimer(this))
{
    qCDebug(KALARM_LOG) << "SingleFileResource: Starting" << displayName();
    if (load())
    {
        // Monitor local file changes (but not cache files).
        connect(KDirWatch::self(), &KDirWatch::dirty, this, &SingleFileResource::localFileChanged);
        connect(KDirWatch::self(), &KDirWatch::created, this, &SingleFileResource::localFileChanged);

        mSaveTimer->setSingleShot(true);
        mSaveTimer->setInterval(SAVE_TIMER_DELAY);
        connect(mSaveTimer, &QTimer::timeout, this, &SingleFileResource::slotSave);
    }
}

/******************************************************************************
* Destructor.
*/
SingleFileResource::~SingleFileResource()
{
    qCDebug(KALARM_LOG) << "SingleFileResource::~SingleFileResource" << displayName();
    SingleFileResource::close();    // avoid call to virtual method in destructor
}

bool SingleFileResource::readOnly() const
{
    if (mFileReadOnly)
        return true;
    return FileResource::readOnly();
}

/******************************************************************************
* Return whether the resource can be written to.
*/
int SingleFileResource::writableStatus(CalEvent::Type type) const
{
    if (mFileReadOnly)
        return -1;
    return FileResource::writableStatus(type);
}

/******************************************************************************
* Update the backend calendar storage format to the current KAlarm format.
*/
bool SingleFileResource::updateStorageFmt()
{
    if (failed()  ||  readOnly()  ||  enabledTypes() == CalEvent::EMPTY  ||  !mSettings)
        return false;
    if (!mFileStorage)
    {
        qCCritical(KALARM_LOG) << "SingleFileResource::updateStorageFormat:" << displayId() << "Calendar not open";
        return false;
    }

    QString versionString;
    if (KACalendar::updateVersion(mFileStorage, versionString) != KACalendar::CurrentFormat)
    {
        qCWarning(KALARM_LOG) << "SingleFileResource::updateStorageFormat:" << displayId() << "Cannot convert calendar to current storage format";
        return false;
    }

    qCDebug(KALARM_LOG) << "SingleFileResource::updateStorageFormat: Updating storage for" << displayName();
    mCompatibility = KACalendar::Current;
    mVersion = KACalendar::CurrentFormat;
    save(nullptr, true, true);

    mSettings->setUpdateFormat(false);
    mSettings->save();
    return true;
}

/******************************************************************************
* Re-read the file, ignoring saved hash or cache.
*/
bool SingleFileResource::reload(bool discardMods)
{
    mCurrentHash.clear();   // ensure that load() re-reads the file
    mLoadedEvents.clear();

    if (!isEnabled(CalEvent::EMPTY))
        return false;
    qCDebug(KALARM_LOG) << "SingleFileResource::reload()" << displayName();

    // If it has been modified since its last load, write it back to save the changes.
    if (!discardMods  &&  mCalendar  &&  mCalendar->isModified()
    &&  !mSaveUrl.isEmpty()  &&  isWritable(CalEvent::EMPTY))
    {
        if (save())
            return true;  // no need to load again - we would re-read what has just been saved
    }

    return load();
}

bool SingleFileResource::isSaving() const
{
    return mUploadJob;
}

/******************************************************************************
* Read the backend file and fetch its calendar data.
*/
int SingleFileResource::doLoad(QHash<QString, KAEvent>& newEvents, bool readThroughCache, QString& errorMessage)
{
    if (!mSettings)
        return -1;

    newEvents.clear();

    if (mDownloadJob)
    {
        qCWarning(KALARM_LOG) << "SingleFileResource::load:" << displayId() << "Another download is still in progress";
        errorMessage = i18nc("@info", "A previous load is still in progress.");
        return -1;
    }
    if (mUploadJob)
    {
        qCWarning(KALARM_LOG) << "SingleFileResource::load:" << displayId() << "Another file upload is still in progress.";
        errorMessage = i18nc("@info", "A previous save is still in progress.");
        return -1;
    }

    const bool    isSettingsLocalFile = mSettings->url().isLocalFile();
    const QString settingsLocalFileName = isSettingsLocalFile ? mSettings->url().toLocalFile() : QString();

    if (isSettingsLocalFile)
        KDirWatch::self()->removeFile(settingsLocalFileName);

    mSaveUrl = mSettings->url();
    if (mCurrentHash.isEmpty())
    {
        // This is the first call to load(). If the saved hash matches the
        // file's hash, there will be no need to load the file again.
        mCurrentHash = mSettings->hash();
    }

    QString localFileName;
    if (isSettingsLocalFile)
    {
        // It's a local file.
        // Cache file name, because readLocalFile() will clear mSaveUrl on failure.
        localFileName = settingsLocalFileName;
        if (mFileStorage  &&  localFileName != mFileStorage->fileName())
        {
            // The resource's location should never change, so this code should
            // never be reached!
            qCWarning(KALARM_LOG) << "SingleFileResource::load:" << displayId() << "Error? File location changed to" << localFileName;
            setLoadFailure(true, Status::NotConfigured);
            mFileStorage.clear();
            mCalendar.clear();
            mLoadedEvents.clear();
        }

        // Check if the file exists, and if not, create it
        QFile f(localFileName);
        if (!f.exists())
        {

            // First try to create the directory the file should be located in
            QDir dir = QFileInfo(f).dir();
            if (!dir.exists())
                dir.mkpath(dir.path());

            if (!f.open(QIODevice::WriteOnly)  ||  !f.resize(0))
            {
                const QString path = mSettings->displayLocation();
                qCWarning(KALARM_LOG) << "SingleFileResource::load:" << displayId() << "Could not create file" << path;
                errorMessage = xi18nc("@info", "Could not create calendar file <filename>%1</filename>.", path);
                mSaveUrl.clear();
                setLoadFailure(false, Status::Broken);
                return -1;
            }
            // Check whether this user can actually write to the newly created file.
            // This might not tally with the open() permissions, since there are
            // circumstances on Linux where a file created by a user can be owned by root.
            QFile fnew(localFileName);
            if (!fnew.isWritable())
            {
                fnew.remove();
                const QString path = mSettings->displayLocation();
                qCWarning(KALARM_LOG) << "SingleFileResource::load:" << displayId() << "Could not create writable file" << path;
<<<<<<< HEAD
                errorMessage = xi18nc("@info", "Could not create writable calendar file <filename>%1</filename>.", path);
                mStatus = Status::Broken;
=======
                errorMessage = xi18nc("@info", "Could not create calendar file <filename>%1</filename>.", path);
>>>>>>> bd873755
                mSaveUrl.clear();
                setLoadFailure(false, Status::Broken);
                return -1;
            }
            mFileReadOnly = false;
            setStatus(Status::Ready);
        }
        else
            mFileReadOnly = !QFileInfo(localFileName).isWritable();
    }
    else
    {
        // It's a remote file.
        const QString cachePath = cacheFilePath();
        if (!QFile::exists(cachePath))
            readThroughCache = true;

        if (readThroughCache)
        {
            auto ref = new QEventLoopLocker();
            // NOTE: Test what happens with remotefile -> save, close before save is finished.
            mDownloadJob = KIO::file_copy(mSettings->url(), QUrl::fromLocalFile(cacheFilePath()), -1,
                                          KIO::Overwrite | KIO::DefaultFlags | KIO::HideProgressInfo);
            mDownloadJob->setProperty("QEventLoopLocker", QVariant::fromValue(ref));
            connect(mDownloadJob, &KJob::result,
                    this, &SingleFileResource::slotDownloadJobResult);
//            connect(mDownloadJob, SIGNAL(percent(KJob*,ulong)), SLOT(handleProgress(KJob*,ulong)));
            setStatus(Status::Loading);
            return 0;     // loading initiated
        }

        // Load from cache, without downloading again.
        localFileName = cachePath;
    }

    // It's a local file (or we're reading the cache file).
    if (!readLocalFile(localFileName, errorMessage))
    {
        qCWarning(KALARM_LOG) << "SingleFileResource::load:" << displayId() << "Could not read file" << localFileName;
        // A user error message has been set by readLocalFile().
        setLoadFailure(true, Status::Broken);
        return -1;
    }

    if (isSettingsLocalFile)
        KDirWatch::self()->addFile(settingsLocalFileName);

    newEvents = mLoadedEvents;
    setStatus(Status::Ready);
    return 1;     // success
}

/******************************************************************************
* Called when loading fails.
* If the resource file doesn't exist or can't be created, the resource is still
* regarded as loaded.
*/
void SingleFileResource::setLoadFailure(bool exists, Status newStatus)
{
    setStatus(newStatus);
    mLoadedEvents.clear();
    QHash<QString, KAEvent> events;
    setLoadedEvents(events);
    setLoaded(!exists);
}

/******************************************************************************
* Write the current mCalendar to the backend file, if it has changed since the
* last load() or save().
* The file location to write to is given by mSaveUrl. This is for two reasons:
* 1) to ensure that if the file location has changed (which shouldn't happen!),
*    the contents will not accidentally overwrite the new file.
* 2) to allow the save location to be parameterised.
*/
int SingleFileResource::doSave(bool writeThroughCache, bool force, QString& errorMessage)
{
    mSaveTimer->stop();

    if (!force  &&  mCalendar  &&  !mCalendar->isModified())
        return 1;    // there are no changes to save

    if (mSaveUrl.isEmpty())
    {
        qCWarning(KALARM_LOG) << "SingleFileResource::save:" << displayId() << "No file specified";
        setStatus(Status::Broken);
        return -1;
    }

    bool isLocalFile = mSaveUrl.isLocalFile();
    QString localFileName;
    if (isLocalFile)
    {
        // It's a local file.
        localFileName = mSaveUrl.toLocalFile();
        KDirWatch::self()->removeFile(localFileName);
        writeThroughCache = false;
    }
    else
    {
        // It's a remote file.
        // Check if there is a download or an upload in progress.
        if (mDownloadJob)
        {
            qCWarning(KALARM_LOG) << "SingleFileResource::save:" << displayId() << "A download is still in progress.";
            errorMessage = i18nc("@info", "A previous load is still in progress.");
            return -1;
        }
        if (mUploadJob)
        {
            qCWarning(KALARM_LOG) << "SingleFileResource::save:" << displayId() << "Another file upload is still in progress.";
            errorMessage = i18nc("@info", "A previous save is still in progress.");
            return -1;
        }
        localFileName = cacheFilePath();
    }

    // Write to the local file or the cache file.
    // This sets the 'modified' status of mCalendar to false.
    const bool writeResult = writeToFile(localFileName, errorMessage);
    // Update the hash so we can detect at localFileChanged() if the file actually
    // did change.
    mCurrentHash = calculateHash(localFileName);
    saveHash(mCurrentHash);
    if (isLocalFile)
    {
        if (!KDirWatch::self()->contains(localFileName))
            KDirWatch::self()->addFile(localFileName);
    }
    if (!writeResult)
    {
        qCWarning(KALARM_LOG) << "SingleFileResource::save:" << displayId() << "Error writing to file" << localFileName;
        // A user error message has been set by writeToFile().
        setStatus(Status::Broken);
        return -1;
    }

    if (!isLocalFile  &&  writeThroughCache)
    {
        // Write the cache file to the remote file.
        auto ref = new QEventLoopLocker();
        // Start a job to upload the locally cached file to the remote location.
        mUploadJob = KIO::file_copy(QUrl::fromLocalFile(cacheFilePath()), mSaveUrl, -1, KIO::Overwrite | KIO::DefaultFlags | KIO::HideProgressInfo);
        mUploadJob->setProperty("QEventLoopLocker", QVariant::fromValue(ref));
        connect(mUploadJob, &KJob::result,
                this, &SingleFileResource::slotUploadJobResult);
//        connect(mUploadJob, SIGNAL(percent(KJob*,ulong)), SLOT(handleProgress(KJob*,ulong)));
        setStatus(Status::Saving);
        return 0;
    }

    setStatus(Status::Ready);
    return 1;
}

/******************************************************************************
* Schedule the resource for saving after a delay, so as to enable multiple
* changes to be saved together.
*/
bool SingleFileResource::scheduleSave(bool writeThroughCache)
{
    qCDebug(KALARM_LOG) << "SingleFileResource::scheduleSave:" << displayId() << writeThroughCache;
    if (!checkSave())
        return false;
    if (mSaveTimer->isActive())
    {
        mSavePendingCache = mSavePendingCache || writeThroughCache;
        return false;
    }
    mSaveTimer->start();
    mSavePendingCache = writeThroughCache;
    return true;
}

/******************************************************************************
* Close the resource.
*/
void SingleFileResource::close()
{
    qCDebug(KALARM_LOG) << "SingleFileResource::close" << displayId();
    if (mDownloadJob)
        mDownloadJob->kill();

    save(nullptr, true);   // write through cache
    // If a remote file upload job has been started, the use of
    // QEventLoopLocker should ensure that it continues to completion even if
    // the destructor for this instance is executed.

    if (mSettings  &&  mSettings->url().isLocalFile())
        KDirWatch::self()->removeFile(mSettings->url().toLocalFile());
    mCalendar.clear();
    mFileStorage.clear();
    setStatus(Status::Closed);
}

/******************************************************************************
* Called when the resource's settings object is about to be destroyed.
*/
void SingleFileResource::removeSettings()
{
    if (mSettings  &&  mSettings->url().isLocalFile())
        KDirWatch::self()->removeFile(mSettings->url().toLocalFile());
    FileResource::removeSettings();
}

/******************************************************************************
* Called from addEvent() to add an event to the resource.
*/
bool SingleFileResource::doAddEvent(const KAEvent& event)
{
    if (!mCalendar)
    {
        qCCritical(KALARM_LOG) << "SingleFileResource::addEvent:" << displayId() << "Calendar not open";
        return false;
    }

    KCalendarCore::Event::Ptr kcalEvent(new KCalendarCore::Event);
    event.updateKCalEvent(kcalEvent, KAEvent::UID_SET);
    if (!mCalendar->addEvent(kcalEvent))
    {
        qCCritical(KALARM_LOG) << "SingleFileResource::addEvent:" << displayId() << "Error adding event with id" << event.id();
        return false;
    }
    return addLoadedEvent(kcalEvent);
}

/******************************************************************************
* Add an event to the list of loaded events.
*/
bool SingleFileResource::addLoadedEvent(const KCalendarCore::Event::Ptr& kcalEvent)
{
    if (!mSettings)
        return false;

    KAEvent event(kcalEvent);
    if (!event.isValid())
    {
        qCDebug(KALARM_LOG) << "SingleFileResource::addLoadedEvent:" << displayId() << "Invalid event:" << kcalEvent->uid();
        return false;
    }

    event.setResourceId(mSettings->id());
    event.setCompatibility(mCompatibility);
    mLoadedEvents[event.id()] = event;
    return true;
}

/******************************************************************************
* Called when an event has been updated. Its UID must be unchanged.
* Store the updated event in the calendar.
*/
bool SingleFileResource::doUpdateEvent(const KAEvent& event)
{
    if (!mCalendar)
    {
        qCCritical(KALARM_LOG) << "SingleFileResource::updateEvent:" << displayId() << "Calendar not open";
        return false;
    }

    KCalendarCore::Event::Ptr calEvent = mCalendar->event(event.id());
    if (!calEvent)
    {
        qCWarning(KALARM_LOG) << "SingleFileResource::doUpdateEvent:" << displayId() << "Event not found" << event.id();
        return false;
    }
    if (calEvent->isReadOnly())
    {
        qCWarning(KALARM_LOG) << "SingleFileResource::updateEvent:" << displayId() << "Event is read only:" << event.id();
        return false;
    }

    // Update the event in place.
    mCalendar->deleteEventInstances(calEvent);
    event.updateKCalEvent(calEvent, KAEvent::UID_SET);
    mCalendar->setModified(true);
    return true;
}

/******************************************************************************
* Called from deleteEvent() to delete an event from the resource.
*/
bool SingleFileResource::doDeleteEvent(const KAEvent& event)
{
    if (!mCalendar)
    {
        qCCritical(KALARM_LOG) << "SingleFileResource::doDeleteEvent:" << displayId() << "Calendar not open";
        return false;
    }

    bool found = false;
    const KCalendarCore::Event::Ptr calEvent = mCalendar->event(event.id());
    if (calEvent)
    {
        if (calEvent->isReadOnly())
        {
            qCWarning(KALARM_LOG) << "SingleFileResource::updateEvent:" << displayId() << "Event is read only:" << event.id();
            return false;
        }
        found = mCalendar->deleteEvent(calEvent);
        mCalendar->deleteEventInstances(calEvent);
    }
    mLoadedEvents.remove(event.id());

    if (!found)
    {
        qCWarning(KALARM_LOG) << "SingleFileResource::doDeleteEvent:" << displayId() << "Event not found" << event.id();
        return false;
    }
    return true;
}

/******************************************************************************
* Update the hash of the file, and read it if the hash has changed.
*/
bool SingleFileResource::readLocalFile(const QString& fileName, QString& errorMessage)
{
    if (mFileReadOnly  &&  !QFileInfo(fileName).size())
        return true;
    const QByteArray newHash = calculateHash(fileName);
    if (newHash == mCurrentHash)
        qCDebug(KALARM_LOG) << "SingleFileResource::readLocalFile:" << displayId() << "hash unchanged";
    else
    {
        if (!readFromFile(fileName, errorMessage))
        {
            mCurrentHash.clear();
            mSaveUrl.clear(); // reset so we don't accidentally overwrite the file
            return false;
        }
        if (mCurrentHash.isEmpty())
        {
            // This is the very first time the file has been read, so store
            // the hash as save() might not be called at all (e.g. in case of
            // read only resources).
            saveHash(newHash);
        }
        mCurrentHash = newHash;
    }
    return true;
}

/******************************************************************************
* Read calendar data from the given file.
* Find the calendar file's compatibility with the current KAlarm format.
* The file is always local; loading from the network is done automatically if
* needed.
*/
bool SingleFileResource::readFromFile(const QString& fileName, QString& errorMessage)
{
    qCDebug(KALARM_LOG) << "SingleFileResource::readFromFile:" << fileName;
    mLoadedEvents.clear();
    mCalendar.reset(new KCalendarCore::MemoryCalendar(QTimeZone::utc()));
    mFileStorage.reset(new KCalendarCore::FileStorage(mCalendar, fileName, new KCalendarCore::ICalFormat()));
    const bool result = mFileStorage->load();
    if (!result)
    {
        qCCritical(KALARM_LOG) << "SingleFileResource::readFromFile: Error loading file " << fileName;
        errorMessage = xi18nc("@info", "Could not load file <filename>%1</filename>.", fileName);
        return false;
    }
    if (mCalendar->incidences().isEmpty())
    {
        // It's a new file. Set up the KAlarm custom property.
        KACalendar::setKAlarmVersion(mCalendar);
    }
    mCompatibility = getCompatibility(mFileStorage, mVersion);

    // Retrieve events from the calendar
    const KCalendarCore::Event::List events = mCalendar->events();
    for (const KCalendarCore::Event::Ptr& kcalEvent : std::as_const(events))
    {
        if (kcalEvent->alarms().isEmpty())
            qCDebug(KALARM_LOG) << "SingleFileResource::readFromFile:" << displayId() << "KCalendarCore::Event has no alarms:" << kcalEvent->uid();
        else
            addLoadedEvent(kcalEvent);
    }
    mCalendar->setModified(false);
    return true;
}

/******************************************************************************
* Write calendar data to the given file.
*/
bool SingleFileResource::writeToFile(const QString& fileName, QString& errorMessage)
{
    qCDebug(KALARM_LOG) << "SingleFileResource::writeToFile:" << fileName;
    if (!mCalendar)
    {
        qCCritical(KALARM_LOG) << "SingleFileResource::writeToFile:" << displayId() << "mCalendar is null!";
        errorMessage = i18nc("@info", "Calendar not open.");
        return false;
    }
    KACalendar::setKAlarmVersion(mCalendar);   // write the application ID into the calendar
    KCalendarCore::FileStorage* fileStorage = mFileStorage.data();
    if (!mFileStorage  ||  fileName != mFileStorage->fileName())
        fileStorage = new KCalendarCore::FileStorage(mCalendar, fileName,
                                                     new KCalendarCore::ICalFormat());

    bool success = true;
    if (!fileStorage->save())    // this sets mCalendar->modified to false
    {
        qCCritical(KALARM_LOG) << "SingleFileResource::writeToFile:" << displayId() << "Failed to save calendar to file " << fileName;
        errorMessage = xi18nc("@info", "Could not save file <filename>%1</filename>.", fileName);
        success = false;
    }

    if (fileStorage != mFileStorage.data())
        delete fileStorage;

    return success;
}

/******************************************************************************
* Return the path of the cache file to use. Its directory is created if needed.
*/
QString SingleFileResource::cacheFilePath() const
{
    static QString cacheDir;
    if (cacheDir.isEmpty())
    {
        cacheDir = QStandardPaths::writableLocation(QStandardPaths::CacheLocation);
        QDir().mkpath(cacheDir);
    }
    return cacheDir + QLatin1Char('/') + identifier();
}

/******************************************************************************
* Calculate the hash of a file.
*/
QByteArray SingleFileResource::calculateHash(const QString& fileName) const
{
    QFile file(fileName);
    if (file.exists())
    {
        if (file.open(QIODevice::ReadOnly))
        {
            const qint64 blockSize = 512 * 1024; // Read blocks of 512K
            QCryptographicHash hash(QCryptographicHash::Md5);

            while (!file.atEnd())
                hash.addData(file.read(blockSize));

            file.close();

            return hash.result();
        }
    }
    return {};
}

/******************************************************************************
* Save a hash value into the resource's config.
*/
void SingleFileResource::saveHash(const QByteArray& hash) const
{
    if (mSettings)
    {
        mSettings->setHash(hash.toHex());
        mSettings->save();
    }
}

/******************************************************************************
* Called when the local file has changed.
* Not applicable to remote files or their cache files.
*/
void SingleFileResource::localFileChanged(const QString& fileName)
{
    if (!mSettings)
        return;

    if (fileName != mSettings->url().toLocalFile())
        return;   // not the calendar file for this resource

    const QByteArray newHash = calculateHash(fileName);

    // Only need to synchronize when the file was changed by another process.
    if (newHash == mCurrentHash)
        return;

    qCWarning(KALARM_LOG) << "SingleFileResource::localFileChanged:" << displayId() << "Calendar" << mSaveUrl.toDisplayString(QUrl::PreferLocalFile) << "changed by another process: reloading";

    load();
}

/******************************************************************************
* Called when download of the remote to the cache file has completed.
*/
void SingleFileResource::slotDownloadJobResult(KJob* job)
{
    bool success = true;
    QString errorMessage;
    if (job->error() && job->error() != KIO::ERR_DOES_NOT_EXIST)
    {
        setLoadFailure(false, Status::Broken);
        const QString path = displayLocation();
        qCWarning(KALARM_LOG) << "SingleFileResource::slotDownloadJobResult:" << displayId() << "Could not load file" << path << job->errorString();
        errorMessage = xi18nc("@info", "Could not load file <filename>%1</filename>. (%2)", path, job->errorString());
        success = false;
    }
    else
    {
        const QString localFileName = QUrl::fromLocalFile(cacheFilePath()).toLocalFile();
        if (!readLocalFile(localFileName, errorMessage))
        {
            qCWarning(KALARM_LOG) << "SingleFileResource::slotDownloadJobResult:" << displayId() << "Could not load local file" << localFileName;
            // A user error message has been set by readLocalFile().
            setLoadFailure(true, Status::Broken);
            success = false;
        }
        else
            setStatus(Status::Ready);
    }

    mDownloadJob = nullptr;
    auto ref = job->property("QEventLoopLocker").value<QEventLoopLocker*>();
    if (ref)
        delete ref;

    FileResource::loaded(success, mLoadedEvents, errorMessage);
}

/******************************************************************************
* Called when upload of the cache file to the remote has completed.
*/
void SingleFileResource::slotUploadJobResult(KJob* job)
{
    QString errorMessage;
    bool success = true;
    if (job->error())
    {
        setStatus(Status::Broken);
        const QString path = displayLocation();
        qCWarning(KALARM_LOG) << "SingleFileResource::slotDownloadJobResult:" << displayId() << "Could not save file" << path << job->errorString();
        errorMessage = xi18nc("@info", "Could not save file <filename>%1</filename>. (%2)", path, job->errorString());
        success = false;
    }
    else
        setStatus(Status::Ready);

    mUploadJob = nullptr;
    auto ref = job->property("QEventLoopLocker").value<QEventLoopLocker*>();
    if (ref)
        delete ref;

    FileResource::saved(success, errorMessage);
}

/******************************************************************************
* Called when the resource settings have changed.
*/
void SingleFileResource::handleSettingsChange(Changes& changes)
{
    qCDebug(KALARM_LOG) << "SingleFileResource::handleSettingsChange:" << displayId();
    if (changes & UpdateFormat)
    {
        if (mSettings  &&  mSettings->updateFormat())
        {
            // This is a request to update the backend calendar storage format
            // to the current KAlarm format.
            qCDebug(KALARM_LOG) << "SingleFileResource::handleSettingsChange:" << displayId() << "Update storage format";
            switch (mCompatibility)
            {
                case KACalendar::Current:
                    qCWarning(KALARM_LOG) << "SingleFileResource::handleSettingsChange:" << displayId() << "Already current storage format";
                    break;
                case KACalendar::Incompatible:
                default:
                    qCWarning(KALARM_LOG) << "SingleFileResource::handleSettingsChange:" << displayId() << "Incompatible storage format: compat=" << mCompatibility;
                    break;
                case KACalendar::Converted:
                case KACalendar::Convertible:
                {
                    if (!isEnabled(CalEvent::EMPTY))
                    {
                        qCWarning(KALARM_LOG) << "SingleFileResource::handleSettingsChange:" << displayId() << "Cannot update storage format for a disabled resource";
                        break;
                    }
                    if (mSettings->readOnly()  ||  mFileReadOnly)
                    {
                        qCWarning(KALARM_LOG) << "SingleFileResource::handleSettingsChange:" << displayId() << "Cannot update storage format for a read-only resource";
                        break;
                    }
                    // Update the backend storage format to the current KAlarm format
                    QTimer::singleShot(0, this, [this] { updateFormat(); });   //NOLINT(clang-analyzer-cplusplus.NewDeleteLeaks)
                    return;
                }
            }
            mSettings->setUpdateFormat(false);
            mSettings->save();
        }
    }
    FileResource::handleSettingsChange(changes);
}

// vim: et sw=4:<|MERGE_RESOLUTION|>--- conflicted
+++ resolved
@@ -242,12 +242,7 @@
                 fnew.remove();
                 const QString path = mSettings->displayLocation();
                 qCWarning(KALARM_LOG) << "SingleFileResource::load:" << displayId() << "Could not create writable file" << path;
-<<<<<<< HEAD
                 errorMessage = xi18nc("@info", "Could not create writable calendar file <filename>%1</filename>.", path);
-                mStatus = Status::Broken;
-=======
-                errorMessage = xi18nc("@info", "Could not create calendar file <filename>%1</filename>.", path);
->>>>>>> bd873755
                 mSaveUrl.clear();
                 setLoadFailure(false, Status::Broken);
                 return -1;
