--- conflicted
+++ resolved
@@ -43,11 +43,7 @@
                          QStringLiteral(KALARM_FULL_VERSION),
                          i18n("Personal alarm message, command and email scheduler by KDE"),
                          KAboutLicense::GPL,
-<<<<<<< HEAD
-                         i18n("Copyright © 2001-%1, David Jarvie", QStringLiteral("2021")), QString());
-=======
                          ki18n("Copyright © 2001-%1, David Jarvie").subs(QStringLiteral("2022")).toString(), QString());
->>>>>>> 22b19b01
     aboutData.addAuthor(i18n("David Jarvie"), i18n("Author"), QStringLiteral("djarvie@kde.org"));
     aboutData.setOrganizationDomain("kde.org");
     aboutData.setDesktopFileName(QStringLiteral(KALARM_DBUS_SERVICE));
