--- conflicted
+++ resolved
@@ -1,11 +1,7 @@
 /*
  *  templatepickdlg.h  -  dialog to choose an alarm template
  *  Program:  kalarm
-<<<<<<< HEAD
- *  SPDX-FileCopyrightText: 2004-2011 David Jarvie <djarvie@kde.org>
-=======
- *  Copyright © 2004-2020 by David Jarvie <djarvie@kde.org>
->>>>>>> 492353ec
+ *  SPDX-FileCopyrightText: 2004-2020 David Jarvie <djarvie@kde.org>
  *
  *  SPDX-License-Identifier: GPL-2.0-or-later
  */
