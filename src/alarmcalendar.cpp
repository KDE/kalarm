/*
 *  alarmcalendar.cpp  -  KAlarm calendar file access
 *  Program:  kalarm
 *  Copyright © 2001-2019 David Jarvie <djarvie@kde.org>
 *
 *  This program is free software; you can redistribute it and/or modify
 *  it under the terms of the GNU General Public License as published by
 *  the Free Software Foundation; either version 2 of the License, or
 *  (at your option) any later version.
 *
 *  This program is distributed in the hope that it will be useful,
 *  but WITHOUT ANY WARRANTY; without even the implied warranty of
 *  MERCHANTABILITY or FITNESS FOR A PARTICULAR PURPOSE. See the
 *  GNU General Public License for more details.
 *
 *  You should have received a copy of the GNU General Public License along
 *  with this program; if not, write to the Free Software Foundation, Inc.,
 *  51 Franklin Street, Fifth Floor, Boston, MA 02110-1301, USA.
 */

#include "kalarm.h"
#include "alarmcalendar.h"

#include "collectionmodel.h"
#include "filedialog.h"
#include "functions.h"
#include "kalarmapp.h"
#include "mainwindow.h"
#include "messagebox.h"
#include "preferences.h"

#include <KCalendarCore/MemoryCalendar>
#include <KCalendarCore/ICalFormat>

#include <KLocalizedString>
#include <KIO/StatJob>
#include <KIO/StoredTransferJob>
#include <KJobWidgets>
#include <kfileitem.h>
#include <KSharedConfig>

#include <QTemporaryFile>
#include <QStandardPaths>
#include <QFileDialog>
#include "kalarm_debug.h"

using namespace Akonadi;
using namespace KCalendarCore;
using namespace KAlarmCal;

static KACalendar::Compat fix(const KCalendarCore::FileStorage::Ptr&);

static const QString displayCalendarName = QStringLiteral("displaying.ics");
static const Collection::Id DISPLAY_COL_ID = -1;   // collection ID used for displaying calendar

AlarmCalendar* AlarmCalendar::mResourcesCalendar = nullptr;
AlarmCalendar* AlarmCalendar::mDisplayCalendar = nullptr;
QUrl           AlarmCalendar::mLastImportUrl;


/******************************************************************************
* Initialise the alarm calendars, and ensure that their file names are different.
* There are 2 calendars:
*  1) A resources calendar containing the active alarms, archived alarms and
*     alarm templates;
*  2) A user-specific one which contains details of alarms which are currently
*     being displayed to that user and which have not yet been acknowledged;
* Reply = true if success, false if calendar name error.
*/
bool AlarmCalendar::initialiseCalendars()
{
    QDir dir;
    dir.mkpath(QStandardPaths::writableLocation(QStandardPaths::DataLocation));
    QString displayCal = QStandardPaths::writableLocation(QStandardPaths::DataLocation) + QLatin1Char('/') + displayCalendarName;
    AkonadiModel::instance();
    Preferences::setBackend(Preferences::Akonadi);
    Preferences::self()->save();
    mResourcesCalendar = new AlarmCalendar();
    mDisplayCalendar = new AlarmCalendar(displayCal, CalEvent::DISPLAYING);
    KACalendar::setProductId(KALARM_NAME, KALARM_VERSION);
    CalFormat::setApplication(QStringLiteral(KALARM_NAME), QString::fromLatin1(KACalendar::icalProductId()));
    return true;
}

/******************************************************************************
* Terminate access to all calendars.
*/
void AlarmCalendar::terminateCalendars()
{
    delete mResourcesCalendar;
    mResourcesCalendar = nullptr;
    delete mDisplayCalendar;
    mDisplayCalendar = nullptr;
}

/******************************************************************************
* Return the display calendar, opening it first if necessary.
*/
AlarmCalendar* AlarmCalendar::displayCalendarOpen()
{
    if (mDisplayCalendar->open())
        return mDisplayCalendar;
    qCCritical(KALARM_LOG) << "AlarmCalendar::displayCalendarOpen: Open error";
    return nullptr;
}

/******************************************************************************
* Find and return the event with the specified ID.
* The calendar searched is determined by the calendar identifier in the ID.
*/
KAEvent* AlarmCalendar::getEvent(const EventId& eventId)
{
    if (eventId.eventId().isEmpty())
        return nullptr;
    return mResourcesCalendar->event(eventId);
}

/******************************************************************************
* Constructor for the resources calendar.
*/
AlarmCalendar::AlarmCalendar()
    : mCalType(RESOURCES)
    , mEventType(CalEvent::EMPTY)
{
    AkonadiModel* model = AkonadiModel::instance();
    connect(model, &AkonadiModel::eventsAdded, this, &AlarmCalendar::slotEventsAdded);
    connect(model, &AkonadiModel::eventsToBeRemoved, this, &AlarmCalendar::slotEventsToBeRemoved);
    connect(model, &AkonadiModel::eventChanged, this, &AlarmCalendar::slotEventChanged);
    connect(model, &AkonadiModel::collectionStatusChanged, this, &AlarmCalendar::slotCollectionStatusChanged);
    connect(model, &AkonadiModel::collectionsPopulated, this, &AlarmCalendar::slotCollectionsPopulated);
}

/******************************************************************************
* Constructor for a calendar file.
*/
AlarmCalendar::AlarmCalendar(const QString& path, CalEvent::Type type)
    : mEventType(type)
{
    switch (type)
    {
        case CalEvent::ACTIVE:
        case CalEvent::ARCHIVED:
        case CalEvent::TEMPLATE:
        case CalEvent::DISPLAYING:
            break;
        default:
            Q_ASSERT(false);   // invalid event type for a calendar
            break;
    }
    mUrl = QUrl::fromUserInput(path, QString(), QUrl::AssumeLocalFile);
    QString icalPath = path;
    icalPath.replace(QStringLiteral("\\.vcs$"), QStringLiteral(".ics"));
    mICalUrl = QUrl::fromUserInput(icalPath, QString(), QUrl::AssumeLocalFile);
    mCalType = (path == icalPath) ? LOCAL_ICAL : LOCAL_VCAL;    // is the calendar in ICal or VCal format?
}

AlarmCalendar::~AlarmCalendar()
{
    close();
}

/******************************************************************************
* Check whether the calendar is open.
*/
bool AlarmCalendar::isOpen()
{
    return mOpen;
}

/******************************************************************************
* Open the calendar if not already open, and load it into memory.
*/
bool AlarmCalendar::open()
{
    if (isOpen())
        return true;
    if (mCalType == RESOURCES)
    {
        mOpen = true;
    }
    else
    {
        if (!mUrl.isValid())
            return false;

        qCDebug(KALARM_LOG) << "AlarmCalendar::open:" << mUrl.toDisplayString();
        if (!mCalendarStorage)
        {
            MemoryCalendar::Ptr calendar(new MemoryCalendar(Preferences::timeSpecAsZone()));
            mCalendarStorage = FileStorage::Ptr(new FileStorage(calendar));
        }

        // Check for file's existence, assuming that it does exist when uncertain,
        // to avoid overwriting it.
        auto statJob = KIO::stat(mUrl, KIO::StatJob::SourceSide, 2);
        KJobWidgets::setWindow(statJob, MainWindow::mainMainWindow());
        if (!statJob->exec() ||  load() == 0)
        {
            // The calendar file doesn't yet exist, or it's zero length, so create a new one
            bool created = false;
            if (mICalUrl.isLocalFile())
                created = saveCal(mICalUrl.toLocalFile());
            else
            {
                QTemporaryFile tmpFile;
                tmpFile.setAutoRemove(false);
                tmpFile.open();
                created = saveCal(tmpFile.fileName());
            }
            if (created)
                load();
        }
    }
    if (!mOpen)
    {
        mCalendarStorage->calendar().clear();
        mCalendarStorage.clear();
    }
    return isOpen();
}

/******************************************************************************
* Load the calendar into memory.
* Reply = 1 if success
*       = 0 if zero-length file exists.
*       = -1 if failure to load calendar file
*       = -2 if instance uninitialised.
*/
int AlarmCalendar::load()
{
    if (mCalType == RESOURCES)
    {
    }
    else
    {
        if (!mCalendarStorage)
            return -2;

        QString filename;
        qCDebug(KALARM_LOG) << "AlarmCalendar::load:" << mUrl.toDisplayString();
        if (!mUrl.isLocalFile())
        {
            auto getJob = KIO::storedGet(mUrl);
            KJobWidgets::setWindow(getJob, MainWindow::mainMainWindow());
            if (!getJob->exec())
            {
                qCCritical(KALARM_LOG) << "AlarmCalendar::load: Download failure";
                KAMessageBox::error(MainWindow::mainMainWindow(),
                                    xi18nc("@info", "Cannot download calendar: <filename>%1</filename>", mUrl.toDisplayString()));
                return -1;
            }
            QTemporaryFile tmpFile;
            tmpFile.setAutoRemove(false);
            tmpFile.write(getJob->data());
            qCDebug(KALARM_LOG) << "--- Downloaded to" << tmpFile.fileName();
            filename = tmpFile.fileName();
        }
        else
            filename = mUrl.toLocalFile();
        mCalendarStorage->calendar()->setTimeZone(Preferences::timeSpecAsZone());
        mCalendarStorage->setFileName(filename);
        if (!mCalendarStorage->load())
        {
            // Check if the file is zero length
            if (mUrl.isLocalFile())
            {
                auto statJob = KIO::stat(KIO::upUrl(mUrl));
                KJobWidgets::setWindow(statJob, MainWindow::mainMainWindow());
                statJob->exec();
                KFileItem fi(statJob->statResult(), mUrl);
                if (!fi.size())
                    return 0;     // file is zero length
            }

            qCCritical(KALARM_LOG) << "AlarmCalendar::load: Error loading calendar file '" << filename <<"'";
            KAMessageBox::error(MainWindow::mainMainWindow(),
                                xi18nc("@info", "<para>Error loading calendar:</para><para><filename>%1</filename></para><para>Please fix or delete the file.</para>", mUrl.toDisplayString()));
            // load() could have partially populated the calendar, so clear it out
            mCalendarStorage->calendar()->close();
            mCalendarStorage->calendar().clear();
            mCalendarStorage.clear();
            mOpen = false;
            return -1;
        }
        if (!mLocalFile.isEmpty())
        {
            if (mLocalFile.startsWith(QDir::tempPath()))
                QFile::remove(mLocalFile);
        }
        mLocalFile = filename;
        fix(mCalendarStorage);   // convert events to current KAlarm format for when calendar is saved
        updateDisplayKAEvents();
    }
    mOpen = true;
    return 1;
}

/******************************************************************************
* Reload the calendar file into memory.
*/
bool AlarmCalendar::reload()
{
    if (mCalType == RESOURCES)
        return true;
    if (!mCalendarStorage)
        return false;
    {
        qCDebug(KALARM_LOG) << "AlarmCalendar::reload:" << mUrl.toDisplayString();
        close();
        return open();
    }
}

/******************************************************************************
* Save the calendar from memory to file.
* If a filename is specified, create a new calendar file.
*/
bool AlarmCalendar::saveCal(const QString& newFile)
{
    if (mCalType == RESOURCES)
        return true;
    if (!mCalendarStorage)
        return false;
    {
        if (!mOpen && newFile.isNull())
            return false;

        qCDebug(KALARM_LOG) << "AlarmCalendar::saveCal:" << "\"" << newFile << "\"," << mEventType;
        QString saveFilename = newFile.isNull() ? mLocalFile : newFile;
        if (mCalType == LOCAL_VCAL  &&  newFile.isNull()  &&  mUrl.isLocalFile())
            saveFilename = mICalUrl.toLocalFile();
        mCalendarStorage->setFileName(saveFilename);
        mCalendarStorage->setSaveFormat(new ICalFormat);
        if (!mCalendarStorage->save())
        {
            qCCritical(KALARM_LOG) << "AlarmCalendar::saveCal: Saving" << saveFilename << "failed.";
            KAMessageBox::error(MainWindow::mainMainWindow(),
                                xi18nc("@info", "Failed to save calendar to <filename>%1</filename>", mICalUrl.toDisplayString()));
            return false;
        }

        if (!mICalUrl.isLocalFile())
        {
            QFile file(saveFilename);
            file.open(QIODevice::ReadOnly);
            auto putJob = KIO::storedPut(&file, mICalUrl, -1);
            KJobWidgets::setWindow(putJob, MainWindow::mainMainWindow());
            if (!putJob->exec())
            {
                qCCritical(KALARM_LOG) << "AlarmCalendar::saveCal:" << saveFilename << "upload failed.";
                KAMessageBox::error(MainWindow::mainMainWindow(),
                                    xi18nc("@info", "Cannot upload calendar to <filename>%1</filename>", mICalUrl.toDisplayString()));
                return false;
            }
        }

        if (mCalType == LOCAL_VCAL)
        {
            // The file was in vCalendar format, but has now been saved in iCalendar format.
            mUrl  = mICalUrl;
            mCalType = LOCAL_ICAL;
        }
        Q_EMIT calendarSaved(this);
    }

    mUpdateSave = false;
    return true;
}

/******************************************************************************
* Delete any temporary file at program exit.
*/
void AlarmCalendar::close()
{
    if (mCalType != RESOURCES)
    {
        if (!mLocalFile.isEmpty())
        {
            if (mLocalFile.startsWith(QDir::tempPath())) // removes it only if it IS a temporary file
                QFile::remove(mLocalFile);
            mLocalFile = QStringLiteral("");
        }
    }
    // Flag as closed now to prevent removeKAEvents() doing silly things
    // when it's called again
    mOpen = false;
    if (mCalendarStorage)
    {
        mCalendarStorage->calendar()->close();
        mCalendarStorage->calendar().clear();
        mCalendarStorage.clear();
    }
    // Resource map should be empty, but just in case...
    while (!mResourceMap.isEmpty())
        removeKAEvents(mResourceMap.begin().key(), true, CalEvent::ACTIVE | CalEvent::ARCHIVED | CalEvent::TEMPLATE | CalEvent::DISPLAYING);
}

<<<<<<< HEAD

/******************************************************************************
* Update whether to prompt for the resource to store new alarms in.
*/
void AlarmCalendar::setAskResource(bool ask)
{
    CollectionControlModel::setAskDestinationPolicy(ask);
}

/******************************************************************************
* Create a KAEvent instance corresponding to each KCalendarCore::Event in the
* display calendar, and store them in the event map in place of the old set.
* Called after the display calendar has completed loading.
*/
=======
>>>>>>> 02ccc337
void AlarmCalendar::updateDisplayKAEvents()
{
    if (mCalType == RESOURCES)
        return;
    qCDebug(KALARM_LOG) << "AlarmCalendar::updateDisplayKAEvents";
    const Collection::Id key = DISPLAY_COL_ID;
    KAEvent::List& events = mResourceMap[key];
    for (KAEvent* event : events)
    {
        mEventMap.remove(EventId(key, event->id()));
        delete event;
    }
    events.clear();
    mEarliestAlarm[key] = nullptr;
    Calendar::Ptr cal = mCalendarStorage->calendar();
    if (!cal)
        return;

    const Event::List kcalevents = cal->rawEvents();
    for (Event::Ptr kcalevent : kcalevents)
    {
        if (kcalevent->alarms().isEmpty())
            continue;    // ignore events without alarms

        KAEvent* event = new KAEvent(kcalevent);
        if (!event->isValid())
        {
            qCWarning(KALARM_LOG) << "AlarmCalendar::updateDisplayKAEvents: Ignoring unusable event" << kcalevent->uid();
            delete event;
            continue;    // ignore events without usable alarms
        }
        event->setCollectionId(key);
        events += event;
        mEventMap[EventId(key, kcalevent->uid())] = event;
    }

}

/******************************************************************************
* Delete a calendar and all its KAEvent instances of specified alarm types from
* the lists.
* Called after the calendar is deleted or alarm types have been disabled, or
* the AlarmCalendar is closed.
*/
void AlarmCalendar::removeKAEvents(Collection::Id key, bool closing, CalEvent::Types types)
{
    bool removed = false;
    ResourceMap::Iterator rit = mResourceMap.find(key);
    if (rit != mResourceMap.end())
    {
        KAEvent::List retained;
        KAEvent::List& events = rit.value();
        for (int i = 0, end = events.count();  i < end;  ++i)
        {
            KAEvent* event = events[i];
            bool remove = (event->collectionId() != key);
            if (remove)
            {
                if (key != DISPLAY_COL_ID)
                    qCCritical(KALARM_LOG) << "AlarmCalendar::removeKAEvents: Event" << event->id() << ", collection" << event->collectionId() << "Indexed under collection" << key;
            }
            else
                remove = event->category() & types;
            if (remove)
            {
                mEventMap.remove(EventId(key, event->id()));
                delete event;
                removed = true;
            }
            else
                retained.push_back(event);
        }
        if (retained.empty())
            mResourceMap.erase(rit);
        else
            events.swap(retained);
    }
    if (removed)
    {
        mEarliestAlarm.remove(key);
        // Emit signal only if we're not in the process of closing the calendar
        if (!closing  &&  mOpen)
        {
            Q_EMIT earliestAlarmChanged();
            if (mHaveDisabledAlarms)
                checkForDisabledAlarms();
        }
    }
}

/******************************************************************************
* Called when the enabled or read-only status of a collection has changed.
* If the collection is now disabled, remove its events from the calendar.
*/
void AlarmCalendar::slotCollectionStatusChanged(const Collection& collection, AkonadiModel::Change change, const QVariant& value, bool inserted)
{
    if (!inserted  &&  change == AkonadiModel::Enabled)
    {
        // For each alarm type which has been disabled, remove the collection's
        // events from the map, but not from AkonadiModel.
        CalEvent::Types enabled = static_cast<CalEvent::Types>(value.toInt());
        CalEvent::Types disabled = ~enabled & (CalEvent::ACTIVE | CalEvent::ARCHIVED | CalEvent::TEMPLATE);
        removeKAEvents(collection.id(), false, disabled);
    }
}

/******************************************************************************
* Called when all collections have been populated for the first time.
*/
void AlarmCalendar::slotCollectionsPopulated()
{
    // Now that all calendars have been processed, all repeat-at-login alarms
    // will have been triggered. Prevent any new or updated repeat-at-login
    // alarms (e.g. when they are edited by the user) triggering from now on.
    mIgnoreAtLogin = true;
}

/******************************************************************************
* Called when events have been added to AkonadiModel.
* Add corresponding KAEvent instances to those held by AlarmCalendar.
*/
void AlarmCalendar::slotEventsAdded(const AkonadiModel::EventList& events)
{
    for (const AkonadiModel::Event& event : events)
        slotEventChanged(event);
}

/******************************************************************************
* Called when an event has been changed in AkonadiModel.
* Change the corresponding KAEvent instance held by AlarmCalendar.
*/
void AlarmCalendar::slotEventChanged(const AkonadiModel::Event& event)
{
    if (!event.isConsistent())
    {
        qCCritical(KALARM_LOG) << "AlarmCalendar::slotEventChanged: Inconsistent AkonadiModel::Event: event:" << event.event.collectionId() << ", collection" << event.collection.id();
        return;
    }

    bool added = true;
    bool updated = false;
    KAEventMap::Iterator it = mEventMap.find(event.eventId());
    if (it != mEventMap.end())
    {
        // The event ID already exists - remove the existing event first
        KAEvent* storedEvent = it.value();
        if (event.event.category() == storedEvent->category())
        {
            // The existing event is the same type - update it in place
            *storedEvent = event.event;
            addNewEvent(event.collection, storedEvent, true);
            updated = true;
        }
        else
            delete storedEvent;
        added = false;
    }
    if (!updated)
        addNewEvent(event.collection, new KAEvent(event.event));

    if (event.event.category() == CalEvent::ACTIVE)
    {
        bool enabled = event.event.enabled();
        checkForDisabledAlarms(!enabled, enabled);
        if (!mIgnoreAtLogin  &&  added  &&  enabled  &&  event.event.repeatAtLogin())
            Q_EMIT atLoginEventAdded(event.event);
    }
}

/******************************************************************************
* Called when events are about to be removed from AkonadiModel.
* Remove the corresponding KAEvent instances held by AlarmCalendar.
*/
void AlarmCalendar::slotEventsToBeRemoved(const AkonadiModel::EventList& events)
{
    for (const AkonadiModel::Event& event : events)
    {
        if (!event.isConsistent())
            qCCritical(KALARM_LOG) << "AlarmCalendar::slotEventsToBeRemoved: Inconsistent AkonadiModel::Event: event:" << event.event.collectionId() << ", collection" << event.collection.id();
        else if (mEventMap.contains(event.eventId()))
            deleteEventInternal(event.event, event.collection, false);
    }
}

/******************************************************************************
* Import alarms from an external calendar and merge them into KAlarm's calendar.
* The alarms are given new unique event IDs.
* Parameters: parent = parent widget for error message boxes
* Reply = true if all alarms in the calendar were successfully imported
*       = false if any alarms failed to be imported.
*/
bool AlarmCalendar::importAlarms(QWidget* parent, Collection* collection)
{
    if (mCalType != RESOURCES)
        return false;
    qCDebug(KALARM_LOG) << "AlarmCalendar::importAlarms";
    const QUrl url = QFileDialog::getOpenFileUrl(parent, QString(), mLastImportUrl,
                                                 QStringLiteral("%1 (*.vcs *.ics)").arg(i18nc("@info", "Calendar Files")));
    if (url.isEmpty())
    {
        qCCritical(KALARM_LOG) << "AlarmCalendar::importAlarms: Empty URL";
        return false;
    }
    if (!url.isValid())
    {
        qCDebug(KALARM_LOG) << "AlarmCalendar::importAlarms: Invalid URL";
        return false;
    }
    mLastImportUrl = url.adjusted(QUrl::RemoveFilename);
    qCDebug(KALARM_LOG) << "AlarmCalendar::importAlarms:" << url.toDisplayString();

    bool success = true;
    QString filename;
    bool local = url.isLocalFile();
    if (local)
    {
        filename = url.toLocalFile();
        if (!QFile::exists(filename))
        {
            qCDebug(KALARM_LOG) << "AlarmCalendar::importAlarms: File '" << url.toDisplayString() <<"' not found";
            KAMessageBox::error(parent, xi18nc("@info", "Could not load calendar <filename>%1</filename>.", url.toDisplayString()));
            return false;
        }
    }
    else
    {
        auto getJob = KIO::storedGet(url);
        KJobWidgets::setWindow(getJob, MainWindow::mainMainWindow());
        if (!getJob->exec())
        {
            qCCritical(KALARM_LOG) << "AlarmCalendar::importAlarms: Download failure";
            KAMessageBox::error(parent, xi18nc("@info", "Cannot download calendar: <filename>%1</filename>", url.toDisplayString()));
            return false;
        }
        QTemporaryFile tmpFile;
        tmpFile.setAutoRemove(false);
        tmpFile.write(getJob->data());
        tmpFile.seek(0);
        filename = tmpFile.fileName();
        qCDebug(KALARM_LOG) << "--- Downloaded to" << filename;
    }

    // Read the calendar and add its alarms to the current calendars
    MemoryCalendar::Ptr cal(new MemoryCalendar(Preferences::timeSpecAsZone()));
    FileStorage::Ptr calStorage(new FileStorage(cal, filename));
    success = calStorage->load();
    if (!success)
    {
        qCDebug(KALARM_LOG) << "AlarmCalendar::importAlarms: Error loading calendar '" << filename <<"'";
        KAMessageBox::error(parent, xi18nc("@info", "Could not load calendar <filename>%1</filename>.", url.toDisplayString()));
    }
    else
    {
        const KACalendar::Compat caltype = fix(calStorage);
        const CalEvent::Types wantedTypes = collection && collection->isValid() ? CalEvent::types(collection->contentMimeTypes()) : CalEvent::EMPTY;
        Collection activeColl, archiveColl, templateColl;
        const Event::List events = cal->rawEvents();
        for (Event::Ptr event : events)
        {
            if (event->alarms().isEmpty()  ||  !KAEvent(event).isValid())
                continue;    // ignore events without alarms, or usable alarms
            CalEvent::Type type = CalEvent::status(event);
            if (type == CalEvent::TEMPLATE)
            {
                // If we know the event was not created by KAlarm, don't treat it as a template
                if (caltype == KACalendar::Incompatible)
                    type = CalEvent::ACTIVE;
            }
            Collection* coll;
            if (collection  &&  collection->isValid())
            {
                if (!(type & wantedTypes))
                    continue;
                coll = collection;
            }
            else
            {
                switch (type)
                {
                    case CalEvent::ACTIVE:    coll = &activeColl;  break;
                    case CalEvent::ARCHIVED:  coll = &archiveColl;  break;
                    case CalEvent::TEMPLATE:  coll = &templateColl;  break;
                    default:  continue;
                }
                if (!coll->isValid())
                    *coll = CollectionControlModel::destination(type);
            }

            Event::Ptr newev(new Event(*event));

            // If there is a display alarm without display text, use the event
            // summary text instead.
            if (type == CalEvent::ACTIVE  &&  !newev->summary().isEmpty())
            {
                const Alarm::List& alarms = newev->alarms();
                for (Alarm::Ptr alarm : alarms)
                {
                    if (alarm->type() == Alarm::Display  &&  alarm->text().isEmpty())
                        alarm->setText(newev->summary());
                }
                newev->setSummary(QString());   // KAlarm only uses summary for template names
            }

            // Give the event a new ID and add it to the calendars
            newev->setUid(CalEvent::uid(CalFormat::createUniqueId(), type));
            KAEvent* newEvent = new KAEvent(newev);
            if (!AkonadiModel::instance()->addEvent(*newEvent, *coll))
                success = false;
        }

    }
    if (!local)
        QFile::remove(filename);
    return success;
}

/******************************************************************************
* Export all selected alarms to an external calendar.
* The alarms are given new unique event IDs.
* Parameters: parent = parent widget for error message boxes
* Reply = true if all alarms in the calendar were successfully exported
*       = false if any alarms failed to be exported.
*/
bool AlarmCalendar::exportAlarms(const KAEvent::List& events, QWidget* parent)
{
    bool append;
    QString file = FileDialog::getSaveFileName(QUrl(QStringLiteral("kfiledialog:///exportalarms")),
                                               QStringLiteral("*.ics|%1").arg(i18nc("@info", "Calendar Files")),
                                               parent, i18nc("@title:window", "Choose Export Calendar"),
                                               &append);
    if (file.isEmpty())
        return false;
    const QUrl url = QUrl::fromLocalFile(file);
    if (!url.isValid())
    {
        qCDebug(KALARM_LOG) << "AlarmCalendar::exportAlarms: Invalid URL" << url;
        return false;
    }
    qCDebug(KALARM_LOG) << "AlarmCalendar::exportAlarms:" << url.toDisplayString();

    MemoryCalendar::Ptr calendar(new MemoryCalendar(Preferences::timeSpecAsZone()));
    FileStorage::Ptr calStorage(new FileStorage(calendar, file));
    if (append  &&  !calStorage->load())
    {
        KIO::UDSEntry uds;
        auto statJob = KIO::stat(url, KIO::StatJob::SourceSide, 2);
        KJobWidgets::setWindow(statJob, parent);
        statJob->exec();
        KFileItem fi(statJob->statResult(), url);
        if (fi.size())
        {
            qCCritical(KALARM_LOG) << "AlarmCalendar::exportAlarms: Error loading calendar file" << file << "for append";
            KAMessageBox::error(MainWindow::mainMainWindow(),
                                xi18nc("@info", "Error loading calendar to append to:<nl/><filename>%1</filename>", url.toDisplayString()));
            return false;
        }
    }
    KACalendar::setKAlarmVersion(calendar);

    // Add the alarms to the calendar
    bool success = true;
    bool exported = false;
    for (int i = 0, end = events.count();  i < end;  ++i)
    {
        const KAEvent* event = events[i];
        Event::Ptr kcalEvent(new Event);
        const CalEvent::Type type = event->category();
        const QString id = CalEvent::uid(kcalEvent->uid(), type);
        kcalEvent->setUid(id);
        event->updateKCalEvent(kcalEvent, KAEvent::UID_IGNORE);
        if (calendar->addEvent(kcalEvent))
            exported = true;
        else
            success = false;
    }

    if (exported)
    {
        // One or more alarms have been exported to the calendar.
        // Save the calendar to file.
        QTemporaryFile* tempFile = nullptr;
        bool local = url.isLocalFile();
        if (!local)
        {
            tempFile = new QTemporaryFile;
            file = tempFile->fileName();
        }
        calStorage->setFileName(file);
        calStorage->setSaveFormat(new ICalFormat);
        if (!calStorage->save())
        {
            qCCritical(KALARM_LOG) << "AlarmCalendar::exportAlarms:" << file << ": failed";
            KAMessageBox::error(MainWindow::mainMainWindow(),
                                xi18nc("@info", "Failed to save new calendar to:<nl/><filename>%1</filename>", url.toDisplayString()));
            success = false;
        }
        else if (!local)
        {
            QFile qFile(file);
            qFile.open(QIODevice::ReadOnly);
            auto uploadJob = KIO::storedPut(&qFile, url, -1);
            KJobWidgets::setWindow(uploadJob, parent);
            if (!uploadJob->exec())
            {
                qCCritical(KALARM_LOG) << "AlarmCalendar::exportAlarms:" << file << ": upload failed";
                KAMessageBox::error(MainWindow::mainMainWindow(),
                                    xi18nc("@info", "Cannot upload new calendar to:<nl/><filename>%1</filename>", url.toDisplayString()));
                success = false;
            }
        }
        delete tempFile;
    }
    calendar->close();
    return success;
}

/******************************************************************************
* Flag the start of a group of calendar update calls.
* The purpose is to avoid multiple calendar saves during a group of operations.
*/
void AlarmCalendar::startUpdate()
{
    ++mUpdateCount;
}

/******************************************************************************
* Flag the end of a group of calendar update calls.
* The calendar is saved if appropriate.
*/
bool AlarmCalendar::endUpdate()
{
    if (mUpdateCount > 0)
        --mUpdateCount;
    if (!mUpdateCount)
    {
        if (mUpdateSave)
            return saveCal();
    }
    return true;
}

/******************************************************************************
* Save the calendar, or flag it for saving if in a group of calendar update calls.
* Note that this method has no effect for Akonadi calendars.
*/
bool AlarmCalendar::save()
{
    if (mUpdateCount)
    {
        mUpdateSave = true;
        return true;
    }
    else
        return saveCal();
}

/******************************************************************************
* This method must only be called from the main KAlarm queue processing loop,
* to prevent asynchronous calendar operations interfering with one another.
*
* Purge a list of archived events from the calendar.
*/
void AlarmCalendar::purgeEvents(const KAEvent::List& events)
{
    for (const KAEvent* event : events)
    {
        deleteEventInternal(*event);
    }
    if (mHaveDisabledAlarms)
        checkForDisabledAlarms();
    saveCal();
}

/******************************************************************************
* Add the specified event to the calendar.
* If it is an active event and 'useEventID' is false, a new event ID is
* created. In all other cases, the event ID is taken from 'event' (if non-null).
* 'event' is updated with the actual event ID.
* The event is added to 'resource' if specified; otherwise the default resource
* is used or the user is prompted, depending on policy. If 'noPrompt' is true,
* the user will not be prompted so that if no default resource is defined, the
* function will fail.
* Reply = true if 'event' was written to the calendar, in which case (not
*              Akonadi) ownership of 'event' is taken by the calendar. 'event'
*              is updated.
*       = false if an error occurred, in which case 'event' is unchanged.
*/
bool AlarmCalendar::addEvent(KAEvent& evnt, QWidget* promptParent, bool useEventID, Collection* collection, bool noPrompt, bool* cancelled)
{
    if (cancelled)
        *cancelled = false;
    if (!mOpen)
        return false;
    // Check that the event type is valid for the calendar
    qCDebug(KALARM_LOG) << "AlarmCalendar::addEvent:" << evnt.id() << ", collection" << (collection ? collection->id() : -1);
    const CalEvent::Type type = evnt.category();
    if (type != mEventType)
    {
        switch (type)
        {
            case CalEvent::ACTIVE:
            case CalEvent::ARCHIVED:
            case CalEvent::TEMPLATE:
                if (mEventType == CalEvent::EMPTY)
                    break;
                // fall through to default
                Q_FALLTHROUGH();
            default:
                return false;
        }
    }

    Collection::Id key = (collection && collection->isValid()) ? collection->id() : -1;
    Event::Ptr kcalEvent((mCalType == RESOURCES) ? (Event*)nullptr : new Event);
    KAEvent* event = new KAEvent(evnt);
    QString id = event->id();
    if (type == CalEvent::ACTIVE)
    {
        if (id.isEmpty())
            useEventID = false;
        else if (!useEventID)
            id.clear();
    }
    else
        useEventID = true;
    if (id.isEmpty())
        id = (mCalType == RESOURCES) ? CalFormat::createUniqueId() : kcalEvent->uid();
    if (useEventID)
    {
        id = CalEvent::uid(id, type);
        if (kcalEvent)
            kcalEvent->setUid(id);
    }
    event->setEventId(id);
    bool ok = false;
    bool remove = false;
    if (mCalType == RESOURCES)
    {
        Collection col;
        if (collection  &&  CollectionControlModel::isEnabled(*collection, type))
            col = *collection;
        else
        {
            col = CollectionControlModel::destination(type, promptParent, noPrompt, cancelled);
            if (!col.isValid())
            {
                const char* typeStr = (type == CalEvent::ACTIVE) ? "Active alarm" : (type == CalEvent::ARCHIVED) ? "Archived alarm" : "alarm Template";
                qCWarning(KALARM_LOG) << "AlarmCalendar::addEvent: Error! Cannot create" << typeStr << "(No default calendar is defined)";
            }
        }
        if (col.isValid())
        {
            // Don't add event to mEventMap yet - its Akonadi item id is not yet known.
            // It will be added once it is inserted into AkonadiModel.
            ok = AkonadiModel::instance()->addEvent(*event, col);
            remove = ok;   // if success, delete the local event instance on exit
            if (ok  &&  type == CalEvent::ACTIVE  &&  !event->enabled())
                checkForDisabledAlarms(true, false);
        }
    }
    else
    {
        // It's the display calendar
        event->updateKCalEvent(kcalEvent, KAEvent::UID_IGNORE);
        key = DISPLAY_COL_ID;
        if (!mEventMap.contains(EventId(key, event->id())))
        {
            addNewEvent(Collection(), event);
            ok = mCalendarStorage->calendar()->addEvent(kcalEvent);
            remove = !ok;
        }
    }
    if (!ok)
    {
        if (remove)
        {
            // Adding to mCalendar failed, so undo AlarmCalendar::addEvent()
            mEventMap.remove(EventId(key, event->id()));
            KAEvent::List& events = mResourceMap[key];
            int i = events.indexOf(event);
            if (i >= 0)
                events.remove(i);
            if (mEarliestAlarm[key] == event)
                findEarliestAlarm(key);
        }
        delete event;
        return false;
    }
    evnt = *event;
    if (remove)
        delete event;
    return true;
}


/******************************************************************************
* Internal method to add an already checked event to the calendar.
* mEventMap takes ownership of the KAEvent.
* If 'replace' is true, an existing event is being updated (NOTE: its category()
* must remain the same).
*/
void AlarmCalendar::addNewEvent(const Collection& collection, KAEvent* event, bool replace)
{
    const Collection::Id key = collection.isValid() ? collection.id() : -1;
    event->setCollectionId(key);
    if (!replace)
    {
        mResourceMap[key] += event;
        mEventMap[EventId(key, event->id())] = event;
    }
    if (collection.isValid()  &&  (AkonadiModel::types(collection) & CalEvent::ACTIVE)
    &&  event->category() == CalEvent::ACTIVE)
    {
        // Update the earliest alarm to trigger
        const KAEvent* earliest = mEarliestAlarm.value(key, (KAEvent*)nullptr);
        if (replace  &&  earliest == event)
            findEarliestAlarm(key);
        else
        {
            const KADateTime dt = event->nextTrigger(KAEvent::ALL_TRIGGER).effectiveKDateTime();
            if (dt.isValid()
            &&  (!earliest  ||  dt < earliest->nextTrigger(KAEvent::ALL_TRIGGER)))
            {
                mEarliestAlarm[key] = event;
                Q_EMIT earliestAlarmChanged();
            }
        }
    }
}

/******************************************************************************
* Modify the specified event in the calendar with its new contents.
* The new event must have a different event ID from the old one.
* It is assumed to be of the same event type as the old one (active, etc.)
* Reply = true if 'newEvent' was written to the calendar, in which case (not
*              Akonadi) ownership of 'newEvent' is taken by the calendar.
*              'newEvent' is updated.
*       = false if an error occurred, in which case 'newEvent' is unchanged.
*/
bool AlarmCalendar::modifyEvent(const EventId& oldEventId, KAEvent& newEvent)
{
    const EventId newId(oldEventId.collectionId(), newEvent.id());
    qCDebug(KALARM_LOG) << "AlarmCalendar::modifyEvent:" << oldEventId << "->" << newId;
    bool noNewId = newId.isEmpty();
    if (!noNewId  &&  oldEventId == newId)
    {
        qCCritical(KALARM_LOG) << "AlarmCalendar::modifyEvent: Same IDs";
        return false;
    }
    if (!mOpen)
        return false;
    if (mCalType == RESOURCES)
    {
        // Set the event's ID and Akonadi ID, and update the old
        // event in Akonadi.
        const KAEvent* storedEvent = event(oldEventId);
        if (!storedEvent)
        {
            qCCritical(KALARM_LOG) << "AlarmCalendar::modifyEvent: Old event not found";
            return false;
        }
        if (noNewId)
            newEvent.setEventId(CalFormat::createUniqueId());
        Collection c(oldEventId.collectionId());
        AkonadiModel::instance()->refresh(c);
        if (!c.isValid())
            return false;
        // Don't add new event to mEventMap yet - its Akonadi item id is not yet known
        if (!AkonadiModel::instance()->addEvent(newEvent, c))
            return false;
        // Note: deleteEventInternal() will delete storedEvent before using the
        // event parameter, so need to pass a copy as the parameter.
        deleteEventInternal(KAEvent(*storedEvent), c);
        if (mHaveDisabledAlarms)
            checkForDisabledAlarms();
    }
    else
    {
        // This functionality isn't needed for the display calendar.
        // The calendar would take ownership of newEvent.
        return false;
    }
    return true;
}

/******************************************************************************
* Update the specified event in the calendar with its new contents.
* The event retains the same ID. The event must be in the resource calendar.
* Reply = event which has been updated
*       = 0 if error.
*/
KAEvent* AlarmCalendar::updateEvent(const KAEvent& evnt)
{
    return updateEvent(&evnt);
}
KAEvent* AlarmCalendar::updateEvent(const KAEvent* evnt)
{
    if (!mOpen  ||  mCalType != RESOURCES)
        return nullptr;
    KAEvent* kaevnt = event(EventId(*evnt));
    if (kaevnt)
    {
        KAEvent newEvnt(*evnt);
        if (AkonadiModel::instance()->updateEvent(newEvnt))
        {
            *kaevnt = newEvnt;
            return kaevnt;
        }
    }
    qCDebug(KALARM_LOG) << "AlarmCalendar::updateEvent: error";
    return nullptr;
}


/******************************************************************************
* Delete the specified event from the resource calendar, if it exists.
* The calendar is then optionally saved.
*/
bool AlarmCalendar::deleteEvent(const KAEvent& event, bool saveit)
{
    if (mOpen  &&  mCalType == RESOURCES)
    {
        const CalEvent::Type status = deleteEventInternal(event);
        if (mHaveDisabledAlarms)
            checkForDisabledAlarms();
        if (status != CalEvent::EMPTY)
        {
            if (saveit)
                return save();
            return true;
        }
    }
    return false;
}

/******************************************************************************
* Delete the specified event from the calendar, if it exists.
* The calendar is then optionally saved.
*/
bool AlarmCalendar::deleteDisplayEvent(const QString& eventID, bool saveit)
{
    if (mOpen  &&  mCalType != RESOURCES)
    {
        const CalEvent::Type status = deleteEventInternal(eventID);
        if (mHaveDisabledAlarms)
            checkForDisabledAlarms();
        if (status != CalEvent::EMPTY)
        {
            if (saveit)
                return save();
            return true;
        }
    }
    return false;
}

/******************************************************************************
* Internal method to delete the specified event from the calendar and lists.
* Reply = event status, if it was found in the resource calendar/collection or
*         local calendar
*       = CalEvent::EMPTY otherwise.
*/
CalEvent::Type AlarmCalendar::deleteEventInternal(const KAEvent& event, bool deleteFromAkonadi)
{
    Collection collection(event.collectionId());
    AkonadiModel::instance()->refresh(collection);
    if (!collection.isValid())
        return CalEvent::EMPTY;
    return deleteEventInternal(event.id(), event, collection, deleteFromAkonadi);
}

CalEvent::Type AlarmCalendar::deleteEventInternal(const KAEvent& event, const Akonadi::Collection& collection, bool deleteFromAkonadi)
{
    if (!collection.isValid())
        return CalEvent::EMPTY;
    if (event.collectionId() != collection.id())
    {
        qCCritical(KALARM_LOG) << "AlarmCalendar::deleteEventInternal: Event" << event.id() << ": collection" << event.collectionId() << "differs from 'collection'" << collection.id();
        return CalEvent::EMPTY;
    }
    return deleteEventInternal(event.id(), event, collection, deleteFromAkonadi);
}

CalEvent::Type AlarmCalendar::deleteEventInternal(const QString& eventID, const KAEvent& event, const Akonadi::Collection& collection, bool deleteFromAkonadi)
{
    // Make a copy of the KAEvent and the ID QString, since the supplied
    // references might be destructed when the event is deleted below.
    const QString id = eventID;
    const KAEvent paramEvent = event;

    Event::Ptr kcalEvent;
    if (mCalendarStorage)
        kcalEvent = mCalendarStorage->calendar()->event(id);
    const Collection::Id key = collection.isValid() ? collection.id() : -1;
    KAEventMap::Iterator it = mEventMap.find(EventId(key, id));
    if (it != mEventMap.end())
    {
        KAEvent* ev = it.value();
        mEventMap.erase(it);
        KAEvent::List& events = mResourceMap[key];
        int i = events.indexOf(ev);
        if (i >= 0)
            events.remove(i);
        delete ev;
        if (mEarliestAlarm[key] == ev)
            findEarliestAlarm(collection);
    }
    else
    {
        for (EarliestMap::Iterator eit = mEarliestAlarm.begin();  eit != mEarliestAlarm.end();  ++eit)
        {
            KAEvent* ev = eit.value();
            if (ev  &&  ev->id() == id)
            {
                findEarliestAlarm(eit.key());
                break;
            }
        }
    }
    CalEvent::Type status = CalEvent::EMPTY;
    if (kcalEvent)
    {
        status = CalEvent::status(kcalEvent);
        mCalendarStorage->calendar()->deleteEvent(kcalEvent);
    }
    else if (deleteFromAkonadi)
    {
        // It's an Akonadi event
        CalEvent::Type s = paramEvent.category();
        if (AkonadiModel::instance()->deleteEvent(paramEvent))
            status = s;
    }
    return status;
}


/******************************************************************************
* Return the event with the specified ID.
* If 'checkDuplicates' is true, and the collection ID is invalid, if there is
* a unique event with the given ID, it will be returned.
*/
KAEvent* AlarmCalendar::event(const EventId& uniqueID, bool checkDuplicates)
{
    if (!isValid())
        return nullptr;
    const QString eventId = uniqueID.eventId();
    if (uniqueID.collectionId() == -1  &&  checkDuplicates)
    {
        // The collection isn't known, but use the event ID if it is
        // unique among all collections.
        const KAEvent::List list = events(eventId);
        if (list.count() > 1)
        {
            qCWarning(KALARM_LOG) << "AlarmCalendar::event: Multiple events found with ID" << eventId;
            return nullptr;
        }
        if (list.isEmpty())
            return nullptr;
        return list[0];
    }
    KAEventMap::ConstIterator it = mEventMap.constFind(uniqueID);
    if (it == mEventMap.constEnd())
        return nullptr;
    return it.value();
}

/******************************************************************************
* Return the event with the specified ID.
* For the Akonadi version, this method is for the display calendar only.
*/
Event::Ptr AlarmCalendar::kcalEvent(const QString& uniqueID)
{
    Q_ASSERT(mCalType != RESOURCES);   // only allowed for display calendar
    if (!mCalendarStorage)
        return Event::Ptr();
    return mCalendarStorage->calendar()->event(uniqueID);
}

/******************************************************************************
* Find the alarm template with the specified name.
* Reply = 0 if not found.
*/
KAEvent* AlarmCalendar::templateEvent(const QString& templateName)
{
    if (templateName.isEmpty())
        return nullptr;
    const KAEvent::List eventlist = events(CalEvent::TEMPLATE);
    for (KAEvent* event : eventlist)
    {
        if (event->templateName() == templateName)
            return event;
    }
    return nullptr;
}

/******************************************************************************
* Return all events with the specified ID, from all calendars.
*/
KAEvent::List AlarmCalendar::events(const QString& uniqueId) const
{
    KAEvent::List list;
    if (mCalType == RESOURCES  &&  isValid())
    {
        for (ResourceMap::ConstIterator rit = mResourceMap.constBegin();  rit != mResourceMap.constEnd();  ++rit)
        {
            const Collection::Id id = rit.key();
            KAEventMap::ConstIterator it = mEventMap.constFind(EventId(id, uniqueId));
            if (it != mEventMap.constEnd())
                list += it.value();
        }
    }
    return list;
}

/******************************************************************************
* Return all events in the calendar which contain alarms.
* Optionally the event type can be filtered, using an OR of event types.
*/
KAEvent::List AlarmCalendar::events(const Akonadi::Collection& collection, CalEvent::Types type) const
{
    KAEvent::List list;
    if (mCalType != RESOURCES  &&  (!mCalendarStorage || collection.isValid()))
        return list;
    if (collection.isValid())
    {
        const Collection::Id key = collection.isValid() ? collection.id() : -1;
        ResourceMap::ConstIterator rit = mResourceMap.constFind(key);
        if (rit == mResourceMap.constEnd())
            return list;
        const KAEvent::List events = rit.value();
        if (type == CalEvent::EMPTY)
            return events;
        for (KAEvent* const event : events)
            if (type & event->category())
                list += event;
    }
    else
    {
        for (ResourceMap::ConstIterator rit = mResourceMap.constBegin();  rit != mResourceMap.constEnd();  ++rit)
        {
            const KAEvent::List events = rit.value();
            if (type == CalEvent::EMPTY)
                list += events;
            else
            {
                for (KAEvent* const event : events)
                    if (type & event->category())
                        list += event;
            }
        }
    }
    return list;
}

/******************************************************************************
* Return all events in the calendar which contain usable alarms.
* For the Akonadi version, this method is for the display calendar only.
* Optionally the event type can be filtered, using an OR of event types.
*/
Event::List AlarmCalendar::kcalEvents(CalEvent::Type type)
{
    Event::List list;
    Q_ASSERT(mCalType != RESOURCES);   // only allowed for display calendar
    if (!mCalendarStorage)
        return list;
    list = mCalendarStorage->calendar()->rawEvents();
    for (int i = 0;  i < list.count();  )
    {
        Event::Ptr event = list.at(i);
        if (event->alarms().isEmpty()
        ||  (type != CalEvent::EMPTY  &&  !(type & CalEvent::status(event)))
        ||  !KAEvent(event).isValid())
            list.remove(i);
        else
            ++i;
    }
    return list;
}


/******************************************************************************
* Return whether an event is read-only.
* Display calendar events are always returned as read-only.
*/
bool AlarmCalendar::eventReadOnly(const QString& eventId) const
{
    if (mCalType != RESOURCES)
        return true;
    AkonadiModel* model = AkonadiModel::instance();
    const Collection collection(model->collectionForEvent(eventId));
    const KAEvent event = model->event(eventId);
    if (CollectionControlModel::isWritableEnabled(collection, event.category()) <= 0)
        return true;
    return !event.isValid()  ||  event.isReadOnly();
    //   ||  compatibility(event) != KACalendar::Current;
}

/******************************************************************************
* Return the collection containing a specified event.
*/
Collection AlarmCalendar::collectionForEvent(const QString& eventId) const
{
    if (mCalType != RESOURCES)
        return Collection();
    return Collection(AkonadiModel::instance()->collectionForEvent(eventId));
}

/******************************************************************************
* Called when an alarm's enabled status has changed.
*/
void AlarmCalendar::disabledChanged(const KAEvent* event)
{
    if (event->category() == CalEvent::ACTIVE)
    {
        bool status = event->enabled();
        checkForDisabledAlarms(!status, status);
    }
}

/******************************************************************************
* Check whether there are any individual disabled alarms, following an alarm
* creation or modification. Must only be called for an ACTIVE alarm.
*/
void AlarmCalendar::checkForDisabledAlarms(bool oldEnabled, bool newEnabled)
{
    if (mCalType == RESOURCES  &&  newEnabled != oldEnabled)
    {
        if (newEnabled  &&  mHaveDisabledAlarms)
            checkForDisabledAlarms();
        else if (!newEnabled  &&  !mHaveDisabledAlarms)
        {
            mHaveDisabledAlarms = true;
            Q_EMIT haveDisabledAlarmsChanged(true);
        }
    }
}

/******************************************************************************
* Check whether there are any individual disabled alarms.
*/
void AlarmCalendar::checkForDisabledAlarms()
{
    if (mCalType != RESOURCES)
        return;
    bool disabled = false;
    const KAEvent::List eventlist = events(CalEvent::ACTIVE);
    for (const KAEvent* const event : eventlist)
    {
        if (!event->enabled())
        {
            disabled = true;
            break;
        }
    }
    if (disabled != mHaveDisabledAlarms)
    {
        mHaveDisabledAlarms = disabled;
        Q_EMIT haveDisabledAlarmsChanged(disabled);
    }
}

/******************************************************************************
* Find and note the active alarm with the earliest trigger time for a calendar.
*/
void AlarmCalendar::findEarliestAlarm(const Akonadi::Collection& collection)
{
    if (mCalType != RESOURCES)
        return;
    if (!collection.isValid()
    ||  !(AkonadiModel::types(collection) & CalEvent::ACTIVE))
        return;
    findEarliestAlarm(collection.id());
}

void AlarmCalendar::findEarliestAlarm(Akonadi::Collection::Id key)
{
    EarliestMap::Iterator eit = mEarliestAlarm.find(key);
    if (eit != mEarliestAlarm.end())
        eit.value() = nullptr;
    if (mCalType != RESOURCES
    ||  key < 0)
        return;
    ResourceMap::ConstIterator rit = mResourceMap.constFind(key);
    if (rit == mResourceMap.constEnd())
        return;
    const KAEvent::List& events = rit.value();
    KAEvent* earliest = nullptr;
    KADateTime earliestTime;
    for (KAEvent* event : events)
    {
        if (event->category() != CalEvent::ACTIVE
        ||  mPendingAlarms.contains(event->id()))
            continue;
        const KADateTime dt = event->nextTrigger(KAEvent::ALL_TRIGGER).effectiveKDateTime();
        if (dt.isValid()  &&  (!earliest || dt < earliestTime))
        {
            earliestTime = dt;
            earliest = event;
        }
    }
    mEarliestAlarm[key] = earliest;
    Q_EMIT earliestAlarmChanged();
}

/******************************************************************************
* Return the active alarm with the earliest trigger time.
* Reply = 0 if none.
*/
KAEvent* AlarmCalendar::earliestAlarm() const
{
    KAEvent* earliest = nullptr;
    KADateTime earliestTime;
    for (EarliestMap::ConstIterator eit = mEarliestAlarm.constBegin();  eit != mEarliestAlarm.constEnd();  ++eit)
    {
        KAEvent* event = eit.value();
        if (!event)
            continue;
        const KADateTime dt = event->nextTrigger(KAEvent::ALL_TRIGGER).effectiveKDateTime();
        if (dt.isValid()  &&  (!earliest || dt < earliestTime))
        {
            earliestTime = dt;
            earliest = event;
        }
    }
    return earliest;
}

/******************************************************************************
* Note that an alarm which has triggered is now being processed. While pending,
* it will be ignored for the purposes of finding the earliest trigger time.
*/
void AlarmCalendar::setAlarmPending(KAEvent* event, bool pending)
{
    const QString id = event->id();
    bool wasPending = mPendingAlarms.contains(id);
    qCDebug(KALARM_LOG) << "AlarmCalendar::setAlarmPending:" << id << "," << pending << "(was" << wasPending << ")";
    if (pending)
    {
        if (wasPending)
            return;
        mPendingAlarms += id;
    }
    else
    {
        if (!wasPending)
            return;
        mPendingAlarms.remove(id);
    }
    // Now update the earliest alarm to trigger for its calendar
    findEarliestAlarm(AkonadiModel::instance()->collection(*event));
}

/******************************************************************************
* Called when the user changes the start-of-day time.
* Adjust the start times of all date-only alarms' recurrences.
*/
void AlarmCalendar::adjustStartOfDay()
{
    if (!isValid())
        return;
    for (ResourceMap::ConstIterator rit = mResourceMap.constBegin();  rit != mResourceMap.constEnd();  ++rit)
        KAEvent::adjustStartOfDay(rit.value());
}

/******************************************************************************
* Find the version of KAlarm which wrote the calendar file, and do any
* necessary conversions to the current format.
*/
KACalendar::Compat fix(const FileStorage::Ptr& fileStorage)
{
    QString versionString;
    int version = KACalendar::updateVersion(fileStorage, versionString);
    if (version == KACalendar::IncompatibleFormat)
        return KACalendar::Incompatible;  // calendar was created by another program, or an unknown version of KAlarm
    return KACalendar::Current;
}


// vim: et sw=4:<|MERGE_RESOLUTION|>--- conflicted
+++ resolved
@@ -395,23 +395,11 @@
         removeKAEvents(mResourceMap.begin().key(), true, CalEvent::ACTIVE | CalEvent::ARCHIVED | CalEvent::TEMPLATE | CalEvent::DISPLAYING);
 }
 
-<<<<<<< HEAD
-
-/******************************************************************************
-* Update whether to prompt for the resource to store new alarms in.
-*/
-void AlarmCalendar::setAskResource(bool ask)
-{
-    CollectionControlModel::setAskDestinationPolicy(ask);
-}
-
 /******************************************************************************
 * Create a KAEvent instance corresponding to each KCalendarCore::Event in the
 * display calendar, and store them in the event map in place of the old set.
 * Called after the display calendar has completed loading.
 */
-=======
->>>>>>> 02ccc337
 void AlarmCalendar::updateDisplayKAEvents()
 {
     if (mCalType == RESOURCES)
