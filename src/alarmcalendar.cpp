--- conflicted
+++ resolved
@@ -1385,15 +1385,9 @@
     if (mCalType != RESOURCES)
         return true;
     AkonadiModel* model = AkonadiModel::instance();
-<<<<<<< HEAD
     const Collection collection = model->collectionForItem(id);
     const KAEvent event = model->event(id);
-    if (!CollectionControlModel::isWritableEnabled(collection, event.category()))
-=======
-    Collection collection = model->collectionForItem(id);
-    KAEvent event = model->event(id);
     if (CollectionControlModel::isWritableEnabled(collection, event.category()) <= 0)
->>>>>>> ba4e896f
         return true;
     return !event.isValid()  ||  event.isReadOnly();
     //   ||  compatibility(event) != KACalendar::Current;
