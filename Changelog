KAlarm Change Log

<<<<<<< HEAD
=== Version 3.1.0 (KDE Applications 20.12) --- 11 September 2020 ===
+ Add option to show alarm message as a notification instead of in a window [KDE Bug 345922]

=== Version 3.0.2 (KDE Applications 20.08.2) --- 10 September 2020 ===
=======
=== Version 3.0.2 (KDE Applications 20.08.2) --- 16 September 2020 ===
+ Fix repeat-at-login alarms not triggering when KAlarm starts.
>>>>>>> dce6b631
+ If command generating text for display alarm fails, only display error message,
  not the display alarm, and don't redisplay the alarm on every restart.
+ Fix next trigger time shown as "Never" after using Try button for command display alarm, if command fails.

=== Version 3.0.1 (KDE Applications 20.08.1) --- 24 August 2020 ===
+ Fix inability to create alarms from templates, or load templates in edit dialogue [KDE Bug 425751]
+ Don't show spurious error message when deleting alarm template [KDE Bug 425751]

=== Version 3.0.0 (KDE Applications 20.08) --- 5 August 2020 ===
+ Fix infinite loop when evaluating next alarm to schedule.
+ Cancel command execution error tooltip when mouse moves to another alarm.

=== Version 2.80.0 (KDE Applications 20.08 beta) --- 30 June 2020 ===
+ Default to using file system resources instead of Akonadi resources.
+ Enable selection of multiple calendar files in Import Alarms dialogue.
+ Show alarm calendars sorted by name in calendars list.
+ Return to last used tab in Configuration dialogue when it is reopened.
+ Add option for a command alarm to not notify execution errors [KDE Bug 315401]
+ Fix handling of calendar update or save errors when making alarm changes.
+ Fix possible calendar file corruption if disk is full (requires KDE Frameworks 5.72) [KDE Bug 370708]
+ Allow drag-and-drop of email onto display alarm text edit field.
+ Fix drag-and-drop of text onto line edits in alarm edit dialogue.
+ Refactor AlarmCalendar to split out resources and display calendars.

=== Version 2.14.3 (KDE Applications 20.04.3) --- 19 June 2020 ===
+ Fix possible corruption of autostart.desktop file if disk is full.

=== Version 2.14.2 (KDE Applications 20.04.2) --- 8 June 2020 ===
+ Make multiple KAlarm invocations work (Qt >5.12, Frameworks >5.60) [KDE Bug 417108]
+ Fix failure to set no-autostart for non-KDE desktops, if a writable autostart file exists.
* Fix failure to execute command alarms in a terminal window.
+ Fix occasional crash on opening alarm edit dialogue [KDE Bug 412181]
+ Fix wrong Undo/Redo being performed when selected from list (fixes regression introduced in 2.13.0).

=== Version 2.14.1 (KDE Applications 20.04.1) --- 11 May 2020 ===
+ Correctly interpret resource IDs in command line and DBus calls.
+ Fix sizing and reconfiguration of columns in alarm and template lists.

=== Version 2.14.0 (KDE Applications 20.04) --- 27 March 2020 ===
+ Warn user if archiving but no default archived alarms calendar is set.
+ Fix some error messages not being displayed.
+ Refactor to use generic resource classes (part 2).

=== Version 2.13.3 (KDE Applications 19.12.3) --- 20 February 2020 ===
+ Fix failure of command line options requiring calendar access [KDE Bug 417108]

=== Version 2.13.2 (KDE Applications 19.12.2) --- 9 January 2020 ===
+ Add Show/Hide Menubar menu option; change New Email Alarm shortcut to Ctrl-L.

=== Version 2.13.1 (KDE Applications 19.12.1) --- 30 December 2019 ===
+ Make defer dialogue accessible when a full screen window is active [KDE Bug 414383]
+ Only show 'Cancel Deferral' in defer dialogue if a deferral is already active.

=== Version 2.13.0 (KDE Applications 19.12) --- 19 November 2019 ===
+ Fix user not always being prompted to update new resource if in old format.
+ Terminate application after executing 'kalarm --list'.
+ Fix alarm type column being too wide in alarm template list.
+ Fix failure to display image when alarm is configured to display an image file.
+ Fix failure to set no-autostart for non-KDE desktops, if no autostart directory exists.
+ Refactor to use generic resource classes (part 1).

=== Version 2.12.8 (KDE Applications 19.08.3) --- 16 October 2019 ===
+ Fix error on redo of an active alarm deletion.
+ Archive repeat-at-login alarms if previously triggered, when they are deleted.
+ Fix layout of defer alarm dialogue.
+ Make user settings changes take effect immediately (fixes regression introduced in 2.10.11).

=== Version 2.12.7 (KDE Applications 19.08.2) --- 7 October 2019 ===
+ Show correct read-only status of an alarm in its context menu.
+ Fix errors deleting and reactivating alarms (regression introduced in 2.12.5).
+ Fix error on undo of an active alarm deletion.
+ Don't trigger repeat-at-login alarms when they are edited or imported.

=== Version 2.12.6 (KDE Applications 19.08.1) --- 26 August 2019 ===
+ Fix crash sometimes when a resource is enabled [KDE Bug 410596]
+ Fix D-Bus alarm creation failing if time zone is omitted from start time [KDE Bug 411296]
+ Fix command line options which don't work if KAlarm not already running:
    --edit, --list, --triggerEvent, --cancelEvent.

=== Version 2.12.5 (KDE Applications 19.08) --- 26 July 2019 ===
+ Enable alarm list columns to be hidden using context menu on list header [KDE Bug 397093]
+ Fix regression introduced in version 2.12.0:
    Show time zone abbreviation in message window if alarm time has non-local time zone.
+ If only one writable archived alarm calendar exists, automatically set it as the default.
+ Don't allow user to create a new resource using same calendar file as an existing resource.
+ Remove duplicate resources (i.e. which use the same calendar file) at startup [KDE Bug 403124]
+ Fix drag and drop of emails from KMail, and KMail button in message window.
+ Improve drag and drop of events and todos from KOrganizer.

=== Version 2.12.4 (KDE Applications 19.04.3) --- 4 July 2019 ===
+ Fix calendar resource dialogue not configuring resource correctly [KDE Bug 407882]
+ Fix calendar resource dialogue creating new resources unusable until restart [KDE Bug 407882]
+ Enable resource after creating with the calendar resource dialogue [KDE Bug 407882]
+ Fix colour and alarm type columns being too wide in alarm list.

=== Version 2.12.3 (KDE Applications 19.04.2) --- 23 May 2019 ===
* Fix calendar configuration dialogue not appearing.
* Fix errors creating calendar resources on first run of KAlarm [KDE Bug 407544]
* Display alarm message windows within current screen in multi-head systems.

=== Version 2.12.2 (KDE Applications 18.08.2) --- 27 September 2018 ===
* Fix Defer button being disabled for recurring alarms [KDE Bug 398658]

=== Version 2.12.1 (KDE Applications 18.08.1) --- 18 August 2018 ===
* Align and right adjust 'Time to' column values in main window [KDE Bug 397130]
* Remove seconds values from Time column (erroneously added in 2.12.0).

=== Version 2.12.0 (KDE Applications 18.08) --- 29 July 2018 ===
* Use KAlarmCal::KADateTime instead of deprecated KDateTime.
* Remove 'clock time' option, in favour of local system time zone.
* Fix times being truncated and showing ellipsis in main window [KDE Bug 365257]
* Fix evaluation of work days.
* Fix reminder-once alarms not being correctly loaded from calendar file.
* Fix some regressions introduced in version 2.11.0, including:
    Make global shortcuts available.
    Default sound file selection dialogue to the system sound files directory.

=== Version 2.11.16 (KDE Applications 17.04.1) --- 15 April 2017 ===
* Fix option text for using default email address from KMail/System Settings [KDE Bug 378722]

=== Version 2.11.15 (KDE Applications 17.04) --- 15 January 2017 ===
* Report if terminal for command alarms is not configured.
* Don't allow 'auto-hide in system tray' on Unity desktop [KDE Bug 373848]

=== Version 2.11.14 --- 19 February 2017 ===
* Fix not showing main window if activated again while already running with --tray [KDE Bug 374520]
* Fix --help, --version and option errors not being reported if KAlarm is already running.
* Make command options --edit-new-* work [KDE Bug 376209]

=== Version 2.11.13 (KDE Applications 16.12.2) --- 29 January 2017 ===
* Fix system tray icon used for "some alarms disabled"
* Improved system tray icons (requires Plasma 5.9) [KDE Bug 362631]
* Don't show misleading "Failed to update alarm" if command alarm fails [KDE Bug 375615]

=== Version 2.11.12 (KDE Applications 16.12.1) --- 1 January 2017 ===
* Fix Export Alarms file save error [KDE Bug 374337]
* Fix arrow/page up/down keys not working in date edit control
  (needs KDE Frameworks 5.30) [KDE Bug 373886]

=== Version 2.11.11 (KDE Applications 16.12.0) --- 16 November 2016 ===
* Fix crash on exit [KDE Bug 372223]

=== Version 2.11.10 (KDE Applications 16.08.3) --- 31 October 2016 ===
* Fix default calendar files not being created on first run [KDE Bug 362962]
* Fix crash when a second instance of KAlarm is started [KDE Bug 371628]
* Don't output error messages about temporary files in directory calendar [KDE Bug 370627]

=== Version 2.11.9 (KDE Applications 16.08.1) --- 18 August 2016 ===
* Prevent KAlarm autostarting on non-KDE desktops if it has never been run [KDE Bug 366562]

=== Version 2.11.8 (KDE Applications 16.08.0) --- 13 July 2016 ===
* Use the default time format in alarm list and system tray status popup
  [KAlarm Forum: https://forum.kde.org/viewtopic.php?f=229&t=133788]

=== Version 2.11.7 (KDE Applications 16.04.3) --- 11 June 2016 ===
* Always use current setting for email sender address when sending emails [KDE Bug 359163]

=== Version 2.11.6 (KDE Applications 16.04.1) --- 20 April 2016 ===
* Prevent KAlarm autostarting on non-KDE desktops if start-at-login is disabled
  [KAlarm Forum: https://forum.kde.org/viewtopic.php?f=229&t=131410]

=== Version 2.11.5 (KDE Applications 16.04.0) --- 13 April 2016 ===
* Fix alarm times out by an hour in daylight savings time (needs kcalcore 16.04) [KDE Bug 336738]
* Don't show spurious extra calendar after adding new calendar [KDE Bug 361543]
* Fix crash when adding new calendar [KDE Bugs 361539, 361717]

=== Version 2.11.4 (KDE Applications 15.12.3) --- 1 February 2016 ===
* Fix reminder time edit being covered by 'in advance' combo [KDE Bug 357018]
* Fix crash after editing an alarm, if spell check is enabled [KDE Bug 356048]
* Fix occasional crash on startup [KDE Bug 358217]
* Fix specification on command line of a reminder after the alarm.
* Fix deferral time of date-only recurring alarms [KDE Bug 346060]
* Fix frequency edit field missing from recurrence editor.

=== Version 2.11.3 (KDE Applications 15.08.3) --- 4 November 2015 ===
* Re-enable use of sendmail for email alarms.
* Fix conversion error in sub-repetition interval from command line.

=== Version 2.11.2 (KDE Applications 15.08.2) --- 24 September 2015 ===
* Enable typing into New Alarm dialogue while alarm is displayed (Unity desktop) [KDE Bug 352889]

=== Version 2.11.1 (KDE Applications 15.08.1) --- 1 September 2015 ===
* Fix conversion error in sub-repetition value from command line or D-Bus command.

=== Version 2.11.0 (KDE Applications 15.08.0) --- 30 July 2015 ===
* Use KDE Frameworks.
* Disable use of sendmail for email alarms, due to removal from Akonadi.

=== Version 2.10.12 (KDE 4.14.2) --- 30 September 2014 ===
* Make New Audio Alarm dialogue use sound file repeat preference setting.

=== Version 2.10.11 (KDE 4.14.0) --- 12 August 2014 ===
* [Akonadi] Fix alarms not being redisplayed after Akonadi server restarts
            (requires kdepimlibs 4.14.0) [KDE Bug 336942]

=== Version 2.10.10 (KDE 4.13.2) --- 10 May 2014 ===
* [Akonadi] Fix no Defer button in alarm windows restored after login [KDE Bug 334334]
* Fix display of duplicate alarm windows after login.

=== Version 2.10.9 (KDE 4.13.1) --- 4 May 2014 ===
* [Akonadi] Fix no Defer button in alarm windows restored after crash [KDE Bug 334334]

=== Version 2.10.8 (KDE 4.12.5) --- 18 April 2014 ===
* [Akonadi] Fix wrong startup message about no writable active alarm calendar.
* [Akonadi] Fix setting Akonadi resource read-only making it unusable (requires kdepim-runtime 4.12.5) [KDE Bug 332889]

=== Version 2.10.7 (KDE 4.12.4, 4.13.0) --- 21 March 2014 ===
* [Akonadi] Fix deletion of alarm copies from KOrganiser not working.
* Fix crash after session restoration has nothing to restore [KDE Bug 331719]
* Prevent data in birthday import dialogue being editable.

=== Version 2.10.6 (KDE 4.11.1) --- 27 August 2013 ===
* [Akonadi] Fix error saving template when closing Edit Template dialogue [KDE Bug 323965]

=== Version 2.10.5 (KDE 4.11.0) --- 3 August 2013 ===
* Fix memory leak whenever the edit dialogue is closed.
* Fix auto-close alarms not displaying when KAlarm defaults to UTC time zone.
* Fix display alarm deferral limit when KAlarm defaults to UTC time zone.

=== Version 2.10.4 (KDE 4.11 beta2) --- 15 June 2013 ===
* Show startup warning if no writable active alarm calendar is enabled [KDE Bug 316338]

=== Version 2.10.3 (KDE 4.10.5) --- 15 June 2013 ===
* Fix sound repetition pause not working in audio alarms [KDE Bug 319261]
* Fix Stop Play button being left enabled after closing alarm window.

=== Version 2.10.2 (KDE 4.10.4) --- 4 May 2013 ===
* [Akonadi] Fix infinite loop on shutdown if display alarms are active [KDE Bug 317806]

=== Version 2.10.1 (KDE 4.10.0) --- 10 December 2012 ===
* [Akonadi] Fix memory leak when an alarm message window is displayed.
* [Akonadi] Fix memory leak on alarm edit.

=== Version 2.10.0 (KDE 4.10 beta1)--- 13 November 2012 ===
* Add --list command line option to list scheduled alarms to stdout.
* Add 'list' D-Bus command to return list of scheduled alarms.
* [Akonadi] Wait until calendars are populated before using them at startup.

=== Version 2.9.3 (KDE 4.9.4) --- 13 November 2012 ===
* [Akonadi] Fix alarm list not sorting new alarms when calendar is enabled [KDE Bug 306178]

=== Version 2.9.2 (KDE 4.9.1) --- 22 August 2012 ===
* Fix Quit not working in system tray icon context menu.
* [KResources] Fix KAlarm button not highlighting the alarm in the main window [KDE Bug 266082]

=== Version 2.9.1 (KDE 4.9.0) --- 7 July 2012 ===
* Add option to execute a pre-alarm action before deferred alarms.
* Provide options to auto-hide system tray icon when no alarms are due.
* Store KAlarm version and backend in config file.

=== Version 2.8.6 (KDE 4.8.5) --- 14 July 2012 ===
* [Akonadi] Don't display calendars which have no Akonadi resource.
* [Akonadi resources] Fix resource if config is missing.
* [Akonadi resources] Make resource work if location is set by path OR URL.
* Fix crash when closing alarm window for alarm which plays audio file.
* Fix "server did not accept the sender address" errors sending emails [KDE Bug 301946]

=== Version 2.8.5 (KDE 4.8.4) --- 6 June 2012 ===
* [Akonadi] Warn user and disable KAlarm if Akonadi fails to run [KDE Bug 300083]
* [Akonadi] Fix crash when saving new alarm [KDE Bug Bug 300376]

=== Version 2.8.3 (KDE 4.8.3) --- 22 April 2012 ===
* Store KAlarm version and backend in config file.
* Use the last selected sound file picker directory as the default next time.

=== Version 2.8.2 (KDE 4.8.2) --- 29 March 2012 ===
* [Akonadi] Fix error saving changed alarms when closing Edit Alarm dialogue.
* [Akonadi] Show old-format calendars in read-only colour in calendar list.
* [KResources] Fail cleanly if calendar resources fail to open [KDE Bug 296383]
* Prevent multiple email success messages after Try used in Edit Alarm dialogue.

=== Version 2.8.1 (KDE 4.8.1) --- 19 February 2012 ===
* [Akonadi] Don't give option to save new alarms in old format calendars.
* [Akonadi] Prevent duplicate prompts to update format of new calendar resource.
* [Akonadi] Automatically disable duplicated calendar resources [KDE Bug 293193]
* [Akonadi] Fix errors when creating default calendar resources [KDE Bug 293208]
* [Akonadi] Prevent multiple standard calendars for any alarm type.
* [Akonadi] Fix various crashes.
* Output cmake error if Akonadi option incompatible with kdepimlibs/kalarmcal.

=== Version 2.8.0 (KDE 4.8.0) --- 16 January 2012 ===
* Use Akonadi as the default calendar access method.
* Use configurable colours and KDE colour scheme for calendar list.
* Allow user to stop playback after clicking Try in audio alarm edit dialogue.

=== Version 2.7.5 (KDE 4.7.4) --- 23 November 2011 ===
* Fix crash due to audio thread not being correctly deleted.

=== Version 2.7.4 (KDE 4.7.1) --- 28 August 2011 ===
* Fix crash when last recurrence of late-cancel alarm triggers too late.
* Fix conversion of pre-version 1.4.14 subsidiary alarms.
* Fix new alarm not being scheduled after editing alarm from alarm window.
* Don't do search if invalid regular expression is entered in Find dialogue.
* Don't prevent interaction with alarm windows when a prompt or warning message
  window is displayed [using KDE 4.7.1 or later].
* Only reset visible tab in multi-tab settings sections when Defaults is clicked
  in Configuration dialogue, and Current tab option is selected.
* Disable command output option for display alarms in edit alarm dialogue if
  user not authorised to run shell commands.
* Always output "not authorised" error message if unauthorised user tries to run
  shell commands.

=== Version 2.7.3 --- 26 July 2011 ===
* Fix crash when Wake From Suspend dialogue is shown with no alarm selected.

=== Version 2.7.2 --- 15 July 2011 ===
* Fix KAlarm not quitting when no visible windows or system tray icon remain.
* Cancel wake-from-suspend if alarm is disabled, or if all alarms are disabled.
* Various improvements and bug fixes to Wake From Suspend dialogue.
* In calendar list show calendar colours by text background, not coloured square.
* In alarm list show multi-line tooltip for alarm text when appropriate.

=== Version 2.7.1 (KDE 4.7.0) --- 6 July 2011 ===
* Make wake-from-suspend schedule a time-from-now, to make it work correctly
  on systems whose hardware clock is out of sync with the system clock.
* Include Content-Transfer-Encoding header in emails to allow correct display.

=== Version 2.7.0 --- 9 May 2011 ===
* Add option to set a reminder AFTER the main alarm.
* Add option to wake computer from suspend when a selected alarm is triggered.
* Add command line option to disable alarm monitoring.
* Replace EMAILID, SPEAK, ERRCANCEL, ERRNOSHOW calendar properties with FLAGS
  property parameters.

=== Version 2.6.3 --- 27 April 2011 ===
* Add option to not notify execution errors for pre-alarm actions.
* Set environment variable KALARM_UID to event UID for pre- & post-alarm actions.
* Warn user if only UTC time zone is available (if ktimezoned not installed).
* Don't reactivate start-at-login without prompting, after user switches it off,
  except if KAlarm is session restored.
* Show error message and set read-only if location is blank for new resource.
* Fix crash on some systems when New Alarm dialogue is displayed from system tray
  icon menu.
* Fix KAlarm button in alarm window not always showing main window and not
  highlighting the alarm in the main window.
* Move New Alarm From Template action into New alarm menu to simplify toolbar.

=== Version 2.4.11 (KDEPIM 4.4.11) --- 16 April 2011 ===
* Fix bad borders round left hand buttons of time spinboxes in Oxygen style.
* Fix initialisation of library global statics.
* Ensure sound volume is not out of range when reading from calendar.
* Fix New Alarm dialogue from system tray menu restoring other windows.

=== Version 2.4.10 (KDEPIM 4.4.8) --- 2 December 2010 ===
* Fix KAlarm showing in system tray at login when configured not to show in tray.
* Fix working-time-only alarms not triggering if KAlarm is started up outside
  working hours, after the last trigger time during working hours was missed.
* Don't quit if no window is visible when 'show in system tray' is deselected.
* Disable Defer button in new message window when deferral limit has been reached.
* Fix reminder time shown when editing a non-recurring alarm's deferred reminder.
* Fix conversion of pre-version 1.9.10 non-recurring alarms with simple repetition.
* Make disabled system tray icon more distinguishable for colour blind users.

=== Version 2.4.9 (KDEPIM 4.4.7) --- 19 October 2010 ===
* Fix crash if alarm triggers while its deletion confirmation prompt is visible.
* Fix crash when Try button is clicked while creating new display alarm.
* Fix crash on KAlarm exit.
* Fix possible crash when enabling individual alarms.
* Prevent long file name from expanding the width of file display alarm window.
* Allow pre- & post-alarm actions for alarms whose text is generated by a command.
* Combine 4 New Alarm icons in toolbar, to fix icon texts not fitting into width.

=== Version 2.4.8 (KDEPIM 4.4.6) --- 4 September 2010 ===
* Fix crash when a reminder alarm is being redisplayed.
* Fix possible crash: on alarm deletion, always update next alarm to trigger.
* Fix Sound File selection dialogue Play button not playing any sound.
* Always show current storage location choice in Configuration dialogue.
* Fix inability to leave file name blank in audio alarm templates.
* Fix changes to volume not enabling OK button when editing an audio alarm
  template with no audio file specified.

=== Version 2.4.7 (KDE 4.4.5) --- 3 June 2010 ===
* Fix inability to defer non-recurring alarms.
* Fix crash when selecting calendar type in calendar selector, if text widths
  and selector width are "exactly wrong".
* Fix loss of time zone specification for date only alarms when converting a
  pre-2.3.2 calendar, if start-of-day time in calendar is not midnight.
* Enable alarm edit dialogue Time Zone button in read-only mode.

=== Version 2.4.6 (KDE 4.4.4) --- 20 May 2010 ===
* Fix alarm edit dialog not saving changes when invoked from alarm message
  window's Edit button.
* Fix main window close action not working when system tray icon is not shown.

=== Version 2.4.5 (KDE 4.4.3) --- 7 April 2010 ===
* Fix audio files playing silently when no volume level has been specified.

=== Version 2.4.4 (KDE 4.4.2) --- 17 March 2010 ===
* Fix display alarm whose text is generated by a command and which has an audio
  file, being converted into an audio-only alarm when reloaded.

=== Version 2.4.3 (KDE 4.4.1) --- 21 February 2010 ===
* Disable resource calendars which contain only wrong alarm types.

=== Version 2.4.2 (KDE 4.4.0) --- 30 January 2010 ===
* Fix non-ASCII text being corrupted in emails sent by KAlarm.
* Show error message if selected email identity has no email address.

=== Version 2.4.1 (KDE 4.4.0 RC1) --- 8 December 2009 ===
* Fix date-only recurring alarms triggering repeatedly at high frequency.

=== Version 2.4.0 --- 24 November 2009 ===
* New audio alarm option, without displaying alarm window.
* Add configuration setting for event duration for alarms copied to KOrganizer.
* Provide 'any time' option in Defer Alarm dialogue, for date-only alarms.
* Use KDE system settings to determine default working days in the week.
* Improve organisation of main menu.
* If dual screens, show alarm in other screen if any full screen window exists.
* Fix recurring date-only alarm triggering repeatedly and eating up CPU, if the
  start-of-day time is after midnight and the alarm is due, but current UTC time
  of day is earlier than the start-of-day time of day in the alarm's time zone.
* Update date-only alarm trigger times when user changes the start-of-day time.
* Don't write start-of-day time into calendar, to avoid clashes if it is shared.
* Don't waste processing time calculating next trigger time for archived alarms.
* Disable 'New Alarm from Template' action when no alarm templates exist.
* Interpret '~' (i.e. home directory) properly in entered file names.
* Fix crash if calendar formats are updated at login, during session restoration.
* Fix crash if editing alarm from alarm window Edit button, and window changes
  from reminder to normal, or window changes from at-login to final at-login
  trigger time, or window auto-closes.
* Prevent infinite loop if NEXTRECUR time in alarm is before alarm start time.
* Fix error saving the alarm after editing a repeat-at-login alarm.
* Don't set reminder/late-cancel/show-in-KOrganizer when saving repeat-at-login
  alarms.
* Improve error feedback in sound file selection.
* Prevent sound file configuration dialogue closing after showing error message.

=== Version 2.3.0 --- 10 July 2009 ===
* Alarm edit: warn user if entered start time needs adjustment to fit recurrence.
* Command alarm edit: show error message if no command/script has been entered.
* Allow use of other command line options with --edit-new-* to initialise edit
  dialogue options.
* Improve detection of conflicting command line options.

=== Version 2.2.4 --- 23 June 2009 ===
* Alarm edit: keep existing display file name if file select dialogue cancelled.
* Guard against crashes if KAlarm quits while a modal dialogue is open.
* Fix crash creating alarm from command line, if KAlarm not already running.
* Fix --reminder-once command line option being treated same as --reminder.

=== Version 2.2.3 --- 14 June 2009 ===
* Fix crash when more than one alarm with audio is displayed simultaneously.

=== Version 2.2.2 --- 10 June 2009 ===
* Fix email alarms sending multiple mails, when sent by KMail.
* Fix crash when closing remote calendars.

=== Version 2.2.1 --- 25 May 2009 ===
* Include new handbook translation: Ukrainian.

=== Version 2.2.0 --- 29 April 2009 ===
* Provide facility to export alarms to a new calendar file.
* Provide option to spread alarm and error messages over screen.
* Show command execution error indication for alarms in main window alarm list.
* Add configuration setting for default deferral time in Defer Alarm dialogue.
* Accept drag and drop of Todo entries to create a new alarm.

=== Version 2.1.8 (KDE 4.2.4) --- 25 May 2009 ===
* Fix crash on exit from birthday import dialogue.
* Fix crash when an alarm is open for edit when its last occurrence triggers,
  and the edit is then saved.
* Fix another possible crash when KAlarm quits.
* Don't show time in alarm list for date-only alarms without time zone (e.g.
  those created by Import Birthdays).

=== Version 2.1.7 (KDE 4.2.3) --- 29 April 2009 ===
* Fix recurring alarms being missed when deferred to earlier than next due alarm,
  when next due alarm is earlier than the next recurrence.
* Fix crash at startup if a non-recurring cancel-if-late alarm has been missed.
* Fix speech mode not working when alarm messages are displayed.
* Fix KAlarm hanging sometimes while trying to play an audio file.
* Fix crash when KAlarm quits.
* Fix memory leak with undo/redo.

=== Version 2.1.6 (KDE 4.2.2) --- 18 March 2009 ===
* Fix memory leaks.
* Fix crash when KAlarm quits.

=== Version 2.1.5 (KDE 4.2.1) --- 7 February 2009 ===
* Disable inapplicable alarm types in alarm edit dialogue Load Template list.
* Prevent multiple identical error messages being displayed for the same alarm.
* Fix possible crash on alarm refresh, or removal or disabling of a resource.

=== Version 2.1.4 (KDE 4.2) --- 18 January 2009 ===
* Prevent corrupt alarms if deferral reinstates from archived alarm instead of
  from the displaying calendar.
* Ignore events in calendar without usable alarms (which prevents them getting
  stuck in the alarm list, and fixes high CPU usage).
* Show error message when New Template selected but no writable resource exists.
* Fix crash when iCalendar item is dragged and dropped onto KAlarm.
* Make New Alarm shortcuts work.
* Fix alarms not being saved if created by drag-and-drop but not edited further.

=== Version 2.1.3 (KDE 4.2 RC1) --- 5 January 2009 ===
* Fix invalid alarm remaining in calendar when pre-alarm action failure message
  is acknowledged before the alarm is deferred.

=== Version 2.1.2 --- 27 December 2008 ===
* New KAlarm icon.
* Distinguish disabled from enabled alarm colour when highlighted in alarm list.
* Ensure alarm windows show on top of full-screen windows.
* Fix crash if KAlarm is activated again while restoring from previous session.
* Fix kalarmautostart crash on logout while kalarmautostart is still running.
* Fix click on system tray icon not showing main window if 'Show in system tray'
  configuration setting deselected.

=== Version 2.1.1 (KDE 4.2 beta2) --- 8 December 2008 ===
* Allow global shortcuts for New Alarm actions.
* Fix failure to update alarms in KOrganizer when Kontact is running but
  Kontact's calendar component is not loaded.
* Fix toolbar configuration being lost after quitting KAlarm.

=== Version 2.1.0 (KDE 4.2 beta1) --- 13 November 2008 ===
* Add option to exclude holidays from recurring alarms.
* Provide More/Less Options button in edit alarm dialogue.
* Improve Configuration dialogue layout, split pages into tabs.
* Show separate toolbar buttons for new display, command and email alarms.
* Show 'Time Zone' button instead of time zone selection controls when using
  default time zone.
* Set file display alarm font & colour in same way as for text display alarms.
* Set default reminder time units according to how long until alarm is due.

=== Version 2.0.6 (KDE 4.1.3) --- 22 October 2008 ===
* Fix alarms not triggering correctly after laptop wakes from hibernation.
* Fix inability to change or cancel alarm deferral times.
* Prevent defer dialogue date being set outside the allowed range.
* Set background colour for file display alarm text.
* Don't wrap lines in file display alarm message windows.
* Fix addition and deletion of alarms to KOrganizer.

=== Version 2.0.5 --- 27 September 2008 ===
* Fix very high CPU usage by KAlarm when there are alarms with sub-repetitions,
  or deferrals, with periods greater than 1 week. Fix requires kdepimlibs 4.1.3.

=== Version 2.0.4 (KDE 4.1.2)--- 24 September 2008 ===
* Add work-time-only parameter for D-Bus calls to create new alarms.

=== Version 2.0.3 --- 7 September 2008 ===
* Double click accepts selected template in pick list.
* Make text in edit alarm dialogue change colour when foreground colour changed.
* Replace colour combo boxes by buttons which display standard KDE colour picker.

=== Version 2.0.2 (KDE 4.1.1) --- 27 August 2008 ===
* Show alarm text entry fields in the current alarm message colours.
* Show background colour selector for file display alarms.
* Set KDE sound files directory as default for picking sound files.
* Fix width of buttons containing only an icon.
* Change Control Center references to System Settings.
* Fix formatting of file display alarms for non-HTML text files.
* Fix crash when birthday dialogue is opened more than once.
* Prevent quitting when main window is closed but system tray icon is visible.

=== Version 2.0.2 --- 4 August 2008 ===
* Set KDE sound files directory as default for picking sound files.
* Fix width of buttons containing only an icon.
* Change Control Center references to System Settings.

=== Version 2.0.1 (KDE 4.1) --- 17 July 2008 ===
* Double click in template dialogue list activates template edit dialogue.
* Fix KAlarm quitting on closing message window when no main window visible.
* Fix KAlarm crashing when quitting.

=== Version 2.0.0 --- 7 July 2008 ===
* New facility to use multiple alarm calendar resources.
* Add facility to select time zone for alarm times.
* Handle summer/winter time changes correctly.
* New option to trigger a recurring alarm only during working hours.
* Add option for display alarm text to be generated by a command.
* Provide "Don't show again for this alarm" option for command error messages.
* Alarm edit dialogue layout improvements.
* Make alarm edit and preferences dialogues scrollable if too high for screen.
* Choose new alarm/template type from menu instead of in alarm edit dialogue.
* Add option to show alarm windows in centre of screen, with buttons initially
  disabled to prevent accidental acknowledgement.
* Remove alarm daemon (kalarmd) and do alarm monitoring in KAlarm itself.
* Remove --handleEvent command line option.
* Use custom properties instead of CATEGORIES in calendar events for KAlarm data.
* Don't discard non-KAlarm custom event properties when editing alarms.
* Use kconf_update to convert old config file settings.
* Change numeric codes in config file to strings for long-term maintainability.
* Rename Defaults section options in config file.
* Fix detection of yearly February 29th recurrences on Feb 28th or Mar 1st.

=== Version 1.5.3 --- 16 June 2008 ===
* In New From Template menu, show list of template names in sorted order.
* Fix recurrence count being lost when using alarm templates.
* Prevent invalid negative values appearing in 'Time from now' edit field.
* Fix time shown in alarm edit dialogue for recurring alarms.
* Fix recurrence count shown in alarm edit dialogue once alarm has triggered.
* Fix Find not working with a new search text after a failed search.
* Display correct error message when a search fails.
* Prevent user changing font/colour dialogue when editing read-only alarms.

=== Version 1.5.2 --- 13 February 2008 ===
* Prevent repetition duration error message when saving alarm which never
recurs.

=== Version 1.5.1 (KDE 3.5.9) --- 13 February 2008 ===
* Fix inability to set up sub-repetitions for simple yearly recurrences.

=== Version 1.5.0 --- 23 January 2008 ===
* Replace simple repetitions with recurrence sub-repetitions, to save confusion.
* Add option to enter reminder times in minutes, in addition to hours/minutes.
* Replace alarm edit dialogue background colour selector with font/colour sample.
* Store email unique IDs instead of names in email alarms to prevent problems if
  email IDs are renamed.
* Fix error "Sender verify failed (in reply to RCPT TO command)" using sendmail
  on some systems, by adding envelope sender address to emails.
* Fix OpenSolaris build error.

=== Version 1.4.21 --- 19 December 2007 ===
* Remember last used main window show/hide options instead of setting them in
  Preferences dialogue.
* Make the Menu key work in the alarm list.
* Fix crash when saving preferences, if 'xterm' is not installed in the system.
* Prevent multiple identical error messages being displayed for the same alarm.

=== Version 1.4.20 --- 18 November 2007 ===
* Fix deferral of non-recurring alarms not working.
* Fix loss of reminder details in archive when alarm has had a reminder deferred.
* Fix inability to reactivate deleted alarms which still have repetitions to go.
* Fix incorrect interpretation of --late-cancel weekly parameter on command line.

=== Version 1.4.19 --- 11 November 2007 ===
* Fix KAlarm hanging and freezing the system for a while, especially on startup.
* Fix next occurrence time set after editing alarm, when it's a sub-repetition.
* Prevent error messages while typing date value, until user finishes entering it.

=== Version 1.4.18 --- 2 November 2007 ===
* Fix failure to trigger some recurring date-only alarms (e.g. after suspend-resume).
* Fix date-only alarms triggering every minute from midnight to start-of-day time.
* Simplify recurrence text shown in alarm edit dialogue Alarm tab when possible.
* Prevent error after browsing for command log file, due to file:// prefix.

=== Version 1.4.17 (KDE 3.5.8) --- 8 October 2007 ===
* Allow time-from-now values up to 999 hours to be entered.
* Fix incorrect email headers resulting in failure to send some emails.

=== Version 1.4.16a --- 12 September 2007 ===
* Fix failure to retrieve font and colour settings for display alarms.

=== Version 1.4.16 --- 10 September 2007 ===
* Attempt to fix failure to retrieve font and colour settings for display alarms.
* Disable reminder etc. controls for at-login recurrence in alarm edit dialogue.

=== Version 1.4.15 --- 7 September 2007 ===
* Fix deferrals of recurring alarms not triggering correctly.
* Fix failure to archive details of repetitions within a recurrence.
* Enable/disable "Show expired alarms" action when preferences change.

=== Version 1.4.14 --- 5 August 2007 ===
* Fix handling of exception dates in recurrences.
* In sound file dialogue change Play button to a Stop button while playing a file.

=== Version 1.4.13 --- 18 May 2007 ===
* Fix time value in templates not being stored.
* Expand time spin boxes to make room for all digits.
* Make Preferences dialogue non-modal.

=== Version 1.4.12 (KDE 3.5.7) --- 11 May 2007 ===
* Display advance reminders for each occurrence of recurring alarms.
* Fix Undo of deletion of active alarms.
* Disable simple repetition controls if repetitions can't fit between recurrences.
* Make the system tray tooltip take account of alarm repetitions.
* Show repetition & special action status by button states in alarm edit dialogue.
* Fix reminder alarms displaying very big numbers for how long until alarm is due.
* Fix KMail omitting attachments from email alarms (if KMail is the email client).

=== Version 1.4.11 --- 16 April 2007 ===
* Prevent pre-alarm actions being executed multiple times when alarm is triggered.
* Prevent alarm daemon triggering alarms multiple times.
* Only execute pre-alarm actions once (not for reminders or deferrals).
* Only execute post-alarm actions once when alarm is finally acknowledged (after
  any deferrals), and not after reminders.
* Show file name as a tooltip on sound type combo box when "file" is selected.

=== Version 1.4.10 --- 3 March 2007 ===
* Add play button to sound file selection dialogue.
* Prevent simple repetitions triggering again when KAlarm is restarted.
* Fix recurring alarms being triggered on exception days.
* Fix start-of-day time being ignored for date-only alarms.
* Disable Defer button in new message window when deferral limit has been reached.
* Fix failure to save "Execute in terminal window" option in Preferences dialogue.
* Ensure up-to-date menus are displayed if user has a customised toolbar.

=== Version 1.4.9 (KDE 3.5.6) --- 3 January 2007 ===
* Minor changes.

=== Version 1.4.8 --- 28 December 2006 ===
* Fix Find always using first search text entered even after entering a new one.

=== Version 1.4.7 --- 14 December 2006 ===
* Fix crash saving Preferences dialogue (due to command alarm terminal setting).

=== Version 1.4.6 --- 30 November 2006 ===
* Fix crash if an alarm triggers while user is deleting it.
* Fix "Start alarm monitoring at login" value shown in preferences dialogue.
* Fix deselecting "Start alarm monitoring at login" when daemon not running.
* Fix editing of 29th February alarm options for non-leap years.
* Tidy up preferences dialogue Run mode options.
* Tidy up alarm edit/preferences dialogue sound type options into a combo box.
* Add context help for sound file fade options.

=== Version 1.4.5 (KDE 3.5.5) --- 29 September 2006 ===
* Improve alarm edit dialogue layout (Reminder controls moved to below Time box).

=== Version 1.4.4 --- 11 July 2006 ===
* Use an alarm's previous deferral time interval as default for its next deferral.

=== Version 1.4.3 (KDE 3.5.4) --- 11 July 2006 ===
* Add facility to import alarms from other calendar files.
* Fix Defer dialog time interval maximum to match maximum date/time value.
* Fix crash when a deferred expired recurring alarm is edited from message window.
* Fix crash when a message is redisplayed after login.
* Prevent inapplicable 'Unable to speak' error when alarm redisplayed after login.
* Save main window column order changes to use on restart (except message column).

=== Version 1.3.10 (KDE 3.5.3) --- 22 May 2006 ===
* Add DCOP calls and command line options to display the edit alarm dialogue.
* Add Select All and Deselect actions & shortcuts for import birthdays list.
* Make system tray icon appear in non-KDE window managers.
* Output error message if deleting copy of alarm from KOrganizer fails.
* Fix corruption of alarms displayed at logout and then deferred after login.
* Fix reminder time not being saved in alarm templates.
* Fix erroneous date adjustment of start of recurrence when saving alarm.
* Fix crash when --play command line option is used, if compiled without aRts.
* Don't show disabled alarms in system tray tooltip alarm list.

=== Version 1.3.9 (KDE 3.5.2) --- 7 March 2006 ===
* Notify daemon by DCOP that alarm has been processed: to prevent alarm loss, and
  to prevent defunct kalarm processes when run mode is on-demand.
* Add Select All and Deselect actions & shortcuts for alarm and template lists.

=== Version 1.3.8 --- 24 January 2006 ===
* Fix kalarmd hang when triggering late alarm and KAlarm run mode is on-demand.

=== Version 1.3.7 --- 22 January 2006 ===
* Fix column widths when main window is resized, if columns have been reordered.

=== Version 1.3.6 (KDE 3.5.1) --- 10 January 2006 ===
* Make autoclose of message windows work.
* Fix New From Template not creating alarm if template contents are not changed.
* Ensure that day and month names translations are independent of locale calendar.
* Display alarm message windows within current screen in multi-head systems.
* Reduce size of Preferences dialog to fit in 1024x768 screen.

=== Version 1.3.5 --- 14 December 2005 ===
* Fix email attachments being forgotten when saving alarms.
* Fix toolbar configuration being lost after quitting KAlarm.

=== Version 1.3.4 (KDE 3.5) --- 30 October 2005 ===
* Fix incorrect recurrence frequency in Alarm Edit dialogue's Alarm tab.

=== Version 1.3.3 --- 22 September 2005 ===
* Add day-of-week selection to daily recurrence dialog.

=== Version 1.3.2 (KDE 3.5 beta 1) --- 10 September 2005 ===
* Add option to show alarms in KOrganizer's active calendar.
* Add option for email text alarms to locate the email in KMail.
* When email alarm triggers and KMail isn't running, start KMail and send mail
  automatically instead of opening KMail composer window.
* Provide per-alarm option for yearly February 29th recurrences.
* Wait longer (20 seconds) before reporting alarm daemon registration failed.
* Minimise KMix window if KMix is started by KAlarm when displaying a message.
* Fix Plastik style 'enabled' indication for time spinbox left-hand buttons.
* Prevent message windows always being full screen after a big message is shown.
* Prevent message windows being initially larger than the desktop.
* Prevent message windows initially overlapping the KDE panel.
* Prevent session restoration displaying main windows which should be hidden.
* Fix alarms getting stuck if due during a daylight savings clock change.
* Change --volume command line option short form to -V (-v is used by --version).
* Fix reported shell errors when output from command alarm is discarded.
* Use 'KAlarm' untranslated in calendar product ID, to cater for locale changes.

=== Version 1.3.1 --- 30 May 2005 ===
* Add Undo/Redo facility for alarm edit/creation/deletion/reactivation.
* Add text search facility.
* Add option to speak alarm messages (if speech synthesis is installed).
* Add command line option --speak.
* Add 'New alarm from template' menu option and toolbar button.
* Add 'Time from now' option in alarm templates.
* Add fade option for playing sound files.
* Add option to log command alarm output to a file.
* Add Edit button to alarm message window to allow the alarm to be edited.
* Enable drag and drop of alarms to other applications.
* Email drag-and-drop from KMail (KDE >= 3.5) now presets alarm edit dialog with
  full From/To/Cc/Subject headers and body text.

=== Version 1.2.8 (KDE 3.4.1) --- 9 May 2005 ===
* Fix failure to enable "Reminder for first recurrence only" checkbox.

=== Version 1.2.7 --- 20 April 2005 ===
* Use a sensible default for terminal window command in Preferences dialog.
* Validate terminal window command entered in Preferences dialog.
* Fix date range no longer being validated in Defer dialog.
* Don't ignore Sound setting in Preferences dialog Edit tab.
* Reset sound volume (if it was set) as soon as audio file playing is complete.
* Don't start KMix when an alarm is displayed if no sound volume is specified.
* Add command script and execute-in-terminal options to DCOP interface.

=== Version 1.2.6 (KDE 3.4) --- 22 February 2005 ===
* Pop up message windows far from cursor to avoid accidental acknowledgement.
* Start KMix if not already running, for setting alarm sound level.
* Fix alarms not triggering if IDs are duplicated in different calendar files.
* Improve validation when reading configuration file values.

=== Version 1.2.5 (KDE 3.4 beta2) --- 21 January 2005 ===
* Prevent multiple "Failed to start Alarm Daemon" error messages at startup.
* Fix missing left border for time spinboxes in Plastik style.

=== Version 1.2.4 (KDE 3.4 beta1) --- 9 January 2005 ===
* Provide option to enter a script for a command alarm, instead of a command line.
* Add option to run command alarms in terminal windows.
* Accept drag and drop of KAddressBook entries to alarm edit dialog email fields.
* Drag and drop now inserts text where appropriate, rather than replacing it.
* Display correct controls after loading a template in alarm edit dialog.

=== Version 1.2.3 --- 7 December 2004 ===
* Put alarm type icons in a separate, sortable, column in alarm list.
* Align times in alarm list.
* Fix crash when the last recurrence of an alarm is reached.
* Fix random limit on expired alarm discard time if stepping with spinbox buttons.
* Fix dialog layouts for right-to-left languages.
* Fix time spin box layout for right-to-left languages.

=== Version 1.2.2 --- 27 November 2004 ===
* Make alarm daemon (kalarmd) exclusive to KAlarm.
* Move control options for alarm daemon into KAlarm preferences dialog.
* Allow user to specify the late-cancellation period for an alarm.
* Add option to automatically close window after late-cancellation period.
* Add facility to enable and disable individual alarms.
* Add simple repetition facility, including repetition within a recurrence.
* Add option to pick a KMail identity to use as sender of email alarms.
* Add option to copy emails sent via sendmail, to KMail sent-mail folder.
* Show scheduled times, not reminder times, in alarm list and system tray tooltip.
* Make time edit controls use 12-hour clock when that is the user's default.
* Also fill in alarm edit dialog email fields when email is dropped onto KAlarm.
* New revised DCOP request interface (old interface still kept for compatibility).
* Make detection of email message display alarms independent of language.
* Use KMix whenever possible to set hardware sound volume.
* Limit range of entered date/time to valid values in deferral dialogue.
* Prevent kalarm failing to register with kalarmd except when really necessary.
* Fix time-to-alarm column in main window not always updating every minute.

=== Version 1.1.7 (KDE 3.3.2) --- 27 November 2004 ===
* Fix KAlarm button on message windows to make it always display main window.
* Show scheduled times, not reminder times, in alarm list and system tray tooltip.
* Fix time-to-alarm column in main window not always updating every minute.

=== Version 1.1.6 (KDE 3.3.1) --- 30 September 2004 ===
* Prevent crash, and output error message, if menu creation fails.
* Unsuppress Quit warning message box if default answer is Cancel quit.
* Prevent blind copy to self of email alarms via KMail when bcc is deselected.

=== Version 1.1.5 --- 1 September 2004 ===
* Show erroneous control in alarm edit dialog when an error message is displayed.
* Make alarm edit dialog always appear on current desktop.
* Make weekly/monthly/yearly recurrences scheduled from command line correspond
  correctly to the start date.
* Fix start date for monthly/yearly recurrences scheduled from the command line.
* Fix DCOP triggerEvent() call to not reschedule alarm if it isn't due yet.

=== Version 1.1.4 --- 21 August 2004 ===
* Fix errors when altering or cancelling deferrals of expired recurrences.

=== Version 1.1.3 (KDE 3.3) --- 28 July 2004 ===
* Fix dialog sizing the first time KAlarm is run.

=== Version 1.1.2 (KDE 3.3 beta2) --- 11 July 2004 ===
* Fix hangup in interactions with alarm daemon introduced in version 1.1.1.
* Only tick Alarms Enabled menu items once alarms have actually been enabled.
* Fix build for "./configure --without-arts".

=== Version 1.1.1 (KDE 3.3 beta1) --- 20 June 2004 ===
* Output error message and disable alarms if can't register with alarm daemon.
* Exit if error in alarm calendar name configuration.
* Fix bug where sound file is selected even when Cancel is pressed.

=== Version 1.1.0 --- 1 June 2004 ===
* Add facility to define alarm templates.
* Add facility to specify pre- and post-alarm shell command actions.
* Add option to play sound file repeatedly until alarm window is closed.
* Add volume control for playing sound file.
* Add 'stop sound' button to alarm message window when sound file is played.
* Rename command line option --sound to --play, add option --play-repeat.
* Add command line option --volume.
* Add 'Configure Shortcuts' and 'Configure Toolbars' menu options in main window.
* After creating/editing alarm, prompt to re-enable alarms if currently disabled.
* Middle mouse button over system tray icon displays new alarm dialog.
* Add option to display a reminder once only before the first alarm recurrence.
* Display time-to-alarm in reminder message window.
* For message texts which are truncated in main window, show full text in tooltip.
* Allow time of day to be entered in format HHMM in time spin boxes.
* Allow hour to be omitted when colon format time is entered in time spin boxes.
* Add "Don't ask again" option to alarm deletion confirmation prompt.
* Prevent expired alarm calendar purges clashing with other alarm actions.
* Fix initial recurrence date/time for weekly/monthly/yearly recurrences.
* Fix yearly recurrences of the last day in the month.
* Disable yearly recurrence's month checkboxes depending on selected day of month.
* Update which time columns are displayed in alarm list when Preferences change.
* Don't store audio/reminder details in email/command alarms.
* Don't store email details in message/file/command alarms.
* Don't close message windows when quit is selected.
* Fix "Warn before quitting" configuration option.
* Don't redisplay error message windows on session restoration.
* Remove obsolete --displayEvent command line option (replaced by --triggerEvent).
* Remove obsolete pre-version 0.7 DCOP calls.

=== Version 1.0.7 --- 2 May 2004 ===
* Fix scheduleCommand() and scheduleEmail() DCOP handling.
* Make KAlarm build for "./configure --without-arts".
* Fix email body text not being saved in email alarms.
* Fix loss of --exec command line arguments.
* Remove wasted vertical space from message windows.

=== Version 1.0.6 (KDE 3.2.2) --- 26 March 2004 ===
* Make the Quit menu item in main window quit the program.
* Update time entry field after editing as soon as mouse cursor leaves it.
* Cancel deferral if reminder is set before it, to prevent it becoming stuck.
* Prevent undeleted recurring alarms being triggered immediately.
* Don't allow alarms to be undeleted if they are completely expired.

=== Version 1.0.5 (KDE 3.2.1) --- 24 February 2004 ===
* Fix whatsThis text on bottom row of alarm list.

=== Version 1.0.4 --- 22 February 2004 ===
* Fix freeze at login when multiple alarms trigger.
* Show all audio file types in sound file chooser dialogue.

=== Version 1.0.3 --- 15 February 2004 ===
* Prevent email alarms from being sent if no 'From' address is configured.
* Omit 'Bcc' when sending email alarms if no 'Bcc' address is configured.
* Fix freeze when starting the alarm daemon.
* Fix memory leaks displaying dialogs.
* Fix scheduleCommand() and scheduleEmail() DCOP handling.
* Fix errors saving expired alarm calendar.

=== Version 1.0.2 (KDE 3.2) --- 29 January 2004 ===
* Prevent editing alarm and saving without changes from deleting the alarm.

=== Version 1.0.1 --- 4 January 2004 ===
* Fix failure to see alarms if KAlarm is reactivated while restoring session.

=== Version 1.0.0 --- 7 December 2003 ===
* Allow entered start date for timed recurrence events to be earlier than now.
* Prevent attempted entry of recurrence end date earlier than start date or today.
* Fix error displaying time of expired repeat-at-login alarms.
* Fix memory leak when sending emails with attachments.
* Fix error trying to send emails with very small attachments.
* Eliminate duplicate reload-calendar calls to alarm daemon.

=== Version 0.9.6 (KDE 3.2 beta1) --- 7 November 2003 ===
* Add option to choose foreground colour for alarm messages.
* Create new alarm by dragging KMail email onto main window or system tray icon.
* Set initial recurrence defaults to correspond to alarm start date.
* Add option for how February 29th recurrences are handled in non-leap years.
* Monthly/yearly recurrence edit: adhere to user preference for start day of week.
* Eliminate multiple confirmation prompts when deleting multiple alarms.
* Eliminate duplicate alarms in system tray tooltip.
* Fix crash after reporting error opening calendar file.
* Fix wrong status in system tray icon if KAlarm starts up with alarms disabled.
* Fix wrong number of days in Time-to-alarm column in main window.
* Fix omission of deferred alarms from system tray tooltip.

=== Version 0.9.5 --- 3 September 2003 ===
* Add option for non-modal alarm message windows.
* Add option to display a notification when an email alarm queues an email.
* Emails via KMail are sent without opening composer window, if KMail is running.
* Provide separate configuration for 'From' and 'Bcc' addresses for email alarms.
* Add exceptions to recurrence specification.
* Add multiple month selection to yearly recurrence.
* Add day of month selection in yearly recurrence.
* Add last day of month option in monthly and yearly recurrences.
* Add 2nd - 5th last week of month options in monthly and yearly recurrences.
* Add filename completion to file and command alarm edit fields.
* Display alarms-disabled indication in system tray tooltip.
* Enable file alarms to display image files.
* Fix file alarms not dislaying some text files, and improve HTML file display.
* Fix loss of changes to attachment list after editing email alarms.
* Fix wrong recurrence end date being displayed when editing an existing alarm.

=== Version 0.9.4 --- 3 July 2003 ===
* Add time-to-alarm display option to main alarm list.
* Add option to list next 24 hours' alarms in system tray tooltip.
* Create new alarm by dragging text or URL onto main window or system tray icon.
* Display reasons for failure to send an email.
* Allow editing of the list of message colours.
* Edit new alarm by context menu or double click on white space in alarm list.
* Add show expired alarms option to preferences dialog.
* Display HTML files correctly in file display alarms.

=== Version 0.9.3 --- 4 March 2003 ===
* Add preferences option to set default sound file for the Edit Alarm dialog.
* Fix display of "Invalid date" message before Edit Alarm dialog displays.

=== Version 0.9.2 --- 28 February 2003 ===
* Option to set font for individual alarm messages.
* Allow multiple alarm selection in the main window.
* KAlarm icon in alarm message window selects the alarm in the main window.
* In Edit Alarm dialog, move all recurrence edit controls into Recurrence tab.
* Add quit warning message option to preferences dialog.
* Add "New Alarm" option to system tray context menu.
* Disallow command alarms when KDE is running in kiosk mode.
* Revised storage of beep, font, colour and program arguments in calendar file.
* Always save alarms in iCalendar format (but vCalendar may still be read).
* Add reminder, recurrence and font parameters to DCOP calls.
* Fix failure to enable alarms when running in on-demand mode.

=== Version 0.9.1 --- 16 January 2003 ===
* Add option to set advance reminders for display alarms.
* In run-in-system-tray mode, warn that alarms will be disabled before quitting.
* Fix monthly and yearly recurrences on nth Monday etc. of the month.
* Fix yearly recurrences on February 29th.
* Fix recurrence start times stored in expired calendar file.
* Fix extra empty events being stored in expired calendar file.

=== Version 0.9.0 --- 3 January 2003 ===
* Add facility to import birthdays from KAddressBook
* Add option to send an email instead of displaying an alarm message.
* Add option to store and view expired alarms.
* Add copy, view and undelete actions (as applicable) for the selected alarm.
* In alarm message window, message text can be copied to clipboard using mouse.
* Allow message text to be scrolled in alarm message window if too big to fit.
* Shift key with left mouse button steps time edit arrows by 5 minutes/6 hours.
* Report failure to run command alarm (bash, ksh shells only).
* Retain repeat-at-login status on alarm deferral.
* Restore alarm messages which were displayed before KAlarm was killed or crashed.
* Store alarm data in the calendar file in a more standard way.
* Alarm message defer dialog: update recurrence deferral time limit in real time.
* Weekly recurrence edit: adhere to user preference for start day of week.
* Use standard action icons.

=== Version 0.8.5 (KDE 3.1.1) --- 21 February 2003 ===
* Fix monthly and yearly recurrences on nth Monday etc. of the month.
* Fix yearly recurrences on February 29th.
* Fix failure to enable alarms when running in on-demand mode.

=== Version 0.8.4 (KDE 3.1) --- 8 January 2003 ===
* Make KAlarm icon in message window bring main window to current desktop.
* Fix detection of KDE desktop.
* Fix entry of yearly recurrences on a specified date in the year.

=== Version 0.8.3 --- 9 November 2002 ===
* Fix no system tray icon being displayed.
* Fix multiple system tray icons being displayed.
* Fix alarms being missed after changing "Disable alarms when not running" status.

=== Version 0.8.2 --- 2 November 2002 ===
* Fix audio files not playing.

=== Version 0.8.1 --- 1 November 2002 ===
* Adhere to KDE single/double click setting when clicking on alarm list.
* Fix possible loss of alarms if KAlarm has previously used another calendar file.
* Fix coordination between "At time" and "After time" values when they change.
* Always remove alarm deferral even when next recurrence triggers instead.
* When alarm triggers, replace any existing repeat-at-login alarm message window.
* Fix deselection of Sound not working after selecting a sound file.
* Fix display of hour spin buttons in time edit spin boxes.
* Prevent time edit spin box buttons from selecting the text.
* Clean up previous alarm list highlight properly when a new alarm is selected.
* Set sensible initial focus when edit alarm dialog pages are displayed.
* Fix Quit duplicate entry in system tray context menu.

=== Version 0.8 (KDE 3.1 beta2) --- 16 September 2002 ===
* Move recurrence edit to separate tab in alarm dialog (now fits 800x600 display).
* Add accelerator keys in dialogs.
* Provide date picker for entering dates.

=== Version 0.7.5 --- 1 September 2002 ===
* Add preferences options to choose default settings for the Edit Alarm dialog.
* Fix right-to-left character sets not being displayed in message edit control.
* Make "Help -> Report Bug" use the KDE bug system (bug #43250).
* Fix session restoration not occurring.

=== Version 0.7.4 (KDE 3.1 beta1) --- 5 August 2002 ===
* Add option to prompt for confirmation on alarm deletion.
* Add option to prompt for confirmation on alarm acknowedgement.
* Display KAlarm handbook Preferences section when Help clicked in config dialog.
* Correctly adjust wrong summer times stored by version 0.5.7 (KDE 3.0.0).

=== Version 0.7.3 --- 24 July 2002 ===
* Fix loss of alarm times after saving pre-version 0.7 calendar file.
* Fix main alarm list display of hours or hours/minutes repeat interval.
* Display KAlarm handbook when Help clicked in configuration dialog.

=== Version 0.7.2 --- 2 July 2002 ===
* Fix reading wrong alarm times from pre-version 0.7 calendar file.
* Partially fix loss of alarm times after saving pre-version 0.7 calendar file.

=== Version 0.7.1 --- 29 June 2002 ===
* Prevent duplicate message windows from being displayed.
* Make Close button on message window not the default button to reduce chance
  of accidental acknowledgement.
* Fix non-ASCII message texts being saved as question marks.
* Fix memory leak with recurrences.

=== Version 0.7.0 --- 15 June 2002 ===
* Add option to play audio file when message is displayed.
* Add daily, weekly, monthly, annual recurrences.
* Allow deferring only up to next scheduled repetition time.
* Don't defer repetitions when an alarm is deferred.
* Make regular repetition and repeat-at-login mutually exclusive.
* Double click on alarm in main window opens alarm edit dialog.
* Change Reset Daemon menu option to Refresh Alarms.
* Save and restore window sizes.

=== Version 0.6.4 --- 8 May 2002 ===
* Make click on system tray icon always bring KAlarm to top on current desktop.
* Fix alarms not being triggered (depending on time zone).

=== Version 0.6.0 --- 8 March 2002 ===
* Add option to execute a command instead of displaying an alarm message.
* Add Try button to alarm message edit dialog.
* Add icons in the alarm list to indicate each alarm's type.
* Display error message if a file to be displayed is not a text file.
* Reduce chance of lost late-cancel alarms when daemon check interval is reduced.
* Rename command line option --displayEvent to --triggerEvent.
* Rename DCOP function displayMessage() to triggerEvent().
* Rename DCOP function cancelMessage() to cancelEvent().

=== Version 0.5.8 (KDE 3.0.5A) --- 23 November 2002 ===
* Fix detection of KDE desktop.

=== Version 0.5.8 (KDE 3.0.5) --- 4 October 2002 ===
* Fix possible loss of alarms if KAlarm has previously used another calendar file.

=== Version 0.5.8 (KDE 3.0.4) --- 18 August 2002 ===
* Make "Help -> Report Bug" use the KDE bug system (bug #43250).
* Fix right-to-left character sets not being displayed in message edit control.

=== Version 0.5.8 (KDE 3.0.3) --- 5 August 2002 ===
* Adjust wrong summer times stored by version 0.5.7 (KDE 3.0.0).
* Display KAlarm handbook when Help clicked in configuration dialog.
* Make Close button on message window not the default button to reduce chance
  of accidental acknowledgement.
* Fix session restoration often not occurring at login.

=== Version 0.5.7 (KDE 3.0.1) --- 9 May 2002 ===
* Use local time for alarm times instead of using a time zone.
* Make click on system tray icon always bring KAlarm to top on current desktop.

=== Version 0.5.7 (KDE 3.0) --- 17 March 2002 ===
* Show system tray icon on deferring command line-initiated message (run-in-
  system-tray mode).
* Associate main window with system tray icon when displayed from message window.
* Don't start KAlarm at login, until it has been run for the first time.
* Add startup notification to kalarm.desktop.
* Prevent open main window from cancelling KDE session shutdown.
* Fix failure to display messages after daemon is restarted (run-on-demand mode).
* Fix possible failure to display command line-initiated message.
* Fix crash in some circumstances on changing run mode to run-on-demand.
* Fix crash on clicking KAlarm icon in command line-initiated message window.
* Fix crash on deferring alarm in command line-initiated message window.
* Fix duplication of repeat-at-login alarms at login.
* Fix error displaying text file messages.

=== Version 0.5.4 --- 7 February 2002 ===
* Fix extra window being displayed in session restoration.

=== Version 0.5.2 --- 31 January 2002 ===
* Fix session restore crash if in 'run continuously in system tray' mode.

=== Version 0.5.1 --- 30 January 2002 ===
* Change configuration defaults.

=== Version 0.5 --- 29 January 2002 ===
* Incorporate system tray icon into KAlarm, add --tray option.
* Add 'run continuously in system tray' operating mode.
* Don't use alarm daemon GUI application.
* Add enable/disable alarms option to main window menu.
* Add show/hide system tray icon option to main window menu.
* Add toolbar.
* Rename alarm dialog Set Alarm button to OK.
* Rename message window OK button to Close.
* Remove keyboard accelerator for Reset Daemon.
* Fix magnified system tray icon.
* Include README, etc. files in installation.

=== Version 0.4 --- 22 December 2001 ===
* Modify to use split alarm daemon/alarm daemon GUI.
* Prevent a command line error exiting all open KAlarm windows.
* Ensure the program exits after starting with --stop or --reset options.

=== Version 0.3.5 --- 5 December 2001 ===
* Add option to repeat alarms at login.
* Add context help button to main window and message window.
* Fix occasional crash on displaying non-repeating alarms.
* Fix possible failure to display alarms at login.
* Fix blank title bar when main window restored at login.
* Fix alarms not deleted from main window when displayed at login.
* Fix handling of zero-length calendar file.
* Improve error messages.
* Make documentation files installation dependent on KDE version.

=== Version 0.3.1 --- 20 November 2001 ===
* Fix build fault when using ./configure --enable-final

=== Version 0.3 --- 4 November 2001 ===
* Add option to display a file's contents instead of specifying a message.
* Add dialog option to set an alarm's time as an interval from the current time.
* Add defer option to alarm message window.
* Provide button in alarm message window to activate KAlarm.
* Make dialogs modal only for their parent window.

=== Version 0.2 --- 20 October 2001 ===
* Implement repeating alarms.
* Add extra pair of arrow buttons to time spinbox to change the hour.
* Fix sorting by colour column.
* Better What's This? texts for the main window.
* Remove -r, -s short options (use --reset, --stop instead).

=== Version 0.1.1 --- 1 September 2001 ===
* Fix documentation not being created by build.

=== Version 0.1 --- 31 August 2001 ===
* Initial release.<|MERGE_RESOLUTION|>--- conflicted
+++ resolved
@@ -1,14 +1,10 @@
 KAlarm Change Log
 
-<<<<<<< HEAD
 === Version 3.1.0 (KDE Applications 20.12) --- 11 September 2020 ===
 + Add option to show alarm message as a notification instead of in a window [KDE Bug 345922]
 
-=== Version 3.0.2 (KDE Applications 20.08.2) --- 10 September 2020 ===
-=======
 === Version 3.0.2 (KDE Applications 20.08.2) --- 16 September 2020 ===
 + Fix repeat-at-login alarms not triggering when KAlarm starts.
->>>>>>> dce6b631
 + If command generating text for display alarm fails, only display error message,
   not the display alarm, and don't redisplay the alarm on every restart.
 + Fix next trigger time shown as "Never" after using Try button for command display alarm, if command fails.
