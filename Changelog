KAlarm Change Log

<<<<<<< HEAD
=== Version 3.0.0 --- 26 April 2020 ===
+ Provide option to use file system resources instead of Akonadi resources.
+ Enable selection of multiple calendar files in Import Alarms dialogue.
+ Show alarm calendars sorted by name in calendars list.
+ Refactor AlarmCalendar to split out resources and display calendars.
=======
=== Version 2.14.2 (KDE Applications 20.04.2) --- 13 May 2020 ===
+ Make multiple KAlarm invocations work (Qt >5.12, Frameworks >5.60) [KDE Bug 417108]
>>>>>>> c907ac80

=== Version 2.14.1 (KDE Applications 20.04.1) --- 11 May 2020 ===
+ Correctly interpret resource IDs in command line and DBus calls.
+ Fix sizing and reconfiguration of columns in alarm and template lists.

=== Version 2.14.0 (KDE Applications 20.04) --- 27 March 2020 ===
+ Warn user if archiving but no default archived alarms calendar is set.
+ Fix some error messages not being displayed.
+ Refactor to use generic resource classes (part 2).

=== Version 2.13.3 (KDE Applications 19.12.3) --- 20 February 2020 ===
+ Fix failure of command line options requiring calendar access [KDE Bug 417108]

=== Version 2.13.2 (KDE Applications 19.12.2) --- 9 January 2020 ===
+ Add Show/Hide Menubar menu option; change New Email Alarm shortcut to Ctrl-L.

=== Version 2.13.1 (KDE Applications 19.12.1) --- 30 December 2019 ===
+ Make defer dialogue accessible when a full screen window is active [KDE Bug 414383]
+ Only show 'Cancel Deferral' in defer dialogue if a deferral is already active.

=== Version 2.13.0 (KDE Applications 19.12) --- 19 November 2019 ===
+ Fix user not always being prompted to update new resource if in old format.
+ Terminate application after executing 'kalarm --list'.
+ Fix alarm type column being too wide in alarm template list.
+ Fix failure to display image when alarm is configured to display an image file.
+ Fix failure to set no-autostart for non-KDE desktops, if no autostart directory exists.
+ Refactor to use generic resource classes (part 1).

=== Version 2.12.8 (KDE Applications 19.08.3) --- 16 October 2019 ===
+ Fix error on redo of an active alarm deletion.
+ Archive repeat-at-login alarms if previously triggered, when they are deleted.
+ Fix layout of defer alarm dialogue.
+ Make user settings changes take effect immediately (fixes regression introduced in 2.10.11).

=== Version 2.12.7 (KDE Applications 19.08.2) --- 7 October 2019 ===
+ Show correct read-only status of an alarm in its context menu.
+ Fix errors deleting and reactivating alarms (regression introduced in 2.12.5).
+ Fix error on undo of an active alarm deletion.
+ Don't trigger repeat-at-login alarms when they are edited or imported.

=== Version 2.12.6 (KDE Applications 19.08.1) --- 26 August 2019 ===
+ Fix crash sometimes when a resource is enabled [KDE Bug 410596]
+ Fix D-Bus alarm creation failing if time zone is omitted from start time [KDE Bug 411296]
+ Fix command line options which don't work if KAlarm not already running:
    --edit, --list, --triggerEvent, --cancelEvent.

=== Version 2.12.5 (KDE Applications 19.08) --- 26 July 2019 ===
+ Enable alarm list columns to be hidden using context menu on list header [KDE Bug 397093]
+ Fix regression introduced in version 2.12.0:
    Show time zone abbreviation in message window if alarm time has non-local time zone.
+ If only one writable archived alarm calendar exists, automatically set it as the default.
+ Don't allow user to create a new resource using same calendar file as an existing resource.
+ Remove duplicate resources (i.e. which use the same calendar file) at startup [KDE Bug 403124]
+ Fix drag and drop of emails from KMail, and KMail button in message window.
+ Improve drag and drop of events and todos from KOrganizer.

=== Version 2.12.4 (KDE Applications 19.04.3) --- 4 July 2019 ===
+ Fix calendar resource dialogue not configuring resource correctly [KDE Bug 407882]
+ Fix calendar resource dialogue creating new resources unusable until restart [KDE Bug 407882]
+ Enable resource after creating with the calendar resource dialogue [KDE Bug 407882]
+ Fix colour and alarm type columns being too wide in alarm list.

=== Version 2.12.3 (KDE Applications 19.04.2) --- 23 May 2019 ===
* Fix calendar configuration dialogue not appearing.
* Fix errors creating calendar resources on first run of KAlarm [KDE Bug 407544]
* Display alarm message windows within current screen in multi-head systems.

=== Version 2.12.2 (KDE Applications 18.08.2) --- 27 September 2018 ===
* Fix Defer button being disabled for recurring alarms [KDE Bug 398658]

=== Version 2.12.1 (KDE Applications 18.08.1) --- 18 August 2018 ===
* Align and right adjust 'Time to' column values in main window [KDE Bug 397130]
* Remove seconds values from Time column (erroneously added in 2.12.0).

=== Version 2.12.0 (KDE Applications 18.08) --- 29 July 2018 ===
* Use KAlarmCal::KADateTime instead of deprecated KDateTime.
* Remove 'clock time' option, in favour of local system time zone.
* Fix times being truncated and showing ellipsis in main window [KDE Bug 365257]
* Fix evaluation of work days.
* Fix reminder-once alarms not being correctly loaded from calendar file.
* Fix some regressions introduced in version 2.11.0, including:
    Make global shortcuts available.
    Default sound file selection dialogue to the system sound files directory.

=== Version 2.11.16 (KDE Applications 17.04.1) --- 15 April 2017 ===
* Fix option text for using default email address from KMail/System Settings [KDE Bug 378722]

=== Version 2.11.15 (KDE Applications 17.04) --- 15 January 2017 ===
* Report if terminal for command alarms is not configured.
* Don't allow 'auto-hide in system tray' on Unity desktop [KDE Bug 373848]

=== Version 2.11.14 --- 19 February 2017 ===
* Fix not showing main window if activated again while already running with --tray [KDE Bug 374520]
* Fix --help, --version and option errors not being reported if KAlarm is already running.
* Make command options --edit-new-* work [KDE Bug 376209]

=== Version 2.11.13 (KDE Applications 16.12.2) --- 29 January 2017 ===
* Fix system tray icon used for "some alarms disabled"
* Improved system tray icons (requires Plasma 5.9) [KDE Bug 362631]
* Don't show misleading "Failed to update alarm" if command alarm fails [KDE Bug 375615]

=== Version 2.11.12 (KDE Applications 16.12.1) --- 1 January 2017 ===
* Fix Export Alarms file save error [KDE Bug 374337]
* Fix arrow/page up/down keys not working in date edit control
  (needs KDE Frameworks 5.30) [KDE Bug 373886]

=== Version 2.11.11 (KDE Applications 16.12.0) --- 16 November 2016 ===
* Fix crash on exit [KDE Bug 372223]

=== Version 2.11.10 (KDE Applications 16.08.3) --- 31 October 2016 ===
* Fix default calendar files not being created on first run [KDE Bug 362962]
* Fix crash when a second instance of KAlarm is started [KDE Bug 371628]
* Don't output error messages about temporary files in directory calendar [KDE Bug 370627]

=== Version 2.11.9 (KDE Applications 16.08.1) --- 18 August 2016 ===
* Prevent KAlarm autostarting on non-KDE desktops if it has never been run [KDE Bug 366562]

=== Version 2.11.8 (KDE Applications 16.08.0) --- 13 July 2016 ===
* Use the default time format in alarm list and system tray status popup
  [KAlarm Forum: https://forum.kde.org/viewtopic.php?f=229&t=133788]

=== Version 2.11.7 (KDE Applications 16.04.3) --- 11 June 2016 ===
* Always use current setting for email sender address when sending emails [KDE Bug 359163]

=== Version 2.11.6 (KDE Applications 16.04.1) --- 20 April 2016 ===
* Prevent KAlarm autostarting on non-KDE desktops if start-at-login is disabled
  [KAlarm Forum: https://forum.kde.org/viewtopic.php?f=229&t=131410]

=== Version 2.11.5 (KDE Applications 16.04.0) --- 13 April 2016 ===
* Fix alarm times out by an hour in daylight savings time (needs kcalcore 16.04) [KDE Bug 336738]
* Don't show spurious extra calendar after adding new calendar [KDE Bug 361543]
* Fix crash when adding new calendar [KDE Bugs 361539, 361717]

=== Version 2.11.4 (KDE Applications 15.12.3) --- 1 February 2016 ===
* Fix reminder time edit being covered by 'in advance' combo [KDE Bug 357018]
* Fix crash after editing an alarm, if spell check is enabled [KDE Bug 356048]
* Fix occasional crash on startup [KDE Bug 358217]
* Fix specification on command line of a reminder after the alarm.
* Fix deferral time of date-only recurring alarms [KDE Bug 346060]
* Fix frequency edit field missing from recurrence editor.

=== Version 2.11.3 (KDE Applications 15.08.3) --- 4 November 2015 ===
* Re-enable use of sendmail for email alarms.
* Fix conversion error in sub-repetition interval from command line.

=== Version 2.11.2 (KDE Applications 15.08.2) --- 24 September 2015 ===
* Enable typing into New Alarm dialogue while alarm is displayed (Unity desktop) [KDE Bug 352889]

=== Version 2.11.1 (KDE Applications 15.08.1) --- 1 September 2015 ===
* Fix conversion error in sub-repetition value from command line or D-Bus command.

=== Version 2.11.0 (KDE Applications 15.08.0) --- 30 July 2015 ===
* Use KDE Frameworks.
* Disable use of sendmail for email alarms, due to removal from Akonadi.

=== Version 2.10.12 (KDE 4.14.2) --- 30 September 2014 ===
* Make New Audio Alarm dialogue use sound file repeat preference setting.

=== Version 2.10.11 (KDE 4.14.0) --- 12 August 2014 ===
* [Akonadi] Fix alarms not being redisplayed after Akonadi server restarts
            (requires kdepimlibs 4.14.0) [KDE Bug 336942]

=== Version 2.10.10 (KDE 4.13.2) --- 10 May 2014 ===
* [Akonadi] Fix no Defer button in alarm windows restored after login [KDE Bug 334334]
* Fix display of duplicate alarm windows after login.

=== Version 2.10.9 (KDE 4.13.1) --- 4 May 2014 ===
* [Akonadi] Fix no Defer button in alarm windows restored after crash [KDE Bug 334334]

=== Version 2.10.8 (KDE 4.12.5) --- 18 April 2014 ===
* [Akonadi] Fix wrong startup message about no writable active alarm calendar.
* [Akonadi] Fix setting Akonadi resource read-only making it unusable (requires kdepim-runtime 4.12.5) [KDE Bug 332889]

=== Version 2.10.7 (KDE 4.12.4, 4.13.0) --- 21 March 2014 ===
* [Akonadi] Fix deletion of alarm copies from KOrganiser not working.
* Fix crash after session restoration has nothing to restore [KDE Bug 331719]
* Prevent data in birthday import dialogue being editable.

=== Version 2.10.6 (KDE 4.11.1) --- 27 August 2013 ===
* [Akonadi] Fix error saving template when closing Edit Template dialogue [KDE Bug 323965]

=== Version 2.10.5 (KDE 4.11.0) --- 3 August 2013 ===
* Fix memory leak whenever the edit dialogue is closed.
* Fix auto-close alarms not displaying when KAlarm defaults to UTC time zone.
* Fix display alarm deferral limit when KAlarm defaults to UTC time zone.

=== Version 2.10.4 (KDE 4.11 beta2) --- 15 June 2013 ===
* Show startup warning if no writable active alarm calendar is enabled [KDE Bug 316338]

=== Version 2.10.3 (KDE 4.10.5) --- 15 June 2013 ===
* Fix sound repetition pause not working in audio alarms [KDE Bug 319261]
* Fix Stop Play button being left enabled after closing alarm window.

=== Version 2.10.2 (KDE 4.10.4) --- 4 May 2013 ===
* [Akonadi] Fix infinite loop on shutdown if display alarms are active [KDE Bug 317806]

=== Version 2.10.1 (KDE 4.10.0) --- 10 December 2012 ===
* [Akonadi] Fix memory leak when an alarm message window is displayed.
* [Akonadi] Fix memory leak on alarm edit.

=== Version 2.10.0 (KDE 4.10 beta1)--- 13 November 2012 ===
* Add --list command line option to list scheduled alarms to stdout.
* Add 'list' D-Bus command to return list of scheduled alarms.
* [Akonadi] Wait until calendars are populated before using them at startup.

=== Version 2.9.3 (KDE 4.9.4) --- 13 November 2012 ===
* [Akonadi] Fix alarm list not sorting new alarms when calendar is enabled [KDE Bug 306178]

=== Version 2.9.2 (KDE 4.9.1) --- 22 August 2012 ===
* Fix Quit not working in system tray icon context menu.
* [KResources] Fix KAlarm button not highlighting the alarm in the main window [KDE Bug 266082]

=== Version 2.9.1 (KDE 4.9.0) --- 7 July 2012 ===
* Add option to execute a pre-alarm action before deferred alarms.
* Provide options to auto-hide system tray icon when no alarms are due.
* Store KAlarm version and backend in config file.

=== Version 2.8.6 (KDE 4.8.5) --- 14 July 2012 ===
* [Akonadi] Don't display calendars which have no Akonadi resource.
* [Akonadi resources] Fix resource if config is missing.
* [Akonadi resources] Make resource work if location is set by path OR URL.
* Fix crash when closing alarm window for alarm which plays audio file.
* Fix "server did not accept the sender address" errors sending emails [KDE Bug 301946]

=== Version 2.8.5 (KDE 4.8.4) --- 6 June 2012 ===
* [Akonadi] Warn user and disable KAlarm if Akonadi fails to run [KDE Bug 300083]
* [Akonadi] Fix crash when saving new alarm [KDE Bug Bug 300376]

=== Version 2.8.3 (KDE 4.8.3) --- 22 April 2012 ===
* Store KAlarm version and backend in config file.
* Use the last selected sound file picker directory as the default next time.

=== Version 2.8.2 (KDE 4.8.2) --- 29 March 2012 ===
* [Akonadi] Fix error saving changed alarms when closing Edit Alarm dialogue.
* [Akonadi] Show old-format calendars in read-only colour in calendar list.
* [KResources] Fail cleanly if calendar resources fail to open [KDE Bug 296383]
* Prevent multiple email success messages after Try used in Edit Alarm dialogue.

=== Version 2.8.1 (KDE 4.8.1) --- 19 February 2012 ===
* [Akonadi] Don't give option to save new alarms in old format calendars.
* [Akonadi] Prevent duplicate prompts to update format of new calendar resource.
* [Akonadi] Automatically disable duplicated calendar resources [KDE Bug 293193]
* [Akonadi] Fix errors when creating default calendar resources [KDE Bug 293208]
* [Akonadi] Prevent multiple standard calendars for any alarm type.
* [Akonadi] Fix various crashes.
* Output cmake error if Akonadi option incompatible with kdepimlibs/kalarmcal.

=== Version 2.8.0 (KDE 4.8.0) --- 16 January 2012 ===
* Use Akonadi as the default calendar access method.
* Use configurable colours and KDE colour scheme for calendar list.
* Allow user to stop playback after clicking Try in audio alarm edit dialogue.

=== Version 2.7.5 (KDE 4.7.4) --- 23 November 2011 ===
* Fix crash due to audio thread not being correctly deleted.

=== Version 2.7.4 (KDE 4.7.1) --- 28 August 2011 ===
* Fix crash when last recurrence of late-cancel alarm triggers too late.
* Fix conversion of pre-version 1.4.14 subsidiary alarms.
* Fix new alarm not being scheduled after editing alarm from alarm window.
* Don't do search if invalid regular expression is entered in Find dialogue.
* Don't prevent interaction with alarm windows when a prompt or warning message
  window is displayed [using KDE 4.7.1 or later].
* Only reset visible tab in multi-tab settings sections when Defaults is clicked
  in Configuration dialogue, and Current tab option is selected.
* Disable command output option for display alarms in edit alarm dialogue if
  user not authorised to run shell commands.
* Always output "not authorised" error message if unauthorised user tries to run
  shell commands.

=== Version 2.7.3 --- 26 July 2011 ===
* Fix crash when Wake From Suspend dialogue is shown with no alarm selected.

=== Version 2.7.2 --- 15 July 2011 ===
* Fix KAlarm not quitting when no visible windows or system tray icon remain.
* Cancel wake-from-suspend if alarm is disabled, or if all alarms are disabled.
* Various improvements and bug fixes to Wake From Suspend dialogue.
* In calendar list show calendar colours by text background, not coloured square.
* In alarm list show multi-line tooltip for alarm text when appropriate.

=== Version 2.7.1 (KDE 4.7.0) --- 6 July 2011 ===
* Make wake-from-suspend schedule a time-from-now, to make it work correctly
  on systems whose hardware clock is out of sync with the system clock.
* Include Content-Transfer-Encoding header in emails to allow correct display.

=== Version 2.7.0 --- 9 May 2011 ===
* Add option to set a reminder AFTER the main alarm.
* Add option to wake computer from suspend when a selected alarm is triggered.
* Add command line option to disable alarm monitoring.
* Replace EMAILID, SPEAK, ERRCANCEL, ERRNOSHOW calendar properties with FLAGS
  property parameters.

=== Version 2.6.3 --- 27 April 2011 ===
* Add option to not notify execution errors for pre-alarm actions.
* Set environment variable KALARM_UID to event UID for pre- & post-alarm actions.
* Warn user if only UTC time zone is available (if ktimezoned not installed).
* Don't reactivate start-at-login without prompting, after user switches it off,
  except if KAlarm is session restored.
* Show error message and set read-only if location is blank for new resource.
* Fix crash on some systems when New Alarm dialogue is displayed from system tray
  icon menu.
* Fix KAlarm button in alarm window not always showing main window and not
  highlighting the alarm in the main window.
* Move New Alarm From Template action into New alarm menu to simplify toolbar.

=== Version 2.4.11 (KDEPIM 4.4.11) --- 16 April 2011 ===
* Fix bad borders round left hand buttons of time spinboxes in Oxygen style.
* Fix initialisation of library global statics.
* Ensure sound volume is not out of range when reading from calendar.
* Fix New Alarm dialogue from system tray menu restoring other windows.

=== Version 2.4.10 (KDEPIM 4.4.8) --- 2 December 2010 ===
* Fix KAlarm showing in system tray at login when configured not to show in tray.
* Fix working-time-only alarms not triggering if KAlarm is started up outside
  working hours, after the last trigger time during working hours was missed.
* Don't quit if no window is visible when 'show in system tray' is deselected.
* Disable Defer button in new message window when deferral limit has been reached.
* Fix reminder time shown when editing a non-recurring alarm's deferred reminder.
* Fix conversion of pre-version 1.9.10 non-recurring alarms with simple repetition.
* Make disabled system tray icon more distinguishable for colour blind users.

=== Version 2.4.9 (KDEPIM 4.4.7) --- 19 October 2010 ===
* Fix crash if alarm triggers while its deletion confirmation prompt is visible.
* Fix crash when Try button is clicked while creating new display alarm.
* Fix crash on KAlarm exit.
* Fix possible crash when enabling individual alarms.
* Prevent long file name from expanding the width of file display alarm window.
* Allow pre- & post-alarm actions for alarms whose text is generated by a command.
* Combine 4 New Alarm icons in toolbar, to fix icon texts not fitting into width.

=== Version 2.4.8 (KDEPIM 4.4.6) --- 4 September 2010 ===
* Fix crash when a reminder alarm is being redisplayed.
* Fix possible crash: on alarm deletion, always update next alarm to trigger.
* Fix Sound File selection dialogue Play button not playing any sound.
* Always show current storage location choice in Configuration dialogue.
* Fix inability to leave file name blank in audio alarm templates.
* Fix changes to volume not enabling OK button when editing an audio alarm
  template with no audio file specified.

=== Version 2.4.7 (KDE 4.4.5) --- 3 June 2010 ===
* Fix inability to defer non-recurring alarms.
* Fix crash when selecting calendar type in calendar selector, if text widths
  and selector width are "exactly wrong".
* Fix loss of time zone specification for date only alarms when converting a
  pre-2.3.2 calendar, if start-of-day time in calendar is not midnight.
* Enable alarm edit dialogue Time Zone button in read-only mode.

=== Version 2.4.6 (KDE 4.4.4) --- 20 May 2010 ===
* Fix alarm edit dialog not saving changes when invoked from alarm message
  window's Edit button.
* Fix main window close action not working when system tray icon is not shown.

=== Version 2.4.5 (KDE 4.4.3) --- 7 April 2010 ===
* Fix audio files playing silently when no volume level has been specified.

=== Version 2.4.4 (KDE 4.4.2) --- 17 March 2010 ===
* Fix display alarm whose text is generated by a command and which has an audio
  file, being converted into an audio-only alarm when reloaded.

=== Version 2.4.3 (KDE 4.4.1) --- 21 February 2010 ===
* Disable resource calendars which contain only wrong alarm types.

=== Version 2.4.2 (KDE 4.4.0) --- 30 January 2010 ===
* Fix non-ASCII text being corrupted in emails sent by KAlarm.
* Show error message if selected email identity has no email address.

=== Version 2.4.1 (KDE 4.4.0 RC1) --- 8 December 2009 ===
* Fix date-only recurring alarms triggering repeatedly at high frequency.

=== Version 2.4.0 --- 24 November 2009 ===
* New audio alarm option, without displaying alarm window.
* Add configuration setting for event duration for alarms copied to KOrganizer.
* Provide 'any time' option in Defer Alarm dialogue, for date-only alarms.
* Use KDE system settings to determine default working days in the week.
* Improve organisation of main menu.
* If dual screens, show alarm in other screen if any full screen window exists.
* Fix recurring date-only alarm triggering repeatedly and eating up CPU, if the
  start-of-day time is after midnight and the alarm is due, but current UTC time
  of day is earlier than the start-of-day time of day in the alarm's time zone.
* Update date-only alarm trigger times when user changes the start-of-day time.
* Don't write start-of-day time into calendar, to avoid clashes if it is shared.
* Don't waste processing time calculating next trigger time for archived alarms.
* Disable 'New Alarm from Template' action when no alarm templates exist.
* Interpret '~' (i.e. home directory) properly in entered file names.
* Fix crash if calendar formats are updated at login, during session restoration.
* Fix crash if editing alarm from alarm window Edit button, and window changes
  from reminder to normal, or window changes from at-login to final at-login
  trigger time, or window auto-closes.
* Prevent infinite loop if NEXTRECUR time in alarm is before alarm start time.
* Fix error saving the alarm after editing a repeat-at-login alarm.
* Don't set reminder/late-cancel/show-in-KOrganizer when saving repeat-at-login
  alarms.
* Improve error feedback in sound file selection.
* Prevent sound file configuration dialogue closing after showing error message.

=== Version 2.3.0 --- 10 July 2009 ===
* Alarm edit: warn user if entered start time needs adjustment to fit recurrence.
* Command alarm edit: show error message if no command/script has been entered.
* Allow use of other command line options with --edit-new-* to initialise edit
  dialogue options.
* Improve detection of conflicting command line options.

=== Version 2.2.4 --- 23 June 2009 ===
* Alarm edit: keep existing display file name if file select dialogue cancelled.
* Guard against crashes if KAlarm quits while a modal dialogue is open.
* Fix crash creating alarm from command line, if KAlarm not already running.
* Fix --reminder-once command line option being treated same as --reminder.

=== Version 2.2.3 --- 14 June 2009 ===
* Fix crash when more than one alarm with audio is displayed simultaneously.

=== Version 2.2.2 --- 10 June 2009 ===
* Fix email alarms sending multiple mails, when sent by KMail.
* Fix crash when closing remote calendars.

=== Version 2.2.1 --- 25 May 2009 ===
* Include new handbook translation: Ukrainian.

=== Version 2.2.0 --- 29 April 2009 ===
* Provide facility to export alarms to a new calendar file.
* Provide option to spread alarm and error messages over screen.
* Show command execution error indication for alarms in main window alarm list.
* Add configuration setting for default deferral time in Defer Alarm dialogue.
* Accept drag and drop of Todo entries to create a new alarm.

=== Version 2.1.8 (KDE 4.2.4) --- 25 May 2009 ===
* Fix crash on exit from birthday import dialogue.
* Fix crash when an alarm is open for edit when its last occurrence triggers,
  and the edit is then saved.
* Fix another possible crash when KAlarm quits.
* Don't show time in alarm list for date-only alarms without time zone (e.g.
  those created by Import Birthdays).

=== Version 2.1.7 (KDE 4.2.3) --- 29 April 2009 ===
* Fix recurring alarms being missed when deferred to earlier than next due alarm,
  when next due alarm is earlier than the next recurrence.
* Fix crash at startup if a non-recurring cancel-if-late alarm has been missed.
* Fix speech mode not working when alarm messages are displayed.
* Fix KAlarm hanging sometimes while trying to play an audio file.
* Fix crash when KAlarm quits.
* Fix memory leak with undo/redo.

=== Version 2.1.6 (KDE 4.2.2) --- 18 March 2009 ===
* Fix memory leaks.
* Fix crash when KAlarm quits.

=== Version 2.1.5 (KDE 4.2.1) --- 7 February 2009 ===
* Disable inapplicable alarm types in alarm edit dialogue Load Template list.
* Prevent multiple identical error messages being displayed for the same alarm.
* Fix possible crash on alarm refresh, or removal or disabling of a resource.

=== Version 2.1.4 (KDE 4.2) --- 18 January 2009 ===
* Prevent corrupt alarms if deferral reinstates from archived alarm instead of
  from the displaying calendar.
* Ignore events in calendar without usable alarms (which prevents them getting
  stuck in the alarm list, and fixes high CPU usage).
* Show error message when New Template selected but no writable resource exists.
* Fix crash when iCalendar item is dragged and dropped onto KAlarm.
* Make New Alarm shortcuts work.
* Fix alarms not being saved if created by drag-and-drop but not edited further.

=== Version 2.1.3 (KDE 4.2 RC1) --- 5 January 2009 ===
* Fix invalid alarm remaining in calendar when pre-alarm action failure message
  is acknowledged before the alarm is deferred.

=== Version 2.1.2 --- 27 December 2008 ===
* New KAlarm icon.
* Distinguish disabled from enabled alarm colour when highlighted in alarm list.
* Ensure alarm windows show on top of full-screen windows.
* Fix crash if KAlarm is activated again while restoring from previous session.
* Fix kalarmautostart crash on logout while kalarmautostart is still running.
* Fix click on system tray icon not showing main window if 'Show in system tray'
  configuration setting deselected.

=== Version 2.1.1 (KDE 4.2 beta2) --- 8 December 2008 ===
* Allow global shortcuts for New Alarm actions.
* Fix failure to update alarms in KOrganizer when Kontact is running but
  Kontact's calendar component is not loaded.
* Fix toolbar configuration being lost after quitting KAlarm.

=== Version 2.1.0 (KDE 4.2 beta1) --- 13 November 2008 ===
* Add option to exclude holidays from recurring alarms.
* Provide More/Less Options button in edit alarm dialogue.
* Improve Configuration dialogue layout, split pages into tabs.
* Show separate toolbar buttons for new display, command and email alarms.
* Show 'Time Zone' button instead of time zone selection controls when using
  default time zone.
* Set file display alarm font & colour in same way as for text display alarms.
* Set default reminder time units according to how long until alarm is due.

=== Version 2.0.6 (KDE 4.1.3) --- 22 October 2008 ===
* Fix alarms not triggering correctly after laptop wakes from hibernation.
* Fix inability to change or cancel alarm deferral times.
* Prevent defer dialogue date being set outside the allowed range.
* Set background colour for file display alarm text.
* Don't wrap lines in file display alarm message windows.
* Fix addition and deletion of alarms to KOrganizer.

=== Version 2.0.5 --- 27 September 2008 ===
* Fix very high CPU usage by KAlarm when there are alarms with sub-repetitions,
  or deferrals, with periods greater than 1 week. Fix requires kdepimlibs 4.1.3.

=== Version 2.0.4 (KDE 4.1.2)--- 24 September 2008 ===
* Add work-time-only parameter for D-Bus calls to create new alarms.

=== Version 2.0.3 --- 7 September 2008 ===
* Double click accepts selected template in pick list.
* Make text in edit alarm dialogue change colour when foreground colour changed.
* Replace colour combo boxes by buttons which display standard KDE colour picker.

=== Version 2.0.2 (KDE 4.1.1) --- 27 August 2008 ===
* Show alarm text entry fields in the current alarm message colours.
* Show background colour selector for file display alarms.
* Set KDE sound files directory as default for picking sound files.
* Fix width of buttons containing only an icon.
* Change Control Center references to System Settings.
* Fix formatting of file display alarms for non-HTML text files.
* Fix crash when birthday dialogue is opened more than once.
* Prevent quitting when main window is closed but system tray icon is visible.

=== Version 2.0.2 --- 4 August 2008 ===
* Set KDE sound files directory as default for picking sound files.
* Fix width of buttons containing only an icon.
* Change Control Center references to System Settings.

=== Version 2.0.1 (KDE 4.1) --- 17 July 2008 ===
* Double click in template dialogue list activates template edit dialogue.
* Fix KAlarm quitting on closing message window when no main window visible.
* Fix KAlarm crashing when quitting.

=== Version 2.0.0 --- 7 July 2008 ===
* New facility to use multiple alarm calendar resources.
* Add facility to select time zone for alarm times.
* Handle summer/winter time changes correctly.
* New option to trigger a recurring alarm only during working hours.
* Add option for display alarm text to be generated by a command.
* Provide "Don't show again for this alarm" option for command error messages.
* Alarm edit dialogue layout improvements.
* Make alarm edit and preferences dialogues scrollable if too high for screen.
* Choose new alarm/template type from menu instead of in alarm edit dialogue.
* Add option to show alarm windows in centre of screen, with buttons initially
  disabled to prevent accidental acknowledgement.
* Remove alarm daemon (kalarmd) and do alarm monitoring in KAlarm itself.
* Remove --handleEvent command line option.
* Use custom properties instead of CATEGORIES in calendar events for KAlarm data.
* Don't discard non-KAlarm custom event properties when editing alarms.
* Use kconf_update to convert old config file settings.
* Change numeric codes in config file to strings for long-term maintainability.
* Rename Defaults section options in config file.
* Fix detection of yearly February 29th recurrences on Feb 28th or Mar 1st.

=== Version 1.5.3 --- 16 June 2008 ===
* In New From Template menu, show list of template names in sorted order.
* Fix recurrence count being lost when using alarm templates.
* Prevent invalid negative values appearing in 'Time from now' edit field.
* Fix time shown in alarm edit dialogue for recurring alarms.
* Fix recurrence count shown in alarm edit dialogue once alarm has triggered.
* Fix Find not working with a new search text after a failed search.
* Display correct error message when a search fails.
* Prevent user changing font/colour dialogue when editing read-only alarms.

=== Version 1.5.2 --- 13 February 2008 ===
* Prevent repetition duration error message when saving alarm which never
recurs.

=== Version 1.5.1 (KDE 3.5.9) --- 13 February 2008 ===
* Fix inability to set up sub-repetitions for simple yearly recurrences.

=== Version 1.5.0 --- 23 January 2008 ===
* Replace simple repetitions with recurrence sub-repetitions, to save confusion.
* Add option to enter reminder times in minutes, in addition to hours/minutes.
* Replace alarm edit dialogue background colour selector with font/colour sample.
* Store email unique IDs instead of names in email alarms to prevent problems if
  email IDs are renamed.
* Fix error "Sender verify failed (in reply to RCPT TO command)" using sendmail
  on some systems, by adding envelope sender address to emails.
* Fix OpenSolaris build error.

=== Version 1.4.21 --- 19 December 2007 ===
* Remember last used main window show/hide options instead of setting them in
  Preferences dialogue.
* Make the Menu key work in the alarm list.
* Fix crash when saving preferences, if 'xterm' is not installed in the system.
* Prevent multiple identical error messages being displayed for the same alarm.

=== Version 1.4.20 --- 18 November 2007 ===
* Fix deferral of non-recurring alarms not working.
* Fix loss of reminder details in archive when alarm has had a reminder deferred.
* Fix inability to reactivate deleted alarms which still have repetitions to go.
* Fix incorrect interpretation of --late-cancel weekly parameter on command line.

=== Version 1.4.19 --- 11 November 2007 ===
* Fix KAlarm hanging and freezing the system for a while, especially on startup.
* Fix next occurrence time set after editing alarm, when it's a sub-repetition.
* Prevent error messages while typing date value, until user finishes entering it.

=== Version 1.4.18 --- 2 November 2007 ===
* Fix failure to trigger some recurring date-only alarms (e.g. after suspend-resume).
* Fix date-only alarms triggering every minute from midnight to start-of-day time.
* Simplify recurrence text shown in alarm edit dialogue Alarm tab when possible.
* Prevent error after browsing for command log file, due to file:// prefix.

=== Version 1.4.17 (KDE 3.5.8) --- 8 October 2007 ===
* Allow time-from-now values up to 999 hours to be entered.
* Fix incorrect email headers resulting in failure to send some emails.

=== Version 1.4.16a --- 12 September 2007 ===
* Fix failure to retrieve font and colour settings for display alarms.

=== Version 1.4.16 --- 10 September 2007 ===
* Attempt to fix failure to retrieve font and colour settings for display alarms.
* Disable reminder etc. controls for at-login recurrence in alarm edit dialogue.

=== Version 1.4.15 --- 7 September 2007 ===
* Fix deferrals of recurring alarms not triggering correctly.
* Fix failure to archive details of repetitions within a recurrence.
* Enable/disable "Show expired alarms" action when preferences change.

=== Version 1.4.14 --- 5 August 2007 ===
* Fix handling of exception dates in recurrences.
* In sound file dialogue change Play button to a Stop button while playing a file.

=== Version 1.4.13 --- 18 May 2007 ===
* Fix time value in templates not being stored.
* Expand time spin boxes to make room for all digits.
* Make Preferences dialogue non-modal.

=== Version 1.4.12 (KDE 3.5.7) --- 11 May 2007 ===
* Display advance reminders for each occurrence of recurring alarms.
* Fix Undo of deletion of active alarms.
* Disable simple repetition controls if repetitions can't fit between recurrences.
* Make the system tray tooltip take account of alarm repetitions.
* Show repetition & special action status by button states in alarm edit dialogue.
* Fix reminder alarms displaying very big numbers for how long until alarm is due.
* Fix KMail omitting attachments from email alarms (if KMail is the email client).

=== Version 1.4.11 --- 16 April 2007 ===
* Prevent pre-alarm actions being executed multiple times when alarm is triggered.
* Prevent alarm daemon triggering alarms multiple times.
* Only execute pre-alarm actions once (not for reminders or deferrals).
* Only execute post-alarm actions once when alarm is finally acknowledged (after
  any deferrals), and not after reminders.
* Show file name as a tooltip on sound type combo box when "file" is selected.

=== Version 1.4.10 --- 3 March 2007 ===
* Add play button to sound file selection dialogue.
* Prevent simple repetitions triggering again when KAlarm is restarted.
* Fix recurring alarms being triggered on exception days.
* Fix start-of-day time being ignored for date-only alarms.
* Disable Defer button in new message window when deferral limit has been reached.
* Fix failure to save "Execute in terminal window" option in Preferences dialogue.
* Ensure up-to-date menus are displayed if user has a customised toolbar.

=== Version 1.4.9 (KDE 3.5.6) --- 3 January 2007 ===
* Minor changes.

=== Version 1.4.8 --- 28 December 2006 ===
* Fix Find always using first search text entered even after entering a new one.

=== Version 1.4.7 --- 14 December 2006 ===
* Fix crash saving Preferences dialogue (due to command alarm terminal setting).

=== Version 1.4.6 --- 30 November 2006 ===
* Fix crash if an alarm triggers while user is deleting it.
* Fix "Start alarm monitoring at login" value shown in preferences dialogue.
* Fix deselecting "Start alarm monitoring at login" when daemon not running.
* Fix editing of 29th February alarm options for non-leap years.
* Tidy up preferences dialogue Run mode options.
* Tidy up alarm edit/preferences dialogue sound type options into a combo box.
* Add context help for sound file fade options.

=== Version 1.4.5 (KDE 3.5.5) --- 29 September 2006 ===
* Improve alarm edit dialogue layout (Reminder controls moved to below Time box).

=== Version 1.4.4 --- 11 July 2006 ===
* Use an alarm's previous deferral time interval as default for its next deferral.

=== Version 1.4.3 (KDE 3.5.4) --- 11 July 2006 ===
* Add facility to import alarms from other calendar files.
* Fix Defer dialog time interval maximum to match maximum date/time value.
* Fix crash when a deferred expired recurring alarm is edited from message window.
* Fix crash when a message is redisplayed after login.
* Prevent inapplicable 'Unable to speak' error when alarm redisplayed after login.
* Save main window column order changes to use on restart (except message column).

=== Version 1.3.10 (KDE 3.5.3) --- 22 May 2006 ===
* Add DCOP calls and command line options to display the edit alarm dialogue.
* Add Select All and Deselect actions & shortcuts for import birthdays list.
* Make system tray icon appear in non-KDE window managers.
* Output error message if deleting copy of alarm from KOrganizer fails.
* Fix corruption of alarms displayed at logout and then deferred after login.
* Fix reminder time not being saved in alarm templates.
* Fix erroneous date adjustment of start of recurrence when saving alarm.
* Fix crash when --play command line option is used, if compiled without aRts.
* Don't show disabled alarms in system tray tooltip alarm list.

=== Version 1.3.9 (KDE 3.5.2) --- 7 March 2006 ===
* Notify daemon by DCOP that alarm has been processed: to prevent alarm loss, and
  to prevent defunct kalarm processes when run mode is on-demand.
* Add Select All and Deselect actions & shortcuts for alarm and template lists.

=== Version 1.3.8 --- 24 January 2006 ===
* Fix kalarmd hang when triggering late alarm and KAlarm run mode is on-demand.

=== Version 1.3.7 --- 22 January 2006 ===
* Fix column widths when main window is resized, if columns have been reordered.

=== Version 1.3.6 (KDE 3.5.1) --- 10 January 2006 ===
* Make autoclose of message windows work.
* Fix New From Template not creating alarm if template contents are not changed.
* Ensure that day and month names translations are independent of locale calendar.
* Display alarm message windows within current screen in multi-head systems.
* Reduce size of Preferences dialog to fit in 1024x768 screen.

=== Version 1.3.5 --- 14 December 2005 ===
* Fix email attachments being forgotten when saving alarms.
* Fix toolbar configuration being lost after quitting KAlarm.

=== Version 1.3.4 (KDE 3.5) --- 30 October 2005 ===
* Fix incorrect recurrence frequency in Alarm Edit dialogue's Alarm tab.

=== Version 1.3.3 --- 22 September 2005 ===
* Add day-of-week selection to daily recurrence dialog.

=== Version 1.3.2 (KDE 3.5 beta 1) --- 10 September 2005 ===
* Add option to show alarms in KOrganizer's active calendar.
* Add option for email text alarms to locate the email in KMail.
* When email alarm triggers and KMail isn't running, start KMail and send mail
  automatically instead of opening KMail composer window.
* Provide per-alarm option for yearly February 29th recurrences.
* Wait longer (20 seconds) before reporting alarm daemon registration failed.
* Minimise KMix window if KMix is started by KAlarm when displaying a message.
* Fix Plastik style 'enabled' indication for time spinbox left-hand buttons.
* Prevent message windows always being full screen after a big message is shown.
* Prevent message windows being initially larger than the desktop.
* Prevent message windows initially overlapping the KDE panel.
* Prevent session restoration displaying main windows which should be hidden.
* Fix alarms getting stuck if due during a daylight savings clock change.
* Change --volume command line option short form to -V (-v is used by --version).
* Fix reported shell errors when output from command alarm is discarded.
* Use 'KAlarm' untranslated in calendar product ID, to cater for locale changes.

=== Version 1.3.1 --- 30 May 2005 ===
* Add Undo/Redo facility for alarm edit/creation/deletion/reactivation.
* Add text search facility.
* Add option to speak alarm messages (if speech synthesis is installed).
* Add command line option --speak.
* Add 'New alarm from template' menu option and toolbar button.
* Add 'Time from now' option in alarm templates.
* Add fade option for playing sound files.
* Add option to log command alarm output to a file.
* Add Edit button to alarm message window to allow the alarm to be edited.
* Enable drag and drop of alarms to other applications.
* Email drag-and-drop from KMail (KDE >= 3.5) now presets alarm edit dialog with
  full From/To/Cc/Subject headers and body text.

=== Version 1.2.8 (KDE 3.4.1) --- 9 May 2005 ===
* Fix failure to enable "Reminder for first recurrence only" checkbox.

=== Version 1.2.7 --- 20 April 2005 ===
* Use a sensible default for terminal window command in Preferences dialog.
* Validate terminal window command entered in Preferences dialog.
* Fix date range no longer being validated in Defer dialog.
* Don't ignore Sound setting in Preferences dialog Edit tab.
* Reset sound volume (if it was set) as soon as audio file playing is complete.
* Don't start KMix when an alarm is displayed if no sound volume is specified.
* Add command script and execute-in-terminal options to DCOP interface.

=== Version 1.2.6 (KDE 3.4) --- 22 February 2005 ===
* Pop up message windows far from cursor to avoid accidental acknowledgement.
* Start KMix if not already running, for setting alarm sound level.
* Fix alarms not triggering if IDs are duplicated in different calendar files.
* Improve validation when reading configuration file values.

=== Version 1.2.5 (KDE 3.4 beta2) --- 21 January 2005 ===
* Prevent multiple "Failed to start Alarm Daemon" error messages at startup.
* Fix missing left border for time spinboxes in Plastik style.

=== Version 1.2.4 (KDE 3.4 beta1) --- 9 January 2005 ===
* Provide option to enter a script for a command alarm, instead of a command line.
* Add option to run command alarms in terminal windows.
* Accept drag and drop of KAddressBook entries to alarm edit dialog email fields.
* Drag and drop now inserts text where appropriate, rather than replacing it.
* Display correct controls after loading a template in alarm edit dialog.

=== Version 1.2.3 --- 7 December 2004 ===
* Put alarm type icons in a separate, sortable, column in alarm list.
* Align times in alarm list.
* Fix crash when the last recurrence of an alarm is reached.
* Fix random limit on expired alarm discard time if stepping with spinbox buttons.
* Fix dialog layouts for right-to-left languages.
* Fix time spin box layout for right-to-left languages.

=== Version 1.2.2 --- 27 November 2004 ===
* Make alarm daemon (kalarmd) exclusive to KAlarm.
* Move control options for alarm daemon into KAlarm preferences dialog.
* Allow user to specify the late-cancellation period for an alarm.
* Add option to automatically close window after late-cancellation period.
* Add facility to enable and disable individual alarms.
* Add simple repetition facility, including repetition within a recurrence.
* Add option to pick a KMail identity to use as sender of email alarms.
* Add option to copy emails sent via sendmail, to KMail sent-mail folder.
* Show scheduled times, not reminder times, in alarm list and system tray tooltip.
* Make time edit controls use 12-hour clock when that is the user's default.
* Also fill in alarm edit dialog email fields when email is dropped onto KAlarm.
* New revised DCOP request interface (old interface still kept for compatibility).
* Make detection of email message display alarms independent of language.
* Use KMix whenever possible to set hardware sound volume.
* Limit range of entered date/time to valid values in deferral dialogue.
* Prevent kalarm failing to register with kalarmd except when really necessary.
* Fix time-to-alarm column in main window not always updating every minute.

=== Version 1.1.7 (KDE 3.3.2) --- 27 November 2004 ===
* Fix KAlarm button on message windows to make it always display main window.
* Show scheduled times, not reminder times, in alarm list and system tray tooltip.
* Fix time-to-alarm column in main window not always updating every minute.

=== Version 1.1.6 (KDE 3.3.1) --- 30 September 2004 ===
* Prevent crash, and output error message, if menu creation fails.
* Unsuppress Quit warning message box if default answer is Cancel quit.
* Prevent blind copy to self of email alarms via KMail when bcc is deselected.

=== Version 1.1.5 --- 1 September 2004 ===
* Show erroneous control in alarm edit dialog when an error message is displayed.
* Make alarm edit dialog always appear on current desktop.
* Make weekly/monthly/yearly recurrences scheduled from command line correspond
  correctly to the start date.
* Fix start date for monthly/yearly recurrences scheduled from the command line.
* Fix DCOP triggerEvent() call to not reschedule alarm if it isn't due yet.

=== Version 1.1.4 --- 21 August 2004 ===
* Fix errors when altering or cancelling deferrals of expired recurrences.

=== Version 1.1.3 (KDE 3.3) --- 28 July 2004 ===
* Fix dialog sizing the first time KAlarm is run.

=== Version 1.1.2 (KDE 3.3 beta2) --- 11 July 2004 ===
* Fix hangup in interactions with alarm daemon introduced in version 1.1.1.
* Only tick Alarms Enabled menu items once alarms have actually been enabled.
* Fix build for "./configure --without-arts".

=== Version 1.1.1 (KDE 3.3 beta1) --- 20 June 2004 ===
* Output error message and disable alarms if can't register with alarm daemon.
* Exit if error in alarm calendar name configuration.
* Fix bug where sound file is selected even when Cancel is pressed.

=== Version 1.1.0 --- 1 June 2004 ===
* Add facility to define alarm templates.
* Add facility to specify pre- and post-alarm shell command actions.
* Add option to play sound file repeatedly until alarm window is closed.
* Add volume control for playing sound file.
* Add 'stop sound' button to alarm message window when sound file is played.
* Rename command line option --sound to --play, add option --play-repeat.
* Add command line option --volume.
* Add 'Configure Shortcuts' and 'Configure Toolbars' menu options in main window.
* After creating/editing alarm, prompt to re-enable alarms if currently disabled.
* Middle mouse button over system tray icon displays new alarm dialog.
* Add option to display a reminder once only before the first alarm recurrence.
* Display time-to-alarm in reminder message window.
* For message texts which are truncated in main window, show full text in tooltip.
* Allow time of day to be entered in format HHMM in time spin boxes.
* Allow hour to be omitted when colon format time is entered in time spin boxes.
* Add "Don't ask again" option to alarm deletion confirmation prompt.
* Prevent expired alarm calendar purges clashing with other alarm actions.
* Fix initial recurrence date/time for weekly/monthly/yearly recurrences.
* Fix yearly recurrences of the last day in the month.
* Disable yearly recurrence's month checkboxes depending on selected day of month.
* Update which time columns are displayed in alarm list when Preferences change.
* Don't store audio/reminder details in email/command alarms.
* Don't store email details in message/file/command alarms.
* Don't close message windows when quit is selected.
* Fix "Warn before quitting" configuration option.
* Don't redisplay error message windows on session restoration.
* Remove obsolete --displayEvent command line option (replaced by --triggerEvent).
* Remove obsolete pre-version 0.7 DCOP calls.

=== Version 1.0.7 --- 2 May 2004 ===
* Fix scheduleCommand() and scheduleEmail() DCOP handling.
* Make KAlarm build for "./configure --without-arts".
* Fix email body text not being saved in email alarms.
* Fix loss of --exec command line arguments.
* Remove wasted vertical space from message windows.

=== Version 1.0.6 (KDE 3.2.2) --- 26 March 2004 ===
* Make the Quit menu item in main window quit the program.
* Update time entry field after editing as soon as mouse cursor leaves it.
* Cancel deferral if reminder is set before it, to prevent it becoming stuck.
* Prevent undeleted recurring alarms being triggered immediately.
* Don't allow alarms to be undeleted if they are completely expired.

=== Version 1.0.5 (KDE 3.2.1) --- 24 February 2004 ===
* Fix whatsThis text on bottom row of alarm list.

=== Version 1.0.4 --- 22 February 2004 ===
* Fix freeze at login when multiple alarms trigger.
* Show all audio file types in sound file chooser dialogue.

=== Version 1.0.3 --- 15 February 2004 ===
* Prevent email alarms from being sent if no 'From' address is configured.
* Omit 'Bcc' when sending email alarms if no 'Bcc' address is configured.
* Fix freeze when starting the alarm daemon.
* Fix memory leaks displaying dialogs.
* Fix scheduleCommand() and scheduleEmail() DCOP handling.
* Fix errors saving expired alarm calendar.

=== Version 1.0.2 (KDE 3.2) --- 29 January 2004 ===
* Prevent editing alarm and saving without changes from deleting the alarm.

=== Version 1.0.1 --- 4 January 2004 ===
* Fix failure to see alarms if KAlarm is reactivated while restoring session.

=== Version 1.0.0 --- 7 December 2003 ===
* Allow entered start date for timed recurrence events to be earlier than now.
* Prevent attempted entry of recurrence end date earlier than start date or today.
* Fix error displaying time of expired repeat-at-login alarms.
* Fix memory leak when sending emails with attachments.
* Fix error trying to send emails with very small attachments.
* Eliminate duplicate reload-calendar calls to alarm daemon.

=== Version 0.9.6 (KDE 3.2 beta1) --- 7 November 2003 ===
* Add option to choose foreground colour for alarm messages.
* Create new alarm by dragging KMail email onto main window or system tray icon.
* Set initial recurrence defaults to correspond to alarm start date.
* Add option for how February 29th recurrences are handled in non-leap years.
* Monthly/yearly recurrence edit: adhere to user preference for start day of week.
* Eliminate multiple confirmation prompts when deleting multiple alarms.
* Eliminate duplicate alarms in system tray tooltip.
* Fix crash after reporting error opening calendar file.
* Fix wrong status in system tray icon if KAlarm starts up with alarms disabled.
* Fix wrong number of days in Time-to-alarm column in main window.
* Fix omission of deferred alarms from system tray tooltip.

=== Version 0.9.5 --- 3 September 2003 ===
* Add option for non-modal alarm message windows.
* Add option to display a notification when an email alarm queues an email.
* Emails via KMail are sent without opening composer window, if KMail is running.
* Provide separate configuration for 'From' and 'Bcc' addresses for email alarms.
* Add exceptions to recurrence specification.
* Add multiple month selection to yearly recurrence.
* Add day of month selection in yearly recurrence.
* Add last day of month option in monthly and yearly recurrences.
* Add 2nd - 5th last week of month options in monthly and yearly recurrences.
* Add filename completion to file and command alarm edit fields.
* Display alarms-disabled indication in system tray tooltip.
* Enable file alarms to display image files.
* Fix file alarms not dislaying some text files, and improve HTML file display.
* Fix loss of changes to attachment list after editing email alarms.
* Fix wrong recurrence end date being displayed when editing an existing alarm.

=== Version 0.9.4 --- 3 July 2003 ===
* Add time-to-alarm display option to main alarm list.
* Add option to list next 24 hours' alarms in system tray tooltip.
* Create new alarm by dragging text or URL onto main window or system tray icon.
* Display reasons for failure to send an email.
* Allow editing of the list of message colours.
* Edit new alarm by context menu or double click on white space in alarm list.
* Add show expired alarms option to preferences dialog.
* Display HTML files correctly in file display alarms.

=== Version 0.9.3 --- 4 March 2003 ===
* Add preferences option to set default sound file for the Edit Alarm dialog.
* Fix display of "Invalid date" message before Edit Alarm dialog displays.

=== Version 0.9.2 --- 28 February 2003 ===
* Option to set font for individual alarm messages.
* Allow multiple alarm selection in the main window.
* KAlarm icon in alarm message window selects the alarm in the main window.
* In Edit Alarm dialog, move all recurrence edit controls into Recurrence tab.
* Add quit warning message option to preferences dialog.
* Add "New Alarm" option to system tray context menu.
* Disallow command alarms when KDE is running in kiosk mode.
* Revised storage of beep, font, colour and program arguments in calendar file.
* Always save alarms in iCalendar format (but vCalendar may still be read).
* Add reminder, recurrence and font parameters to DCOP calls.
* Fix failure to enable alarms when running in on-demand mode.

=== Version 0.9.1 --- 16 January 2003 ===
* Add option to set advance reminders for display alarms.
* In run-in-system-tray mode, warn that alarms will be disabled before quitting.
* Fix monthly and yearly recurrences on nth Monday etc. of the month.
* Fix yearly recurrences on February 29th.
* Fix recurrence start times stored in expired calendar file.
* Fix extra empty events being stored in expired calendar file.

=== Version 0.9.0 --- 3 January 2003 ===
* Add facility to import birthdays from KAddressBook
* Add option to send an email instead of displaying an alarm message.
* Add option to store and view expired alarms.
* Add copy, view and undelete actions (as applicable) for the selected alarm.
* In alarm message window, message text can be copied to clipboard using mouse.
* Allow message text to be scrolled in alarm message window if too big to fit.
* Shift key with left mouse button steps time edit arrows by 5 minutes/6 hours.
* Report failure to run command alarm (bash, ksh shells only).
* Retain repeat-at-login status on alarm deferral.
* Restore alarm messages which were displayed before KAlarm was killed or crashed.
* Store alarm data in the calendar file in a more standard way.
* Alarm message defer dialog: update recurrence deferral time limit in real time.
* Weekly recurrence edit: adhere to user preference for start day of week.
* Use standard action icons.

=== Version 0.8.5 (KDE 3.1.1) --- 21 February 2003 ===
* Fix monthly and yearly recurrences on nth Monday etc. of the month.
* Fix yearly recurrences on February 29th.
* Fix failure to enable alarms when running in on-demand mode.

=== Version 0.8.4 (KDE 3.1) --- 8 January 2003 ===
* Make KAlarm icon in message window bring main window to current desktop.
* Fix detection of KDE desktop.
* Fix entry of yearly recurrences on a specified date in the year.

=== Version 0.8.3 --- 9 November 2002 ===
* Fix no system tray icon being displayed.
* Fix multiple system tray icons being displayed.
* Fix alarms being missed after changing "Disable alarms when not running" status.

=== Version 0.8.2 --- 2 November 2002 ===
* Fix audio files not playing.

=== Version 0.8.1 --- 1 November 2002 ===
* Adhere to KDE single/double click setting when clicking on alarm list.
* Fix possible loss of alarms if KAlarm has previously used another calendar file.
* Fix coordination between "At time" and "After time" values when they change.
* Always remove alarm deferral even when next recurrence triggers instead.
* When alarm triggers, replace any existing repeat-at-login alarm message window.
* Fix deselection of Sound not working after selecting a sound file.
* Fix display of hour spin buttons in time edit spin boxes.
* Prevent time edit spin box buttons from selecting the text.
* Clean up previous alarm list highlight properly when a new alarm is selected.
* Set sensible initial focus when edit alarm dialog pages are displayed.
* Fix Quit duplicate entry in system tray context menu.

=== Version 0.8 (KDE 3.1 beta2) --- 16 September 2002 ===
* Move recurrence edit to separate tab in alarm dialog (now fits 800x600 display).
* Add accelerator keys in dialogs.
* Provide date picker for entering dates.

=== Version 0.7.5 --- 1 September 2002 ===
* Add preferences options to choose default settings for the Edit Alarm dialog.
* Fix right-to-left character sets not being displayed in message edit control.
* Make "Help -> Report Bug" use the KDE bug system (bug #43250).
* Fix session restoration not occurring.

=== Version 0.7.4 (KDE 3.1 beta1) --- 5 August 2002 ===
* Add option to prompt for confirmation on alarm deletion.
* Add option to prompt for confirmation on alarm acknowedgement.
* Display KAlarm handbook Preferences section when Help clicked in config dialog.
* Correctly adjust wrong summer times stored by version 0.5.7 (KDE 3.0.0).

=== Version 0.7.3 --- 24 July 2002 ===
* Fix loss of alarm times after saving pre-version 0.7 calendar file.
* Fix main alarm list display of hours or hours/minutes repeat interval.
* Display KAlarm handbook when Help clicked in configuration dialog.

=== Version 0.7.2 --- 2 July 2002 ===
* Fix reading wrong alarm times from pre-version 0.7 calendar file.
* Partially fix loss of alarm times after saving pre-version 0.7 calendar file.

=== Version 0.7.1 --- 29 June 2002 ===
* Prevent duplicate message windows from being displayed.
* Make Close button on message window not the default button to reduce chance
  of accidental acknowledgement.
* Fix non-ASCII message texts being saved as question marks.
* Fix memory leak with recurrences.

=== Version 0.7.0 --- 15 June 2002 ===
* Add option to play audio file when message is displayed.
* Add daily, weekly, monthly, annual recurrences.
* Allow deferring only up to next scheduled repetition time.
* Don't defer repetitions when an alarm is deferred.
* Make regular repetition and repeat-at-login mutually exclusive.
* Double click on alarm in main window opens alarm edit dialog.
* Change Reset Daemon menu option to Refresh Alarms.
* Save and restore window sizes.

=== Version 0.6.4 --- 8 May 2002 ===
* Make click on system tray icon always bring KAlarm to top on current desktop.
* Fix alarms not being triggered (depending on time zone).

=== Version 0.6.0 --- 8 March 2002 ===
* Add option to execute a command instead of displaying an alarm message.
* Add Try button to alarm message edit dialog.
* Add icons in the alarm list to indicate each alarm's type.
* Display error message if a file to be displayed is not a text file.
* Reduce chance of lost late-cancel alarms when daemon check interval is reduced.
* Rename command line option --displayEvent to --triggerEvent.
* Rename DCOP function displayMessage() to triggerEvent().
* Rename DCOP function cancelMessage() to cancelEvent().

=== Version 0.5.8 (KDE 3.0.5A) --- 23 November 2002 ===
* Fix detection of KDE desktop.

=== Version 0.5.8 (KDE 3.0.5) --- 4 October 2002 ===
* Fix possible loss of alarms if KAlarm has previously used another calendar file.

=== Version 0.5.8 (KDE 3.0.4) --- 18 August 2002 ===
* Make "Help -> Report Bug" use the KDE bug system (bug #43250).
* Fix right-to-left character sets not being displayed in message edit control.

=== Version 0.5.8 (KDE 3.0.3) --- 5 August 2002 ===
* Adjust wrong summer times stored by version 0.5.7 (KDE 3.0.0).
* Display KAlarm handbook when Help clicked in configuration dialog.
* Make Close button on message window not the default button to reduce chance
  of accidental acknowledgement.
* Fix session restoration often not occurring at login.

=== Version 0.5.7 (KDE 3.0.1) --- 9 May 2002 ===
* Use local time for alarm times instead of using a time zone.
* Make click on system tray icon always bring KAlarm to top on current desktop.

=== Version 0.5.7 (KDE 3.0) --- 17 March 2002 ===
* Show system tray icon on deferring command line-initiated message (run-in-
  system-tray mode).
* Associate main window with system tray icon when displayed from message window.
* Don't start KAlarm at login, until it has been run for the first time.
* Add startup notification to kalarm.desktop.
* Prevent open main window from cancelling KDE session shutdown.
* Fix failure to display messages after daemon is restarted (run-on-demand mode).
* Fix possible failure to display command line-initiated message.
* Fix crash in some circumstances on changing run mode to run-on-demand.
* Fix crash on clicking KAlarm icon in command line-initiated message window.
* Fix crash on deferring alarm in command line-initiated message window.
* Fix duplication of repeat-at-login alarms at login.
* Fix error displaying text file messages.

=== Version 0.5.4 --- 7 February 2002 ===
* Fix extra window being displayed in session restoration.

=== Version 0.5.2 --- 31 January 2002 ===
* Fix session restore crash if in 'run continuously in system tray' mode.

=== Version 0.5.1 --- 30 January 2002 ===
* Change configuration defaults.

=== Version 0.5 --- 29 January 2002 ===
* Incorporate system tray icon into KAlarm, add --tray option.
* Add 'run continuously in system tray' operating mode.
* Don't use alarm daemon GUI application.
* Add enable/disable alarms option to main window menu.
* Add show/hide system tray icon option to main window menu.
* Add toolbar.
* Rename alarm dialog Set Alarm button to OK.
* Rename message window OK button to Close.
* Remove keyboard accelerator for Reset Daemon.
* Fix magnified system tray icon.
* Include README, etc. files in installation.

=== Version 0.4 --- 22 December 2001 ===
* Modify to use split alarm daemon/alarm daemon GUI.
* Prevent a command line error exiting all open KAlarm windows.
* Ensure the program exits after starting with --stop or --reset options.

=== Version 0.3.5 --- 5 December 2001 ===
* Add option to repeat alarms at login.
* Add context help button to main window and message window.
* Fix occasional crash on displaying non-repeating alarms.
* Fix possible failure to display alarms at login.
* Fix blank title bar when main window restored at login.
* Fix alarms not deleted from main window when displayed at login.
* Fix handling of zero-length calendar file.
* Improve error messages.
* Make documentation files installation dependent on KDE version.

=== Version 0.3.1 --- 20 November 2001 ===
* Fix build fault when using ./configure --enable-final

=== Version 0.3 --- 4 November 2001 ===
* Add option to display a file's contents instead of specifying a message.
* Add dialog option to set an alarm's time as an interval from the current time.
* Add defer option to alarm message window.
* Provide button in alarm message window to activate KAlarm.
* Make dialogs modal only for their parent window.

=== Version 0.2 --- 20 October 2001 ===
* Implement repeating alarms.
* Add extra pair of arrow buttons to time spinbox to change the hour.
* Fix sorting by colour column.
* Better What's This? texts for the main window.
* Remove -r, -s short options (use --reset, --stop instead).

=== Version 0.1.1 --- 1 September 2001 ===
* Fix documentation not being created by build.

=== Version 0.1 --- 31 August 2001 ===
* Initial release.<|MERGE_RESOLUTION|>--- conflicted
+++ resolved
@@ -1,15 +1,13 @@
 KAlarm Change Log
 
-<<<<<<< HEAD
 === Version 3.0.0 --- 26 April 2020 ===
 + Provide option to use file system resources instead of Akonadi resources.
 + Enable selection of multiple calendar files in Import Alarms dialogue.
 + Show alarm calendars sorted by name in calendars list.
 + Refactor AlarmCalendar to split out resources and display calendars.
-=======
+
 === Version 2.14.2 (KDE Applications 20.04.2) --- 13 May 2020 ===
 + Make multiple KAlarm invocations work (Qt >5.12, Frameworks >5.60) [KDE Bug 417108]
->>>>>>> c907ac80
 
 === Version 2.14.1 (KDE Applications 20.04.1) --- 11 May 2020 ===
 + Correctly interpret resource IDs in command line and DBus calls.
