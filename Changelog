KAlarm Change Log

<<<<<<< HEAD
=== Version 3.0.0 --- 7 June 2020 ===
+ Provide option to use file system resources instead of Akonadi resources.
+ Enable selection of multiple calendar files in Import Alarms dialogue.
+ Show alarm calendars sorted by name in calendars list.
+ Return to last used tab in Configuration dialogue when it is reopened.
+ Fix handling of calendar update or save errors when making alarm changes.
+ Refactor AlarmCalendar to split out resources and display calendars.

=== Version 2.14.2 (KDE Applications 20.04.2) --- 23 May 2020 ===
=======
=== Version 2.14.2 (KDE Applications 20.04.2) --- 8 June 2020 ===
>>>>>>> 961ff1aa
+ Make multiple KAlarm invocations work (Qt >5.12, Frameworks >5.60) [KDE Bug 417108]
+ Fix failure to set no-autostart for non-KDE desktops, if a writable autostart file exists.
* Fix failure to execute command alarms in a terminal window.
+ Fix occasional crash on opening alarm edit dialogue [KDE Bug 412181]
+ Fix wrong Undo/Redo being performed when selected from list (fixes regression introduced in 2.13.0).

=== Version 2.14.1 (KDE Applications 20.04.1) --- 11 May 2020 ===
+ Correctly interpret resource IDs in command line and DBus calls.
+ Fix sizing and reconfiguration of columns in alarm and template lists.

=== Version 2.14.0 (KDE Applications 20.04) --- 27 March 2020 ===
+ Warn user if archiving but no default archived alarms calendar is set.
+ Fix some error messages not being displayed.
+ Refactor to use generic resource classes (part 2).

=== Version 2.13.3 (KDE Applications 19.12.3) --- 20 February 2020 ===
+ Fix failure of command line options requiring calendar access [KDE Bug 417108]

=== Version 2.13.2 (KDE Applications 19.12.2) --- 9 January 2020 ===
+ Add Show/Hide Menubar menu option; change New Email Alarm shortcut to Ctrl-L.

=== Version 2.13.1 (KDE Applications 19.12.1) --- 30 December 2019 ===
+ Make defer dialogue accessible when a full screen window is active [KDE Bug 414383]
+ Only show 'Cancel Deferral' in defer dialogue if a deferral is already active.

=== Version 2.13.0 (KDE Applications 19.12) --- 19 November 2019 ===
+ Fix user not always being prompted to update new resource if in old format.
+ Terminate application after executing 'kalarm --list'.
+ Fix alarm type column being too wide in alarm template list.
+ Fix failure to display image when alarm is configured to display an image file.
+ Fix failure to set no-autostart for non-KDE desktops, if no autostart directory exists.
+ Refactor to use generic resource classes (part 1).

=== Version 2.12.8 (KDE Applications 19.08.3) --- 16 October 2019 ===
+ Fix error on redo of an active alarm deletion.
+ Archive repeat-at-login alarms if previously triggered, when they are deleted.
+ Fix layout of defer alarm dialogue.
+ Make user settings changes take effect immediately (fixes regression introduced in 2.10.11).

=== Version 2.12.7 (KDE Applications 19.08.2) --- 7 October 2019 ===
+ Show correct read-only status of an alarm in its context menu.
+ Fix errors deleting and reactivating alarms (regression introduced in 2.12.5).
+ Fix error on undo of an active alarm deletion.
+ Don't trigger repeat-at-login alarms when they are edited or imported.

=== Version 2.12.6 (KDE Applications 19.08.1) --- 26 August 2019 ===
+ Fix crash sometimes when a resource is enabled [KDE Bug 410596]
+ Fix D-Bus alarm creation failing if time zone is omitted from start time [KDE Bug 411296]
+ Fix command line options which don't work if KAlarm not already running:
    --edit, --list, --triggerEvent, --cancelEvent.

=== Version 2.12.5 (KDE Applications 19.08) --- 26 July 2019 ===
+ Enable alarm list columns to be hidden using context menu on list header [KDE Bug 397093]
+ Fix regression introduced in version 2.12.0:
    Show time zone abbreviation in message window if alarm time has non-local time zone.
+ If only one writable archived alarm calendar exists, automatically set it as the default.
+ Don't allow user to create a new resource using same calendar file as an existing resource.
+ Remove duplicate resources (i.e. which use the same calendar file) at startup [KDE Bug 403124]
+ Fix drag and drop of emails from KMail, and KMail button in message window.
+ Improve drag and drop of events and todos from KOrganizer.

=== Version 2.12.4 (KDE Applications 19.04.3) --- 4 July 2019 ===
+ Fix calendar resource dialogue not configuring resource correctly [KDE Bug 407882]
+ Fix calendar resource dialogue creating new resources unusable until restart [KDE Bug 407882]
+ Enable resource after creating with the calendar resource dialogue [KDE Bug 407882]
+ Fix colour and alarm type columns being too wide in alarm list.

=== Version 2.12.3 (KDE Applications 19.04.2) --- 23 May 2019 ===
* Fix calendar configuration dialogue not appearing.
* Fix errors creating calendar resources on first run of KAlarm [KDE Bug 407544]
* Display alarm message windows within current screen in multi-head systems.

=== Version 2.12.2 (KDE Applications 18.08.2) --- 27 September 2018 ===
* Fix Defer button being disabled for recurring alarms [KDE Bug 398658]

=== Version 2.12.1 (KDE Applications 18.08.1) --- 18 August 2018 ===
* Align and right adjust 'Time to' column values in main window [KDE Bug 397130]
* Remove seconds values from Time column (erroneously added in 2.12.0).

=== Version 2.12.0 (KDE Applications 18.08) --- 29 July 2018 ===
* Use KAlarmCal::KADateTime instead of deprecated KDateTime.
* Remove 'clock time' option, in favour of local system time zone.
* Fix times being truncated and showing ellipsis in main window [KDE Bug 365257]
* Fix evaluation of work days.
* Fix reminder-once alarms not being correctly loaded from calendar file.
* Fix some regressions introduced in version 2.11.0, including:
    Make global shortcuts available.
    Default sound file selection dialogue to the system sound files directory.

=== Version 2.11.16 (KDE Applications 17.04.1) --- 15 April 2017 ===
* Fix option text for using default email address from KMail/System Settings [KDE Bug 378722]

=== Version 2.11.15 (KDE Applications 17.04) --- 15 January 2017 ===
* Report if terminal for command alarms is not configured.
* Don't allow 'auto-hide in system tray' on Unity desktop [KDE Bug 373848]

=== Version 2.11.14 --- 19 February 2017 ===
* Fix not showing main window if activated again while already running with --tray [KDE Bug 374520]
* Fix --help, --version and option errors not being reported if KAlarm is already running.
* Make command options --edit-new-* work [KDE Bug 376209]

=== Version 2.11.13 (KDE Applications 16.12.2) --- 29 January 2017 ===
* Fix system tray icon used for "some alarms disabled"
* Improved system tray icons (requires Plasma 5.9) [KDE Bug 362631]
* Don't show misleading "Failed to update alarm" if command alarm fails [KDE Bug 375615]

=== Version 2.11.12 (KDE Applications 16.12.1) --- 1 January 2017 ===
* Fix Export Alarms file save error [KDE Bug 374337]
* Fix arrow/page up/down keys not working in date edit control
  (needs KDE Frameworks 5.30) [KDE Bug 373886]

=== Version 2.11.11 (KDE Applications 16.12.0) --- 16 November 2016 ===
* Fix crash on exit [KDE Bug 372223]

=== Version 2.11.10 (KDE Applications 16.08.3) --- 31 October 2016 ===
* Fix default calendar files not being created on first run [KDE Bug 362962]
* Fix crash when a second instance of KAlarm is started [KDE Bug 371628]
* Don't output error messages about temporary files in directory calendar [KDE Bug 370627]

=== Version 2.11.9 (KDE Applications 16.08.1) --- 18 August 2016 ===
* Prevent KAlarm autostarting on non-KDE desktops if it has never been run [KDE Bug 366562]

=== Version 2.11.8 (KDE Applications 16.08.0) --- 13 July 2016 ===
* Use the default time format in alarm list and system tray status popup
  [KAlarm Forum: https://forum.kde.org/viewtopic.php?f=229&t=133788]

=== Version 2.11.7 (KDE Applications 16.04.3) --- 11 June 2016 ===
* Always use current setting for email sender address when sending emails [KDE Bug 359163]

=== Version 2.11.6 (KDE Applications 16.04.1) --- 20 April 2016 ===
* Prevent KAlarm autostarting on non-KDE desktops if start-at-login is disabled
  [KAlarm Forum: https://forum.kde.org/viewtopic.php?f=229&t=131410]

=== Version 2.11.5 (KDE Applications 16.04.0) --- 13 April 2016 ===
* Fix alarm times out by an hour in daylight savings time (needs kcalcore 16.04) [KDE Bug 336738]
* Don't show spurious extra calendar after adding new calendar [KDE Bug 361543]
* Fix crash when adding new calendar [KDE Bugs 361539, 361717]

=== Version 2.11.4 (KDE Applications 15.12.3) --- 1 February 2016 ===
* Fix reminder time edit being covered by 'in advance' combo [KDE Bug 357018]
* Fix crash after editing an alarm, if spell check is enabled [KDE Bug 356048]
* Fix occasional crash on startup [KDE Bug 358217]
* Fix specification on command line of a reminder after the alarm.
* Fix deferral time of date-only recurring alarms [KDE Bug 346060]
* Fix frequency edit field missing from recurrence editor.

=== Version 2.11.3 (KDE Applications 15.08.3) --- 4 November 2015 ===
* Re-enable use of sendmail for email alarms.
* Fix conversion error in sub-repetition interval from command line.

=== Version 2.11.2 (KDE Applications 15.08.2) --- 24 September 2015 ===
* Enable typing into New Alarm dialogue while alarm is displayed (Unity desktop) [KDE Bug 352889]

=== Version 2.11.1 (KDE Applications 15.08.1) --- 1 September 2015 ===
* Fix conversion error in sub-repetition value from command line or D-Bus command.

=== Version 2.11.0 (KDE Applications 15.08.0) --- 30 July 2015 ===
* Use KDE Frameworks.
* Disable use of sendmail for email alarms, due to removal from Akonadi.

=== Version 2.10.12 (KDE 4.14.2) --- 30 September 2014 ===
* Make New Audio Alarm dialogue use sound file repeat preference setting.

=== Version 2.10.11 (KDE 4.14.0) --- 12 August 2014 ===
* [Akonadi] Fix alarms not being redisplayed after Akonadi server restarts
            (requires kdepimlibs 4.14.0) [KDE Bug 336942]

=== Version 2.10.10 (KDE 4.13.2) --- 10 May 2014 ===
* [Akonadi] Fix no Defer button in alarm windows restored after login [KDE Bug 334334]
* Fix display of duplicate alarm windows after login.

=== Version 2.10.9 (KDE 4.13.1) --- 4 May 2014 ===
* [Akonadi] Fix no Defer button in alarm windows restored after crash [KDE Bug 334334]

=== Version 2.10.8 (KDE 4.12.5) --- 18 April 2014 ===
* [Akonadi] Fix wrong startup message about no writable active alarm calendar.
* [Akonadi] Fix setting Akonadi resource read-only making it unusable (requires kdepim-runtime 4.12.5) [KDE Bug 332889]

=== Version 2.10.7 (KDE 4.12.4, 4.13.0) --- 21 March 2014 ===
* [Akonadi] Fix deletion of alarm copies from KOrganiser not working.
* Fix crash after session restoration has nothing to restore [KDE Bug 331719]
* Prevent data in birthday import dialogue being editable.

=== Version 2.10.6 (KDE 4.11.1) --- 27 August 2013 ===
* [Akonadi] Fix error saving template when closing Edit Template dialogue [KDE Bug 323965]

=== Version 2.10.5 (KDE 4.11.0) --- 3 August 2013 ===
* Fix memory leak whenever the edit dialogue is closed.
* Fix auto-close alarms not displaying when KAlarm defaults to UTC time zone.
* Fix display alarm deferral limit when KAlarm defaults to UTC time zone.

=== Version 2.10.4 (KDE 4.11 beta2) --- 15 June 2013 ===
* Show startup warning if no writable active alarm calendar is enabled [KDE Bug 316338]

=== Version 2.10.3 (KDE 4.10.5) --- 15 June 2013 ===
* Fix sound repetition pause not working in audio alarms [KDE Bug 319261]
* Fix Stop Play button being left enabled after closing alarm window.

=== Version 2.10.2 (KDE 4.10.4) --- 4 May 2013 ===
* [Akonadi] Fix infinite loop on shutdown if display alarms are active [KDE Bug 317806]

=== Version 2.10.1 (KDE 4.10.0) --- 10 December 2012 ===
* [Akonadi] Fix memory leak when an alarm message window is displayed.
* [Akonadi] Fix memory leak on alarm edit.

=== Version 2.10.0 (KDE 4.10 beta1)--- 13 November 2012 ===
* Add --list command line option to list scheduled alarms to stdout.
* Add 'list' D-Bus command to return list of scheduled alarms.
* [Akonadi] Wait until calendars are populated before using them at startup.

=== Version 2.9.3 (KDE 4.9.4) --- 13 November 2012 ===
* [Akonadi] Fix alarm list not sorting new alarms when calendar is enabled [KDE Bug 306178]

=== Version 2.9.2 (KDE 4.9.1) --- 22 August 2012 ===
* Fix Quit not working in system tray icon context menu.
* [KResources] Fix KAlarm button not highlighting the alarm in the main window [KDE Bug 266082]

=== Version 2.9.1 (KDE 4.9.0) --- 7 July 2012 ===
* Add option to execute a pre-alarm action before deferred alarms.
* Provide options to auto-hide system tray icon when no alarms are due.
* Store KAlarm version and backend in config file.

=== Version 2.8.6 (KDE 4.8.5) --- 14 July 2012 ===
* [Akonadi] Don't display calendars which have no Akonadi resource.
* [Akonadi resources] Fix resource if config is missing.
* [Akonadi resources] Make resource work if location is set by path OR URL.
* Fix crash when closing alarm window for alarm which plays audio file.
* Fix "server did not accept the sender address" errors sending emails [KDE Bug 301946]

=== Version 2.8.5 (KDE 4.8.4) --- 6 June 2012 ===
* [Akonadi] Warn user and disable KAlarm if Akonadi fails to run [KDE Bug 300083]
* [Akonadi] Fix crash when saving new alarm [KDE Bug Bug 300376]

=== Version 2.8.3 (KDE 4.8.3) --- 22 April 2012 ===
* Store KAlarm version and backend in config file.
* Use the last selected sound file picker directory as the default next time.

=== Version 2.8.2 (KDE 4.8.2) --- 29 March 2012 ===
* [Akonadi] Fix error saving changed alarms when closing Edit Alarm dialogue.
* [Akonadi] Show old-format calendars in read-only colour in calendar list.
* [KResources] Fail cleanly if calendar resources fail to open [KDE Bug 296383]
* Prevent multiple email success messages after Try used in Edit Alarm dialogue.

=== Version 2.8.1 (KDE 4.8.1) --- 19 February 2012 ===
* [Akonadi] Don't give option to save new alarms in old format calendars.
* [Akonadi] Prevent duplicate prompts to update format of new calendar resource.
* [Akonadi] Automatically disable duplicated calendar resources [KDE Bug 293193]
* [Akonadi] Fix errors when creating default calendar resources [KDE Bug 293208]
* [Akonadi] Prevent multiple standard calendars for any alarm type.
* [Akonadi] Fix various crashes.
* Output cmake error if Akonadi option incompatible with kdepimlibs/kalarmcal.

=== Version 2.8.0 (KDE 4.8.0) --- 16 January 2012 ===
* Use Akonadi as the default calendar access method.
* Use configurable colours and KDE colour scheme for calendar list.
* Allow user to stop playback after clicking Try in audio alarm edit dialogue.

=== Version 2.7.5 (KDE 4.7.4) --- 23 November 2011 ===
* Fix crash due to audio thread not being correctly deleted.

=== Version 2.7.4 (KDE 4.7.1) --- 28 August 2011 ===
* Fix crash when last recurrence of late-cancel alarm triggers too late.
* Fix conversion of pre-version 1.4.14 subsidiary alarms.
* Fix new alarm not being scheduled after editing alarm from alarm window.
* Don't do search if invalid regular expression is entered in Find dialogue.
* Don't prevent interaction with alarm windows when a prompt or warning message
  window is displayed [using KDE 4.7.1 or later].
* Only reset visible tab in multi-tab settings sections when Defaults is clicked
  in Configuration dialogue, and Current tab option is selected.
* Disable command output option for display alarms in edit alarm dialogue if
  user not authorised to run shell commands.
* Always output "not authorised" error message if unauthorised user tries to run
  shell commands.

=== Version 2.7.3 --- 26 July 2011 ===
* Fix crash when Wake From Suspend dialogue is shown with no alarm selected.

=== Version 2.7.2 --- 15 July 2011 ===
* Fix KAlarm not quitting when no visible windows or system tray icon remain.
* Cancel wake-from-suspend if alarm is disabled, or if all alarms are disabled.
* Various improvements and bug fixes to Wake From Suspend dialogue.
* In calendar list show calendar colours by text background, not coloured square.
* In alarm list show multi-line tooltip for alarm text when appropriate.

=== Version 2.7.1 (KDE 4.7.0) --- 6 July 2011 ===
* Make wake-from-suspend schedule a time-from-now, to make it work correctly
  on systems whose hardware clock is out of sync with the system clock.
* Include Content-Transfer-Encoding header in emails to allow correct display.

=== Version 2.7.0 --- 9 May 2011 ===
* Add option to set a reminder AFTER the main alarm.
* Add option to wake computer from suspend when a selected alarm is triggered.
* Add command line option to disable alarm monitoring.
* Replace EMAILID, SPEAK, ERRCANCEL, ERRNOSHOW calendar properties with FLAGS
  property parameters.

=== Version 2.6.3 --- 27 April 2011 ===
* Add option to not notify execution errors for pre-alarm actions.
* Set environment variable KALARM_UID to event UID for pre- & post-alarm actions.
* Warn user if only UTC time zone is available (if ktimezoned not installed).
* Don't reactivate start-at-login without prompting, after user switches it off,
  except if KAlarm is session restored.
* Show error message and set read-only if location is blank for new resource.
* Fix crash on some systems when New Alarm dialogue is displayed from system tray
  icon menu.
* Fix KAlarm button in alarm window not always showing main window and not
  highlighting the alarm in the main window.
* Move New Alarm From Template action into New alarm menu to simplify toolbar.

=== Version 2.4.11 (KDEPIM 4.4.11) --- 16 April 2011 ===
* Fix bad borders round left hand buttons of time spinboxes in Oxygen style.
* Fix initialisation of library global statics.
* Ensure sound volume is not out of range when reading from calendar.
* Fix New Alarm dialogue from system tray menu restoring other windows.

=== Version 2.4.10 (KDEPIM 4.4.8) --- 2 December 2010 ===
* Fix KAlarm showing in system tray at login when configured not to show in tray.
* Fix working-time-only alarms not triggering if KAlarm is started up outside
  working hours, after the last trigger time during working hours was missed.
* Don't quit if no window is visible when 'show in system tray' is deselected.
* Disable Defer button in new message window when deferral limit has been reached.
* Fix reminder time shown when editing a non-recurring alarm's deferred reminder.
* Fix conversion of pre-version 1.9.10 non-recurring alarms with simple repetition.
* Make disabled system tray icon more distinguishable for colour blind users.

=== Version 2.4.9 (KDEPIM 4.4.7) --- 19 October 2010 ===
* Fix crash if alarm triggers while its deletion confirmation prompt is visible.
* Fix crash when Try button is clicked while creating new display alarm.
* Fix crash on KAlarm exit.
* Fix possible crash when enabling individual alarms.
* Prevent long file name from expanding the width of file display alarm window.
* Allow pre- & post-alarm actions for alarms whose text is generated by a command.
* Combine 4 New Alarm icons in toolbar, to fix icon texts not fitting into width.

=== Version 2.4.8 (KDEPIM 4.4.6) --- 4 September 2010 ===
* Fix crash when a reminder alarm is being redisplayed.
* Fix possible crash: on alarm deletion, always update next alarm to trigger.
* Fix Sound File selection dialogue Play button not playing any sound.
* Always show current storage location choice in Configuration dialogue.
* Fix inability to leave file name blank in audio alarm templates.
* Fix changes to volume not enabling OK button when editing an audio alarm
  template with no audio file specified.

=== Version 2.4.7 (KDE 4.4.5) --- 3 June 2010 ===
* Fix inability to defer non-recurring alarms.
* Fix crash when selecting calendar type in calendar selector, if text widths
  and selector width are "exactly wrong".
* Fix loss of time zone specification for date only alarms when converting a
  pre-2.3.2 calendar, if start-of-day time in calendar is not midnight.
* Enable alarm edit dialogue Time Zone button in read-only mode.

=== Version 2.4.6 (KDE 4.4.4) --- 20 May 2010 ===
* Fix alarm edit dialog not saving changes when invoked from alarm message
  window's Edit button.
* Fix main window close action not working when system tray icon is not shown.

=== Version 2.4.5 (KDE 4.4.3) --- 7 April 2010 ===
* Fix audio files playing silently when no volume level has been specified.

=== Version 2.4.4 (KDE 4.4.2) --- 17 March 2010 ===
* Fix display alarm whose text is generated by a command and which has an audio
  file, being converted into an audio-only alarm when reloaded.

=== Version 2.4.3 (KDE 4.4.1) --- 21 February 2010 ===
* Disable resource calendars which contain only wrong alarm types.

=== Version 2.4.2 (KDE 4.4.0) --- 30 January 2010 ===
* Fix non-ASCII text being corrupted in emails sent by KAlarm.
* Show error message if selected email identity has no email address.

=== Version 2.4.1 (KDE 4.4.0 RC1) --- 8 December 2009 ===
* Fix date-only recurring alarms triggering repeatedly at high frequency.

=== Version 2.4.0 --- 24 November 2009 ===
* New audio alarm option, without displaying alarm window.
* Add configuration setting for event duration for alarms copied to KOrganizer.
* Provide 'any time' option in Defer Alarm dialogue, for date-only alarms.
* Use KDE system settings to determine default working days in the week.
* Improve organisation of main menu.
* If dual screens, show alarm in other screen if any full screen window exists.
* Fix recurring date-only alarm triggering repeatedly and eating up CPU, if the
  start-of-day time is after midnight and the alarm is due, but current UTC time
  of day is earlier than the start-of-day time of day in the alarm's time zone.
* Update date-only alarm trigger times when user changes the start-of-day time.
* Don't write start-of-day time into calendar, to avoid clashes if it is shared.
* Don't waste processing time calculating next trigger time for archived alarms.
* Disable 'New Alarm from Template' action when no alarm templates exist.
* Interpret '~' (i.e. home directory) properly in entered file names.
* Fix crash if calendar formats are updated at login, during session restoration.
* Fix crash if editing alarm from alarm window Edit button, and window changes
  from reminder to normal, or window changes from at-login to final at-login
  trigger time, or window auto-closes.
* Prevent infinite loop if NEXTRECUR time in alarm is before alarm start time.
* Fix error saving the alarm after editing a repeat-at-login alarm.
* Don't set reminder/late-cancel/show-in-KOrganizer when saving repeat-at-login
  alarms.
* Improve error feedback in sound file selection.
* Prevent sound file configuration dialogue closing after showing error message.

=== Version 2.3.0 --- 10 July 2009 ===
* Alarm edit: warn user if entered start time needs adjustment to fit recurrence.
* Command alarm edit: show error message if no command/script has been entered.
* Allow use of other command line options with --edit-new-* to initialise edit
  dialogue options.
* Improve detection of conflicting command line options.

=== Version 2.2.4 --- 23 June 2009 ===
* Alarm edit: keep existing display file name if file select dialogue cancelled.
* Guard against crashes if KAlarm quits while a modal dialogue is open.
* Fix crash creating alarm from command line, if KAlarm not already running.
* Fix --reminder-once command line option being treated same as --reminder.

=== Version 2.2.3 --- 14 June 2009 ===
* Fix crash when more than one alarm with audio is displayed simultaneously.

=== Version 2.2.2 --- 10 June 2009 ===
* Fix email alarms sending multiple mails, when sent by KMail.
* Fix crash when closing remote calendars.

=== Version 2.2.1 --- 25 May 2009 ===
* Include new handbook translation: Ukrainian.

=== Version 2.2.0 --- 29 April 2009 ===
* Provide facility to export alarms to a new calendar file.
* Provide option to spread alarm and error messages over screen.
* Show command execution error indication for alarms in main window alarm list.
* Add configuration setting for default deferral time in Defer Alarm dialogue.
* Accept drag and drop of Todo entries to create a new alarm.

=== Version 2.1.8 (KDE 4.2.4) --- 25 May 2009 ===
* Fix crash on exit from birthday import dialogue.
* Fix crash when an alarm is open for edit when its last occurrence triggers,
  and the edit is then saved.
* Fix another possible crash when KAlarm quits.
* Don't show time in alarm list for date-only alarms without time zone (e.g.
  those created by Import Birthdays).

=== Version 2.1.7 (KDE 4.2.3) --- 29 April 2009 ===
* Fix recurring alarms being missed when deferred to earlier than next due alarm,
  when next due alarm is earlier than the next recurrence.
* Fix crash at startup if a non-recurring cancel-if-late alarm has been missed.
* Fix speech mode not working when alarm messages are displayed.
* Fix KAlarm hanging sometimes while trying to play an audio file.
* Fix crash when KAlarm quits.
* Fix memory leak with undo/redo.

=== Version 2.1.6 (KDE 4.2.2) --- 18 March 2009 ===
* Fix memory leaks.
* Fix crash when KAlarm quits.

=== Version 2.1.5 (KDE 4.2.1) --- 7 February 2009 ===
* Disable inapplicable alarm types in alarm edit dialogue Load Template list.
* Prevent multiple identical error messages being displayed for the same alarm.
* Fix possible crash on alarm refresh, or removal or disabling of a resource.

=== Version 2.1.4 (KDE 4.2) --- 18 January 2009 ===
* Prevent corrupt alarms if deferral reinstates from archived alarm instead of
  from the displaying calendar.
* Ignore events in calendar without usable alarms (which prevents them getting
  stuck in the alarm list, and fixes high CPU usage).
* Show error message when New Template selected but no writable resource exists.
* Fix crash when iCalendar item is dragged and dropped onto KAlarm.
* Make New Alarm shortcuts work.
* Fix alarms not being saved if created by drag-and-drop but not edited further.

=== Version 2.1.3 (KDE 4.2 RC1) --- 5 January 2009 ===
* Fix invalid alarm remaining in calendar when pre-alarm action failure message
  is acknowledged before the alarm is deferred.

=== Version 2.1.2 --- 27 December 2008 ===
* New KAlarm icon.
* Distinguish disabled from enabled alarm colour when highlighted in alarm list.
* Ensure alarm windows show on top of full-screen windows.
* Fix crash if KAlarm is activated again while restoring from previous session.
* Fix kalarmautostart crash on logout while kalarmautostart is still running.
* Fix click on system tray icon not showing main window if 'Show in system tray'
  configuration setting deselected.

=== Version 2.1.1 (KDE 4.2 beta2) --- 8 December 2008 ===
* Allow global shortcuts for New Alarm actions.
* Fix failure to update alarms in KOrganizer when Kontact is running but
  Kontact's calendar component is not loaded.
* Fix toolbar configuration being lost after quitting KAlarm.

=== Version 2.1.0 (KDE 4.2 beta1) --- 13 November 2008 ===
* Add option to exclude holidays from recurring alarms.
* Provide More/Less Options button in edit alarm dialogue.
* Improve Configuration dialogue layout, split pages into tabs.
* Show separate toolbar buttons for new display, command and email alarms.
* Show 'Time Zone' button instead of time zone selection controls when using
  default time zone.
* Set file display alarm font & colour in same way as for text display alarms.
* Set default reminder time units according to how long until alarm is due.

=== Version 2.0.6 (KDE 4.1.3) --- 22 October 2008 ===
* Fix alarms not triggering correctly after laptop wakes from hibernation.
* Fix inability to change or cancel alarm deferral times.
* Prevent defer dialogue date being set outside the allowed range.
* Set background colour for file display alarm text.
* Don't wrap lines in file display alarm message windows.
* Fix addition and deletion of alarms to KOrganizer.

=== Version 2.0.5 --- 27 September 2008 ===
* Fix very high CPU usage by KAlarm when there are alarms with sub-repetitions,
  or deferrals, with periods greater than 1 week. Fix requires kdepimlibs 4.1.3.

=== Version 2.0.4 (KDE 4.1.2)--- 24 September 2008 ===
* Add work-time-only parameter for D-Bus calls to create new alarms.

=== Version 2.0.3 --- 7 September 2008 ===
* Double click accepts selected template in pick list.
* Make text in edit alarm dialogue change colour when foreground colour changed.
* Replace colour combo boxes by buttons which display standard KDE colour picker.

=== Version 2.0.2 (KDE 4.1.1) --- 27 August 2008 ===
* Show alarm text entry fields in the current alarm message colours.
* Show background colour selector for file display alarms.
* Set KDE sound files directory as default for picking sound files.
* Fix width of buttons containing only an icon.
* Change Control Center references to System Settings.
* Fix formatting of file display alarms for non-HTML text files.
* Fix crash when birthday dialogue is opened more than once.
* Prevent quitting when main window is closed but system tray icon is visible.

=== Version 2.0.2 --- 4 August 2008 ===
* Set KDE sound files directory as default for picking sound files.
* Fix width of buttons containing only an icon.
* Change Control Center references to System Settings.

=== Version 2.0.1 (KDE 4.1) --- 17 July 2008 ===
* Double click in template dialogue list activates template edit dialogue.
* Fix KAlarm quitting on closing message window when no main window visible.
* Fix KAlarm crashing when quitting.

=== Version 2.0.0 --- 7 July 2008 ===
* New facility to use multiple alarm calendar resources.
* Add facility to select time zone for alarm times.
* Handle summer/winter time changes correctly.
* New option to trigger a recurring alarm only during working hours.
* Add option for display alarm text to be generated by a command.
* Provide "Don't show again for this alarm" option for command error messages.
* Alarm edit dialogue layout improvements.
* Make alarm edit and preferences dialogues scrollable if too high for screen.
* Choose new alarm/template type from menu instead of in alarm edit dialogue.
* Add option to show alarm windows in centre of screen, with buttons initially
  disabled to prevent accidental acknowledgement.
* Remove alarm daemon (kalarmd) and do alarm monitoring in KAlarm itself.
* Remove --handleEvent command line option.
* Use custom properties instead of CATEGORIES in calendar events for KAlarm data.
* Don't discard non-KAlarm custom event properties when editing alarms.
* Use kconf_update to convert old config file settings.
* Change numeric codes in config file to strings for long-term maintainability.
* Rename Defaults section options in config file.
* Fix detection of yearly February 29th recurrences on Feb 28th or Mar 1st.

=== Version 1.5.3 --- 16 June 2008 ===
* In New From Template menu, show list of template names in sorted order.
* Fix recurrence count being lost when using alarm templates.
* Prevent invalid negative values appearing in 'Time from now' edit field.
* Fix time shown in alarm edit dialogue for recurring alarms.
* Fix recurrence count shown in alarm edit dialogue once alarm has triggered.
* Fix Find not working with a new search text after a failed search.
* Display correct error message when a search fails.
* Prevent user changing font/colour dialogue when editing read-only alarms.

=== Version 1.5.2 --- 13 February 2008 ===
* Prevent repetition duration error message when saving alarm which never
recurs.

=== Version 1.5.1 (KDE 3.5.9) --- 13 February 2008 ===
* Fix inability to set up sub-repetitions for simple yearly recurrences.

=== Version 1.5.0 --- 23 January 2008 ===
* Replace simple repetitions with recurrence sub-repetitions, to save confusion.
* Add option to enter reminder times in minutes, in addition to hours/minutes.
* Replace alarm edit dialogue background colour selector with font/colour sample.
* Store email unique IDs instead of names in email alarms to prevent problems if
  email IDs are renamed.
* Fix error "Sender verify failed (in reply to RCPT TO command)" using sendmail
  on some systems, by adding envelope sender address to emails.
* Fix OpenSolaris build error.

=== Version 1.4.21 --- 19 December 2007 ===
* Remember last used main window show/hide options instead of setting them in
  Preferences dialogue.
* Make the Menu key work in the alarm list.
* Fix crash when saving preferences, if 'xterm' is not installed in the system.
* Prevent multiple identical error messages being displayed for the same alarm.

=== Version 1.4.20 --- 18 November 2007 ===
* Fix deferral of non-recurring alarms not working.
* Fix loss of reminder details in archive when alarm has had a reminder deferred.
* Fix inability to reactivate deleted alarms which still have repetitions to go.
* Fix incorrect interpretation of --late-cancel weekly parameter on command line.

=== Version 1.4.19 --- 11 November 2007 ===
* Fix KAlarm hanging and freezing the system for a while, especially on startup.
* Fix next occurrence time set after editing alarm, when it's a sub-repetition.
* Prevent error messages while typing date value, until user finishes entering it.

=== Version 1.4.18 --- 2 November 2007 ===
* Fix failure to trigger some recurring date-only alarms (e.g. after suspend-resume).
* Fix date-only alarms triggering every minute from midnight to start-of-day time.
* Simplify recurrence text shown in alarm edit dialogue Alarm tab when possible.
* Prevent error after browsing for command log file, due to file:// prefix.

=== Version 1.4.17 (KDE 3.5.8) --- 8 October 2007 ===
* Allow time-from-now values up to 999 hours to be entered.
* Fix incorrect email headers resulting in failure to send some emails.

=== Version 1.4.16a --- 12 September 2007 ===
* Fix failure to retrieve font and colour settings for display alarms.

=== Version 1.4.16 --- 10 September 2007 ===
* Attempt to fix failure to retrieve font and colour settings for display alarms.
* Disable reminder etc. controls for at-login recurrence in alarm edit dialogue.

=== Version 1.4.15 --- 7 September 2007 ===
* Fix deferrals of recurring alarms not triggering correctly.
* Fix failure to archive details of repetitions within a recurrence.
* Enable/disable "Show expired alarms" action when preferences change.

=== Version 1.4.14 --- 5 August 2007 ===
* Fix handling of exception dates in recurrences.
* In sound file dialogue change Play button to a Stop button while playing a file.

=== Version 1.4.13 --- 18 May 2007 ===
* Fix time value in templates not being stored.
* Expand time spin boxes to make room for all digits.
* Make Preferences dialogue non-modal.

=== Version 1.4.12 (KDE 3.5.7) --- 11 May 2007 ===
* Display advance reminders for each occurrence of recurring alarms.
* Fix Undo of deletion of active alarms.
* Disable simple repetition controls if repetitions can't fit between recurrences.
* Make the system tray tooltip take account of alarm repetitions.
* Show repetition & special action status by button states in alarm edit dialogue.
* Fix reminder alarms displaying very big numbers for how long until alarm is due.
* Fix KMail omitting attachments from email alarms (if KMail is the email client).

=== Version 1.4.11 --- 16 April 2007 ===
* Prevent pre-alarm actions being executed multiple times when alarm is triggered.
* Prevent alarm daemon triggering alarms multiple times.
* Only execute pre-alarm actions once (not for reminders or deferrals).
* Only execute post-alarm actions once when alarm is finally acknowledged (after
  any deferrals), and not after reminders.
* Show file name as a tooltip on sound type combo box when "file" is selected.

=== Version 1.4.10 --- 3 March 2007 ===
* Add play button to sound file selection dialogue.
* Prevent simple repetitions triggering again when KAlarm is restarted.
* Fix recurring alarms being triggered on exception days.
* Fix start-of-day time being ignored for date-only alarms.
* Disable Defer button in new message window when deferral limit has been reached.
* Fix failure to save "Execute in terminal window" option in Preferences dialogue.
* Ensure up-to-date menus are displayed if user has a customised toolbar.

=== Version 1.4.9 (KDE 3.5.6) --- 3 January 2007 ===
* Minor changes.

=== Version 1.4.8 --- 28 December 2006 ===
* Fix Find always using first search text entered even after entering a new one.

=== Version 1.4.7 --- 14 December 2006 ===
* Fix crash saving Preferences dialogue (due to command alarm terminal setting).

=== Version 1.4.6 --- 30 November 2006 ===
* Fix crash if an alarm triggers while user is deleting it.
* Fix "Start alarm monitoring at login" value shown in preferences dialogue.
* Fix deselecting "Start alarm monitoring at login" when daemon not running.
* Fix editing of 29th February alarm options for non-leap years.
* Tidy up preferences dialogue Run mode options.
* Tidy up alarm edit/preferences dialogue sound type options into a combo box.
* Add context help for sound file fade options.

=== Version 1.4.5 (KDE 3.5.5) --- 29 September 2006 ===
* Improve alarm edit dialogue layout (Reminder controls moved to below Time box).

=== Version 1.4.4 --- 11 July 2006 ===
* Use an alarm's previous deferral time interval as default for its next deferral.

=== Version 1.4.3 (KDE 3.5.4) --- 11 July 2006 ===
* Add facility to import alarms from other calendar files.
* Fix Defer dialog time interval maximum to match maximum date/time value.
* Fix crash when a deferred expired recurring alarm is edited from message window.
* Fix crash when a message is redisplayed after login.
* Prevent inapplicable 'Unable to speak' error when alarm redisplayed after login.
* Save main window column order changes to use on restart (except message column).

=== Version 1.3.10 (KDE 3.5.3) --- 22 May 2006 ===
* Add DCOP calls and command line options to display the edit alarm dialogue.
* Add Select All and Deselect actions & shortcuts for import birthdays list.
* Make system tray icon appear in non-KDE window managers.
* Output error message if deleting copy of alarm from KOrganizer fails.
* Fix corruption of alarms displayed at logout and then deferred after login.
* Fix reminder time not being saved in alarm templates.
* Fix erroneous date adjustment of start of recurrence when saving alarm.
* Fix crash when --play command line option is used, if compiled without aRts.
* Don't show disabled alarms in system tray tooltip alarm list.

=== Version 1.3.9 (KDE 3.5.2) --- 7 March 2006 ===
* Notify daemon by DCOP that alarm has been processed: to prevent alarm loss, and
  to prevent defunct kalarm processes when run mode is on-demand.
* Add Select All and Deselect actions & shortcuts for alarm and template lists.

=== Version 1.3.8 --- 24 January 2006 ===
* Fix kalarmd hang when triggering late alarm and KAlarm run mode is on-demand.

=== Version 1.3.7 --- 22 January 2006 ===
* Fix column widths when main window is resized, if columns have been reordered.

=== Version 1.3.6 (KDE 3.5.1) --- 10 January 2006 ===
* Make autoclose of message windows work.
* Fix New From Template not creating alarm if template contents are not changed.
* Ensure that day and month names translations are independent of locale calendar.
* Display alarm message windows within current screen in multi-head systems.
* Reduce size of Preferences dialog to fit in 1024x768 screen.

=== Version 1.3.5 --- 14 December 2005 ===
* Fix email attachments being forgotten when saving alarms.
* Fix toolbar configuration being lost after quitting KAlarm.

=== Version 1.3.4 (KDE 3.5) --- 30 October 2005 ===
* Fix incorrect recurrence frequency in Alarm Edit dialogue's Alarm tab.

=== Version 1.3.3 --- 22 September 2005 ===
* Add day-of-week selection to daily recurrence dialog.

=== Version 1.3.2 (KDE 3.5 beta 1) --- 10 September 2005 ===
* Add option to show alarms in KOrganizer's active calendar.
* Add option for email text alarms to locate the email in KMail.
* When email alarm triggers and KMail isn't running, start KMail and send mail
  automatically instead of opening KMail composer window.
* Provide per-alarm option for yearly February 29th recurrences.
* Wait longer (20 seconds) before reporting alarm daemon registration failed.
* Minimise KMix window if KMix is started by KAlarm when displaying a message.
* Fix Plastik style 'enabled' indication for time spinbox left-hand buttons.
* Prevent message windows always being full screen after a big message is shown.
* Prevent message windows being initially larger than the desktop.
* Prevent message windows initially overlapping the KDE panel.
* Prevent session restoration displaying main windows which should be hidden.
* Fix alarms getting stuck if due during a daylight savings clock change.
* Change --volume command line option short form to -V (-v is used by --version).
* Fix reported shell errors when output from command alarm is discarded.
* Use 'KAlarm' untranslated in calendar product ID, to cater for locale changes.

=== Version 1.3.1 --- 30 May 2005 ===
* Add Undo/Redo facility for alarm edit/creation/deletion/reactivation.
* Add text search facility.
* Add option to speak alarm messages (if speech synthesis is installed).
* Add command line option --speak.
* Add 'New alarm from template' menu option and toolbar button.
* Add 'Time from now' option in alarm templates.
* Add fade option for playing sound files.
* Add option to log command alarm output to a file.
* Add Edit button to alarm message window to allow the alarm to be edited.
* Enable drag and drop of alarms to other applications.
* Email drag-and-drop from KMail (KDE >= 3.5) now presets alarm edit dialog with
  full From/To/Cc/Subject headers and body text.

=== Version 1.2.8 (KDE 3.4.1) --- 9 May 2005 ===
* Fix failure to enable "Reminder for first recurrence only" checkbox.

=== Version 1.2.7 --- 20 April 2005 ===
* Use a sensible default for terminal window command in Preferences dialog.
* Validate terminal window command entered in Preferences dialog.
* Fix date range no longer being validated in Defer dialog.
* Don't ignore Sound setting in Preferences dialog Edit tab.
* Reset sound volume (if it was set) as soon as audio file playing is complete.
* Don't start KMix when an alarm is displayed if no sound volume is specified.
* Add command script and execute-in-terminal options to DCOP interface.

=== Version 1.2.6 (KDE 3.4) --- 22 February 2005 ===
* Pop up message windows far from cursor to avoid accidental acknowledgement.
* Start KMix if not already running, for setting alarm sound level.
* Fix alarms not triggering if IDs are duplicated in different calendar files.
* Improve validation when reading configuration file values.

=== Version 1.2.5 (KDE 3.4 beta2) --- 21 January 2005 ===
* Prevent multiple "Failed to start Alarm Daemon" error messages at startup.
* Fix missing left border for time spinboxes in Plastik style.

=== Version 1.2.4 (KDE 3.4 beta1) --- 9 January 2005 ===
* Provide option to enter a script for a command alarm, instead of a command line.
* Add option to run command alarms in terminal windows.
* Accept drag and drop of KAddressBook entries to alarm edit dialog email fields.
* Drag and drop now inserts text where appropriate, rather than replacing it.
* Display correct controls after loading a template in alarm edit dialog.

=== Version 1.2.3 --- 7 December 2004 ===
* Put alarm type icons in a separate, sortable, column in alarm list.
* Align times in alarm list.
* Fix crash when the last recurrence of an alarm is reached.
* Fix random limit on expired alarm discard time if stepping with spinbox buttons.
* Fix dialog layouts for right-to-left languages.
* Fix time spin box layout for right-to-left languages.

=== Version 1.2.2 --- 27 November 2004 ===
* Make alarm daemon (kalarmd) exclusive to KAlarm.
* Move control options for alarm daemon into KAlarm preferences dialog.
* Allow user to specify the late-cancellation period for an alarm.
* Add option to automatically close window after late-cancellation period.
* Add facility to enable and disable individual alarms.
* Add simple repetition facility, including repetition within a recurrence.
* Add option to pick a KMail identity to use as sender of email alarms.
* Add option to copy emails sent via sendmail, to KMail sent-mail folder.
* Show scheduled times, not reminder times, in alarm list and system tray tooltip.
* Make time edit controls use 12-hour clock when that is the user's default.
* Also fill in alarm edit dialog email fields when email is dropped onto KAlarm.
* New revised DCOP request interface (old interface still kept for compatibility).
* Make detection of email message display alarms independent of language.
* Use KMix whenever possible to set hardware sound volume.
* Limit range of entered date/time to valid values in deferral dialogue.
* Prevent kalarm failing to register with kalarmd except when really necessary.
* Fix time-to-alarm column in main window not always updating every minute.

=== Version 1.1.7 (KDE 3.3.2) --- 27 November 2004 ===
* Fix KAlarm button on message windows to make it always display main window.
* Show scheduled times, not reminder times, in alarm list and system tray tooltip.
* Fix time-to-alarm column in main window not always updating every minute.

=== Version 1.1.6 (KDE 3.3.1) --- 30 September 2004 ===
* Prevent crash, and output error message, if menu creation fails.
* Unsuppress Quit warning message box if default answer is Cancel quit.
* Prevent blind copy to self of email alarms via KMail when bcc is deselected.

=== Version 1.1.5 --- 1 September 2004 ===
* Show erroneous control in alarm edit dialog when an error message is displayed.
* Make alarm edit dialog always appear on current desktop.
* Make weekly/monthly/yearly recurrences scheduled from command line correspond
  correctly to the start date.
* Fix start date for monthly/yearly recurrences scheduled from the command line.
* Fix DCOP triggerEvent() call to not reschedule alarm if it isn't due yet.

=== Version 1.1.4 --- 21 August 2004 ===
* Fix errors when altering or cancelling deferrals of expired recurrences.

=== Version 1.1.3 (KDE 3.3) --- 28 July 2004 ===
* Fix dialog sizing the first time KAlarm is run.

=== Version 1.1.2 (KDE 3.3 beta2) --- 11 July 2004 ===
* Fix hangup in interactions with alarm daemon introduced in version 1.1.1.
* Only tick Alarms Enabled menu items once alarms have actually been enabled.
* Fix build for "./configure --without-arts".

=== Version 1.1.1 (KDE 3.3 beta1) --- 20 June 2004 ===
* Output error message and disable alarms if can't register with alarm daemon.
* Exit if error in alarm calendar name configuration.
* Fix bug where sound file is selected even when Cancel is pressed.

=== Version 1.1.0 --- 1 June 2004 ===
* Add facility to define alarm templates.
* Add facility to specify pre- and post-alarm shell command actions.
* Add option to play sound file repeatedly until alarm window is closed.
* Add volume control for playing sound file.
* Add 'stop sound' button to alarm message window when sound file is played.
* Rename command line option --sound to --play, add option --play-repeat.
* Add command line option --volume.
* Add 'Configure Shortcuts' and 'Configure Toolbars' menu options in main window.
* After creating/editing alarm, prompt to re-enable alarms if currently disabled.
* Middle mouse button over system tray icon displays new alarm dialog.
* Add option to display a reminder once only before the first alarm recurrence.
* Display time-to-alarm in reminder message window.
* For message texts which are truncated in main window, show full text in tooltip.
* Allow time of day to be entered in format HHMM in time spin boxes.
* Allow hour to be omitted when colon format time is entered in time spin boxes.
* Add "Don't ask again" option to alarm deletion confirmation prompt.
* Prevent expired alarm calendar purges clashing with other alarm actions.
* Fix initial recurrence date/time for weekly/monthly/yearly recurrences.
* Fix yearly recurrences of the last day in the month.
* Disable yearly recurrence's month checkboxes depending on selected day of month.
* Update which time columns are displayed in alarm list when Preferences change.
* Don't store audio/reminder details in email/command alarms.
* Don't store email details in message/file/command alarms.
* Don't close message windows when quit is selected.
* Fix "Warn before quitting" configuration option.
* Don't redisplay error message windows on session restoration.
* Remove obsolete --displayEvent command line option (replaced by --triggerEvent).
* Remove obsolete pre-version 0.7 DCOP calls.

=== Version 1.0.7 --- 2 May 2004 ===
* Fix scheduleCommand() and scheduleEmail() DCOP handling.
* Make KAlarm build for "./configure --without-arts".
* Fix email body text not being saved in email alarms.
* Fix loss of --exec command line arguments.
* Remove wasted vertical space from message windows.

=== Version 1.0.6 (KDE 3.2.2) --- 26 March 2004 ===
* Make the Quit menu item in main window quit the program.
* Update time entry field after editing as soon as mouse cursor leaves it.
* Cancel deferral if reminder is set before it, to prevent it becoming stuck.
* Prevent undeleted recurring alarms being triggered immediately.
* Don't allow alarms to be undeleted if they are completely expired.

=== Version 1.0.5 (KDE 3.2.1) --- 24 February 2004 ===
* Fix whatsThis text on bottom row of alarm list.

=== Version 1.0.4 --- 22 February 2004 ===
* Fix freeze at login when multiple alarms trigger.
* Show all audio file types in sound file chooser dialogue.

=== Version 1.0.3 --- 15 February 2004 ===
* Prevent email alarms from being sent if no 'From' address is configured.
* Omit 'Bcc' when sending email alarms if no 'Bcc' address is configured.
* Fix freeze when starting the alarm daemon.
* Fix memory leaks displaying dialogs.
* Fix scheduleCommand() and scheduleEmail() DCOP handling.
* Fix errors saving expired alarm calendar.

=== Version 1.0.2 (KDE 3.2) --- 29 January 2004 ===
* Prevent editing alarm and saving without changes from deleting the alarm.

=== Version 1.0.1 --- 4 January 2004 ===
* Fix failure to see alarms if KAlarm is reactivated while restoring session.

=== Version 1.0.0 --- 7 December 2003 ===
* Allow entered start date for timed recurrence events to be earlier than now.
* Prevent attempted entry of recurrence end date earlier than start date or today.
* Fix error displaying time of expired repeat-at-login alarms.
* Fix memory leak when sending emails with attachments.
* Fix error trying to send emails with very small attachments.
* Eliminate duplicate reload-calendar calls to alarm daemon.

=== Version 0.9.6 (KDE 3.2 beta1) --- 7 November 2003 ===
* Add option to choose foreground colour for alarm messages.
* Create new alarm by dragging KMail email onto main window or system tray icon.
* Set initial recurrence defaults to correspond to alarm start date.
* Add option for how February 29th recurrences are handled in non-leap years.
* Monthly/yearly recurrence edit: adhere to user preference for start day of week.
* Eliminate multiple confirmation prompts when deleting multiple alarms.
* Eliminate duplicate alarms in system tray tooltip.
* Fix crash after reporting error opening calendar file.
* Fix wrong status in system tray icon if KAlarm starts up with alarms disabled.
* Fix wrong number of days in Time-to-alarm column in main window.
* Fix omission of deferred alarms from system tray tooltip.

=== Version 0.9.5 --- 3 September 2003 ===
* Add option for non-modal alarm message windows.
* Add option to display a notification when an email alarm queues an email.
* Emails via KMail are sent without opening composer window, if KMail is running.
* Provide separate configuration for 'From' and 'Bcc' addresses for email alarms.
* Add exceptions to recurrence specification.
* Add multiple month selection to yearly recurrence.
* Add day of month selection in yearly recurrence.
* Add last day of month option in monthly and yearly recurrences.
* Add 2nd - 5th last week of month options in monthly and yearly recurrences.
* Add filename completion to file and command alarm edit fields.
* Display alarms-disabled indication in system tray tooltip.
* Enable file alarms to display image files.
* Fix file alarms not dislaying some text files, and improve HTML file display.
* Fix loss of changes to attachment list after editing email alarms.
* Fix wrong recurrence end date being displayed when editing an existing alarm.

=== Version 0.9.4 --- 3 July 2003 ===
* Add time-to-alarm display option to main alarm list.
* Add option to list next 24 hours' alarms in system tray tooltip.
* Create new alarm by dragging text or URL onto main window or system tray icon.
* Display reasons for failure to send an email.
* Allow editing of the list of message colours.
* Edit new alarm by context menu or double click on white space in alarm list.
* Add show expired alarms option to preferences dialog.
* Display HTML files correctly in file display alarms.

=== Version 0.9.3 --- 4 March 2003 ===
* Add preferences option to set default sound file for the Edit Alarm dialog.
* Fix display of "Invalid date" message before Edit Alarm dialog displays.

=== Version 0.9.2 --- 28 February 2003 ===
* Option to set font for individual alarm messages.
* Allow multiple alarm selection in the main window.
* KAlarm icon in alarm message window selects the alarm in the main window.
* In Edit Alarm dialog, move all recurrence edit controls into Recurrence tab.
* Add quit warning message option to preferences dialog.
* Add "New Alarm" option to system tray context menu.
* Disallow command alarms when KDE is running in kiosk mode.
* Revised storage of beep, font, colour and program arguments in calendar file.
* Always save alarms in iCalendar format (but vCalendar may still be read).
* Add reminder, recurrence and font parameters to DCOP calls.
* Fix failure to enable alarms when running in on-demand mode.

=== Version 0.9.1 --- 16 January 2003 ===
* Add option to set advance reminders for display alarms.
* In run-in-system-tray mode, warn that alarms will be disabled before quitting.
* Fix monthly and yearly recurrences on nth Monday etc. of the month.
* Fix yearly recurrences on February 29th.
* Fix recurrence start times stored in expired calendar file.
* Fix extra empty events being stored in expired calendar file.

=== Version 0.9.0 --- 3 January 2003 ===
* Add facility to import birthdays from KAddressBook
* Add option to send an email instead of displaying an alarm message.
* Add option to store and view expired alarms.
* Add copy, view and undelete actions (as applicable) for the selected alarm.
* In alarm message window, message text can be copied to clipboard using mouse.
* Allow message text to be scrolled in alarm message window if too big to fit.
* Shift key with left mouse button steps time edit arrows by 5 minutes/6 hours.
* Report failure to run command alarm (bash, ksh shells only).
* Retain repeat-at-login status on alarm deferral.
* Restore alarm messages which were displayed before KAlarm was killed or crashed.
* Store alarm data in the calendar file in a more standard way.
* Alarm message defer dialog: update recurrence deferral time limit in real time.
* Weekly recurrence edit: adhere to user preference for start day of week.
* Use standard action icons.

=== Version 0.8.5 (KDE 3.1.1) --- 21 February 2003 ===
* Fix monthly and yearly recurrences on nth Monday etc. of the month.
* Fix yearly recurrences on February 29th.
* Fix failure to enable alarms when running in on-demand mode.

=== Version 0.8.4 (KDE 3.1) --- 8 January 2003 ===
* Make KAlarm icon in message window bring main window to current desktop.
* Fix detection of KDE desktop.
* Fix entry of yearly recurrences on a specified date in the year.

=== Version 0.8.3 --- 9 November 2002 ===
* Fix no system tray icon being displayed.
* Fix multiple system tray icons being displayed.
* Fix alarms being missed after changing "Disable alarms when not running" status.

=== Version 0.8.2 --- 2 November 2002 ===
* Fix audio files not playing.

=== Version 0.8.1 --- 1 November 2002 ===
* Adhere to KDE single/double click setting when clicking on alarm list.
* Fix possible loss of alarms if KAlarm has previously used another calendar file.
* Fix coordination between "At time" and "After time" values when they change.
* Always remove alarm deferral even when next recurrence triggers instead.
* When alarm triggers, replace any existing repeat-at-login alarm message window.
* Fix deselection of Sound not working after selecting a sound file.
* Fix display of hour spin buttons in time edit spin boxes.
* Prevent time edit spin box buttons from selecting the text.
* Clean up previous alarm list highlight properly when a new alarm is selected.
* Set sensible initial focus when edit alarm dialog pages are displayed.
* Fix Quit duplicate entry in system tray context menu.

=== Version 0.8 (KDE 3.1 beta2) --- 16 September 2002 ===
* Move recurrence edit to separate tab in alarm dialog (now fits 800x600 display).
* Add accelerator keys in dialogs.
* Provide date picker for entering dates.

=== Version 0.7.5 --- 1 September 2002 ===
* Add preferences options to choose default settings for the Edit Alarm dialog.
* Fix right-to-left character sets not being displayed in message edit control.
* Make "Help -> Report Bug" use the KDE bug system (bug #43250).
* Fix session restoration not occurring.

=== Version 0.7.4 (KDE 3.1 beta1) --- 5 August 2002 ===
* Add option to prompt for confirmation on alarm deletion.
* Add option to prompt for confirmation on alarm acknowedgement.
* Display KAlarm handbook Preferences section when Help clicked in config dialog.
* Correctly adjust wrong summer times stored by version 0.5.7 (KDE 3.0.0).

=== Version 0.7.3 --- 24 July 2002 ===
* Fix loss of alarm times after saving pre-version 0.7 calendar file.
* Fix main alarm list display of hours or hours/minutes repeat interval.
* Display KAlarm handbook when Help clicked in configuration dialog.

=== Version 0.7.2 --- 2 July 2002 ===
* Fix reading wrong alarm times from pre-version 0.7 calendar file.
* Partially fix loss of alarm times after saving pre-version 0.7 calendar file.

=== Version 0.7.1 --- 29 June 2002 ===
* Prevent duplicate message windows from being displayed.
* Make Close button on message window not the default button to reduce chance
  of accidental acknowledgement.
* Fix non-ASCII message texts being saved as question marks.
* Fix memory leak with recurrences.

=== Version 0.7.0 --- 15 June 2002 ===
* Add option to play audio file when message is displayed.
* Add daily, weekly, monthly, annual recurrences.
* Allow deferring only up to next scheduled repetition time.
* Don't defer repetitions when an alarm is deferred.
* Make regular repetition and repeat-at-login mutually exclusive.
* Double click on alarm in main window opens alarm edit dialog.
* Change Reset Daemon menu option to Refresh Alarms.
* Save and restore window sizes.

=== Version 0.6.4 --- 8 May 2002 ===
* Make click on system tray icon always bring KAlarm to top on current desktop.
* Fix alarms not being triggered (depending on time zone).

=== Version 0.6.0 --- 8 March 2002 ===
* Add option to execute a command instead of displaying an alarm message.
* Add Try button to alarm message edit dialog.
* Add icons in the alarm list to indicate each alarm's type.
* Display error message if a file to be displayed is not a text file.
* Reduce chance of lost late-cancel alarms when daemon check interval is reduced.
* Rename command line option --displayEvent to --triggerEvent.
* Rename DCOP function displayMessage() to triggerEvent().
* Rename DCOP function cancelMessage() to cancelEvent().

=== Version 0.5.8 (KDE 3.0.5A) --- 23 November 2002 ===
* Fix detection of KDE desktop.

=== Version 0.5.8 (KDE 3.0.5) --- 4 October 2002 ===
* Fix possible loss of alarms if KAlarm has previously used another calendar file.

=== Version 0.5.8 (KDE 3.0.4) --- 18 August 2002 ===
* Make "Help -> Report Bug" use the KDE bug system (bug #43250).
* Fix right-to-left character sets not being displayed in message edit control.

=== Version 0.5.8 (KDE 3.0.3) --- 5 August 2002 ===
* Adjust wrong summer times stored by version 0.5.7 (KDE 3.0.0).
* Display KAlarm handbook when Help clicked in configuration dialog.
* Make Close button on message window not the default button to reduce chance
  of accidental acknowledgement.
* Fix session restoration often not occurring at login.

=== Version 0.5.7 (KDE 3.0.1) --- 9 May 2002 ===
* Use local time for alarm times instead of using a time zone.
* Make click on system tray icon always bring KAlarm to top on current desktop.

=== Version 0.5.7 (KDE 3.0) --- 17 March 2002 ===
* Show system tray icon on deferring command line-initiated message (run-in-
  system-tray mode).
* Associate main window with system tray icon when displayed from message window.
* Don't start KAlarm at login, until it has been run for the first time.
* Add startup notification to kalarm.desktop.
* Prevent open main window from cancelling KDE session shutdown.
* Fix failure to display messages after daemon is restarted (run-on-demand mode).
* Fix possible failure to display command line-initiated message.
* Fix crash in some circumstances on changing run mode to run-on-demand.
* Fix crash on clicking KAlarm icon in command line-initiated message window.
* Fix crash on deferring alarm in command line-initiated message window.
* Fix duplication of repeat-at-login alarms at login.
* Fix error displaying text file messages.

=== Version 0.5.4 --- 7 February 2002 ===
* Fix extra window being displayed in session restoration.

=== Version 0.5.2 --- 31 January 2002 ===
* Fix session restore crash if in 'run continuously in system tray' mode.

=== Version 0.5.1 --- 30 January 2002 ===
* Change configuration defaults.

=== Version 0.5 --- 29 January 2002 ===
* Incorporate system tray icon into KAlarm, add --tray option.
* Add 'run continuously in system tray' operating mode.
* Don't use alarm daemon GUI application.
* Add enable/disable alarms option to main window menu.
* Add show/hide system tray icon option to main window menu.
* Add toolbar.
* Rename alarm dialog Set Alarm button to OK.
* Rename message window OK button to Close.
* Remove keyboard accelerator for Reset Daemon.
* Fix magnified system tray icon.
* Include README, etc. files in installation.

=== Version 0.4 --- 22 December 2001 ===
* Modify to use split alarm daemon/alarm daemon GUI.
* Prevent a command line error exiting all open KAlarm windows.
* Ensure the program exits after starting with --stop or --reset options.

=== Version 0.3.5 --- 5 December 2001 ===
* Add option to repeat alarms at login.
* Add context help button to main window and message window.
* Fix occasional crash on displaying non-repeating alarms.
* Fix possible failure to display alarms at login.
* Fix blank title bar when main window restored at login.
* Fix alarms not deleted from main window when displayed at login.
* Fix handling of zero-length calendar file.
* Improve error messages.
* Make documentation files installation dependent on KDE version.

=== Version 0.3.1 --- 20 November 2001 ===
* Fix build fault when using ./configure --enable-final

=== Version 0.3 --- 4 November 2001 ===
* Add option to display a file's contents instead of specifying a message.
* Add dialog option to set an alarm's time as an interval from the current time.
* Add defer option to alarm message window.
* Provide button in alarm message window to activate KAlarm.
* Make dialogs modal only for their parent window.

=== Version 0.2 --- 20 October 2001 ===
* Implement repeating alarms.
* Add extra pair of arrow buttons to time spinbox to change the hour.
* Fix sorting by colour column.
* Better What's This? texts for the main window.
* Remove -r, -s short options (use --reset, --stop instead).

=== Version 0.1.1 --- 1 September 2001 ===
* Fix documentation not being created by build.

=== Version 0.1 --- 31 August 2001 ===
* Initial release.<|MERGE_RESOLUTION|>--- conflicted
+++ resolved
@@ -1,6 +1,5 @@
 KAlarm Change Log
 
-<<<<<<< HEAD
 === Version 3.0.0 --- 7 June 2020 ===
 + Provide option to use file system resources instead of Akonadi resources.
 + Enable selection of multiple calendar files in Import Alarms dialogue.
@@ -9,10 +8,7 @@
 + Fix handling of calendar update or save errors when making alarm changes.
 + Refactor AlarmCalendar to split out resources and display calendars.
 
-=== Version 2.14.2 (KDE Applications 20.04.2) --- 23 May 2020 ===
-=======
 === Version 2.14.2 (KDE Applications 20.04.2) --- 8 June 2020 ===
->>>>>>> 961ff1aa
 + Make multiple KAlarm invocations work (Qt >5.12, Frameworks >5.60) [KDE Bug 417108]
 + Fix failure to set no-autostart for non-KDE desktops, if a writable autostart file exists.
 * Fix failure to execute command alarms in a terminal window.
