KAlarm Change Log

<<<<<<< HEAD
=== Version 3.5.5 (KDE Gear 23.04) --- 24 December 2022 ===
* Disallow setting environment variables in command alarm command line.
* In Preferences dialog, if OK shows warning message, don't close dialog until user responds.
* Allow setting null command line for invoking terminal to run command alarms in.
* If only one standard command is available to invoke terminal to run command alarms in, use it as default.

=== Version 3.5.4 (KDE Gear 22.12.1) --- 19 December 2022 ===
* Update date picker display when a resource becomes disabled.
* Evaluate trigger times for working time alarms in KAlarm's default time zone.
* Fix handling of quoted path if configured for the terminal for command alarms.
=======
=== Version 3.5.4 (KDE Gear 22.12.1) --- 29 December 2022 ===
* Update date picker display when a resource becomes disabled.
* Evaluate trigger times for working time alarms in KAlarm's default time zone.
* Fix handling of quoted path if configured for the terminal for command alarms.
* Allow AM/PM control in Edit Alarm dialogue to be tabbed into [KDE Bug 463310]
>>>>>>> dd73bd6c

=== Version 3.5.3 (KDE Gear 22.12) --- 18 November 2022 ===
* Provide build option to disable use of X11, even if it is available.
* Fix daily alarms continually triggering just before end of daylight savings time [KDE Bug 461713]

=== Version 3.5.2 (KDE Gear 22.08.2) --- 4 October 2022 ===
* Fix possible crash when alarm restored at login is deferred [KDE Bug 459901]

=== Version 3.5.1 (KDE Gear 22.08.1) --- 15 August 2022 ===
* Fix regression introduced in version 3.5.0:
    In some locales, displayed times were wrongly formatted.

=== Version 3.5.0 (KDE Gear 22.08) --- 19 July 2022 ===
* Provide options to build and/or run KAlarm without any Akonadi dependency.
* Set volume correctly for repeated audio alarms [KDE Bug 456845]

=== Version 3.4.1 (KDE Gear 22.04.1) --- 2 May 2022 ===
* Fix checkboxes being disabled in Preferences dialogue.
* Fix time spin boxes being displayed in the wrong position.
* Fix crash when Try clicked to stop audio alarm with fade [KDE Bug 452962]
* Don't show volume fade controls if Phonon backend doesn't support fade.
* Fix sound files not playing after previously playing with fade.
* Fix Stop Play button not working for display alarm with audio file.
* Fix crash in font chooser when style is selected after deselecting default font [KDE Bug 453193]

=== Version 3.4.0 (KDE Gear 22.04) --- 6 April 2022 ===
* Allow calendars and date picker to be shown together in side panel [KDE Bug 440250]
* Shrink calendar list to remove empty space when too large.
* When a resource is re-enabled, ensure its alarms are displayed.
* When default resources are created on first run, set them as standard (default) calendars.
* Cancel sound file playback if audio alarm edit dialogue is closed after clicking Try.
* Remove all 'speak' functions if KAlarm is built with text-to-speech disabled.
* Add option to disable wake-from-suspend alarms if KAlarm is built without KAuth.
* Use threading correctly for playing sound files.
* Incorporate kalarmcal library into KAlarm as a private library.

=== Version 3.3.6 (KDE Gear 21.12.3) --- 9 February 2022 ===
* Fix failure to create a missing calendar file after enabling a resource.

=== Version 3.3.5 (KDE Gear 21.12.2) --- 31 January 2022 ===
* Fix crash after Defer is selected in alarm notification message [KDE Bug 448212]
* Fix deleted calendar resources reappearing when KAlarm restarts.
* For command alarms, use path to find executables, instead of current directory.
* Fix regression introduced in version 3.1.0:
    Make auto-close work for message windows.

=== Version 3.3.4 (KDE Gear 21.12.1) --- 28 December 2021 ===
* Treat empty read-only, or non-existent, calendar files as loaded.
* Fix bad calendar files preventing command line actions from running.
* Ensure KAlarm command line actions are performed if KAlarm is already running [KDE Bug 446749]
* Don't disable alarms after KAlarm command line action while KAlarm is already running [KDE Bug 446749]
* Fix resource ID numbers not working in command line & DBUS commands.
* If KAlarm is already running, don't exit if a new activation has unknown command line options.
* Fix crash when a resource is removed.

=== Version 3.3.3 (KDE Gear 21.12) --- 7 November 2021 ===
* Show numbers in localised form.
* Make time edit spinboxes show time using localised format and numbers.
* Fix infinite loop due to invalid recurrence date when using locale with non-ASCII numbers (requires kalarmcal 21.12).

=== Version 3.3.2 (KDE Gear 21.08.3) --- 30 October 2021 ===
* Make time edit field arrows work with Breeze application style [KDE Bug 443062]
* Fix display errors in time edit field arrows.
* Fix unusable sub-daily recurrence editor with non-Breeze application style.
* Use translated forms of "am" and "pm" when displaying times.

=== Version 3.3.1 (KDE Gear 21.08.1) --- 29 August 2021 ===
* Fix crash when KAlarm is launched while already running [KDE Bug 441660]

=== Version 3.3.0 (KDE Gear 21.08) --- 1 August 2021 ===
* Add date selector option to enable alarm list view to be filtered.
* Show hamburger menu when menu bar is hidden, to allow access to all options.
* Fix crash when context menu is requested after toolbar has been edited.
* Fix crash when alarm message is shown on a multiple screen system using Wayland [KDE Bug 439853]
* Fix alarm not triggering if a reminder is set after the main alarm (requires kalarmcal 21.08) [KDE Bug 440200]
* Fix 'Choose sound file' dialogue not showing audio files, under XFCE etc [KDE Bug 437217]
* Fix alarm time showing blank in alarm list when using right-to-left languages.
* Fixes to dialogue layouts when using right-to-left languages.

=== Version 3.2.2 (KDE Gear 21.04.2) --- 26 May 2021 ===
* In audio alarm edit dialogue, don't show file name in encoded format [KDE Bug 437676]

=== Version 3.2.1 (KDE Gear 21.04.1) --- 6 May 2021 ===
* In alarm list, don't hide display alarm colour for selected alarms [KDE Bug 436434]
* Fix date sometimes being hidden for selected alarms in alarm list [KDE Bug 436434]
* In alarm edit dialogue, enable OK button when date is edited [KDE Bug 436558]
* If time format is AM/PM, allow zero hours as an interim value while editing times.

=== Version 3.2.0 (KDE Gear 21.04) --- 2 April 2021 ===
* Remove KAlarm Akonadi resource code.
* Rename Preferences 'Edit' tab to 'Alarm Defaults'.
* Add default sound volume setting to Preferences dialogue.
* Fix erroneous output of terminal error message on disabling a calendar.

=== Version 3.1.3 (KDE Applications 20.12.3) --- 19 February 2021 ===
* Fix error creating alarm from command line if the only active alarm calendar is not the default [KDE Bug 417108].
* If command line action fails, quit application if not previously running.

=== Version 3.1.2 (KDE Applications 20.12.2) --- 26 January 2021 ===
* Default to using alarm names.
* Fix hang when an alarm is triggered in a read-only resource.

=== Version 3.1.1 (KDE Applications 20.12.1) --- 18 December 2020 ===
* Ensure that build uses the file resources option.
* When removing duplicate Akonadi resources, in priority keep enabled/standard ones.
* Fix regression introduced in version 3.1.0:
    Show correct alarm columns in main window on first run of KAlarm.

=== Version 3.1.0 (KDE Applications 20.12) --- 14 November 2020 ===
* Add option to show alarm message as a notification instead of in a window [KDE Bug 345922]
* Add option to give alarms a name.
* Don't execute display alarms while desktop notifications are inhibited.
* Cancel any screen saver when an alarm is displayed.
* On completion, calendar migration restores previous Akonadi run state.

=== Version 3.0.3 (KDE Applications 20.08.3) --- 25 October 2020 ===
* Prevent resources being disabled at logout [KDE Bug 427722]
* Fix regression introduced in version 3.0.0:
    Warn user if no active alarm calendar is enabled.

=== Version 3.0.2 (KDE Applications 20.08.2) --- 3 October 2020 ===
* Fix repeat-at-login alarms not triggering when KAlarm starts.
* If command generating text for display alarm fails, only display error message,
  not the display alarm, and don't redisplay the alarm on every restart.
* Fix next trigger time shown as "Never" after using Try button for command display alarm, if command fails.
* Display alarms in time order on startup (fixes regression).
* Allow alarm list and template list to be sorted by clicking headers.
* Fix inability to edit an existing calendar resource's configuration.
* Fix memory leaks.

=== Version 3.0.1 (KDE Applications 20.08.1) --- 24 August 2020 ===
* Fix inability to create alarms from templates, or load templates in edit dialogue [KDE Bug 425751]
* Don't show spurious error message when deleting alarm template [KDE Bug 425751]

=== Version 3.0.0 (KDE Applications 20.08) --- 5 August 2020 ===
* Default to using file system resources instead of Akonadi resources.
* Enable selection of multiple calendar files in Import Alarms dialogue.
* Show alarm calendars sorted by name in calendars list.
* Return to last used tab in Configuration dialogue when it is reopened.
* Add option for a command alarm to not notify execution errors [KDE Bug 315401]
* Fix handling of calendar update or save errors when making alarm changes.
* Fix possible calendar file corruption if disk is full (requires KDE Frameworks 5.72) [KDE Bug 370708]
* Allow drag-and-drop of email onto display alarm text edit field.
* Fix drag-and-drop of text onto line edits in alarm edit dialogue.
* Refactor AlarmCalendar to split out resources and display calendars.
* Fix infinite loop when evaluating next alarm to schedule.
* Cancel command execution error tooltip when mouse moves to another alarm.

=== Version 2.14.3 (KDE Applications 20.04.3) --- 19 June 2020 ===
* Fix possible corruption of autostart.desktop file if disk is full.

=== Version 2.14.2 (KDE Applications 20.04.2) --- 8 June 2020 ===
* Make multiple KAlarm invocations work (Qt >5.12, Frameworks >5.60) [KDE Bug 417108]
* Fix failure to set no-autostart for non-KDE desktops, if a writable autostart file exists.
* Fix failure to execute command alarms in a terminal window.
* Fix occasional crash on opening alarm edit dialogue [KDE Bug 412181]
* Fix regression introduced in version 2.13.0:
    Fix wrong Undo/Redo being performed when selected from list.

=== Version 2.14.1 (KDE Applications 20.04.1) --- 11 May 2020 ===
* Correctly interpret resource IDs in command line and DBus calls.
* Fix sizing and reconfiguration of columns in alarm and template lists.

=== Version 2.14.0 (KDE Applications 20.04) --- 27 March 2020 ===
* Warn user if archiving but no default archived alarms calendar is set.
* Fix some error messages not being displayed.
* Refactor to use generic resource classes (part 2).

=== Version 2.13.3 (KDE Applications 19.12.3) --- 20 February 2020 ===
* Fix failure of command line options requiring calendar access [KDE Bug 417108]

=== Version 2.13.2 (KDE Applications 19.12.2) --- 9 January 2020 ===
* Add Show/Hide Menubar menu option; change New Email Alarm shortcut to Ctrl-L.

=== Version 2.13.1 (KDE Applications 19.12.1) --- 30 December 2019 ===
* Make defer dialogue accessible when a full screen window is active [KDE Bug 414383]
* Only show 'Cancel Deferral' in defer dialogue if a deferral is already active.

=== Version 2.13.0 (KDE Applications 19.12) --- 19 November 2019 ===
* Fix user not always being prompted to update new resource if in old format.
* Terminate application after executing 'kalarm --list'.
* Fix alarm type column being too wide in alarm template list.
* Fix failure to display image when alarm is configured to display an image file.
* Fix failure to set no-autostart for non-KDE desktops, if no autostart directory exists.
* Refactor to use generic resource classes (part 1).

=== Version 2.12.8 (KDE Applications 19.08.3) --- 16 October 2019 ===
* Fix error on redo of an active alarm deletion.
* Archive repeat-at-login alarms if previously triggered, when they are deleted.
* Fix layout of defer alarm dialogue.
* Fix regression introduced in version 2.10.11:
    Make user settings changes take effect immediately.

=== Version 2.12.7 (KDE Applications 19.08.2) --- 7 October 2019 ===
* Show correct read-only status of an alarm in its context menu.
* Fix regression introduced in version 2.12.5:
    Fix errors deleting and reactivating alarms.
* Fix error on undo of an active alarm deletion.
* Don't trigger repeat-at-login alarms when they are edited or imported.

=== Version 2.12.6 (KDE Applications 19.08.1) --- 26 August 2019 ===
* Fix crash sometimes when a resource is enabled [KDE Bug 410596]
* Fix D-Bus alarm creation failing if time zone is omitted from start time [KDE Bug 411296]
* Fix command line options which don't work if KAlarm not already running:
    --edit, --list, --triggerEvent, --cancelEvent.

=== Version 2.12.5 (KDE Applications 19.08) --- 26 July 2019 ===
* Enable alarm list columns to be hidden using context menu on list header [KDE Bug 397093]
* Fix regression introduced in version 2.12.0:
    Show time zone abbreviation in message window if alarm time has non-local time zone.
* If only one writable archived alarm calendar exists, automatically set it as the default.
* Don't allow user to create a new resource using same calendar file as an existing resource.
* Remove duplicate resources (i.e. which use the same calendar file) at startup [KDE Bug 403124]
* Fix drag and drop of emails from KMail, and KMail button in message window.
* Improve drag and drop of events and todos from KOrganizer.

=== Version 2.12.4 (KDE Applications 19.04.3) --- 4 July 2019 ===
* Fix calendar resource dialogue not configuring resource correctly [KDE Bug 407882]
* Fix calendar resource dialogue creating new resources unusable until restart [KDE Bug 407882]
* Enable resource after creating with the calendar resource dialogue [KDE Bug 407882]
* Fix colour and alarm type columns being too wide in alarm list.

=== Version 2.12.3 (KDE Applications 19.04.2) --- 23 May 2019 ===
* Fix calendar configuration dialogue not appearing.
* Fix errors creating calendar resources on first run of KAlarm [KDE Bug 407544]
* Display alarm message windows within current screen in multi-head systems.

=== Version 2.12.2 (KDE Applications 18.08.2) --- 27 September 2018 ===
* Fix Defer button being disabled for recurring alarms [KDE Bug 398658]

=== Version 2.12.1 (KDE Applications 18.08.1) --- 18 August 2018 ===
* Align and right adjust 'Time to' column values in main window [KDE Bug 397130]
* Remove seconds values from Time column (erroneously added in 2.12.0).

=== Version 2.12.0 (KDE Applications 18.08) --- 29 July 2018 ===
* Use KAlarmCal::KADateTime instead of deprecated KDateTime.
* Remove 'clock time' option, in favour of local system time zone.
* Fix times being truncated and showing ellipsis in main window [KDE Bug 365257]
* Fix evaluation of work days.
* Fix reminder-once alarms not being correctly loaded from calendar file.
* Fix some regressions introduced in version 2.11.0, including:
    Make global shortcuts available.
    Default sound file selection dialogue to the system sound files directory.

=== Version 2.11.16 (KDE Applications 17.04.1) --- 15 April 2017 ===
* Fix option text for using default email address from KMail/System Settings [KDE Bug 378722]

=== Version 2.11.15 (KDE Applications 17.04) --- 15 January 2017 ===
* Report if terminal for command alarms is not configured.
* Don't allow 'auto-hide in system tray' on Unity desktop [KDE Bug 373848]

=== Version 2.11.14 --- 19 February 2017 ===
* Fix not showing main window if activated again while already running with --tray [KDE Bug 374520]
* Fix --help, --version and option errors not being reported if KAlarm is already running.
* Make command options --edit-new-* work [KDE Bug 376209]

=== Version 2.11.13 (KDE Applications 16.12.2) --- 29 January 2017 ===
* Fix system tray icon used for "some alarms disabled"
* Improved system tray icons (requires Plasma 5.9) [KDE Bug 362631]
* Don't show misleading "Failed to update alarm" if command alarm fails [KDE Bug 375615]

=== Version 2.11.12 (KDE Applications 16.12.1) --- 1 January 2017 ===
* Fix Export Alarms file save error [KDE Bug 374337]
* Fix arrow/page up/down keys not working in date edit control
  (needs KDE Frameworks 5.30) [KDE Bug 373886]

=== Version 2.11.11 (KDE Applications 16.12.0) --- 16 November 2016 ===
* Fix crash on exit [KDE Bug 372223]

=== Version 2.11.10 (KDE Applications 16.08.3) --- 31 October 2016 ===
* Fix default calendar files not being created on first run [KDE Bug 362962]
* Fix crash when a second instance of KAlarm is started [KDE Bug 371628]
* Don't output error messages about temporary files in directory calendar [KDE Bug 370627]

=== Version 2.11.9 (KDE Applications 16.08.1) --- 18 August 2016 ===
* Prevent KAlarm autostarting on non-KDE desktops if it has never been run [KDE Bug 366562]

=== Version 2.11.8 (KDE Applications 16.08.0) --- 13 July 2016 ===
* Use the default time format in alarm list and system tray status popup
  [KAlarm Forum: https://forum.kde.org/viewtopic.php?f=229&t=133788]

=== Version 2.11.7 (KDE Applications 16.04.3) --- 11 June 2016 ===
* Always use current setting for email sender address when sending emails [KDE Bug 359163]

=== Version 2.11.6 (KDE Applications 16.04.1) --- 20 April 2016 ===
* Prevent KAlarm autostarting on non-KDE desktops if start-at-login is disabled
  [KAlarm Forum: https://forum.kde.org/viewtopic.php?f=229&t=131410]

=== Version 2.11.5 (KDE Applications 16.04.0) --- 13 April 2016 ===
* Fix alarm times out by an hour in daylight savings time (needs kcalcore 16.04) [KDE Bug 336738]
* Don't show spurious extra calendar after adding new calendar [KDE Bug 361543]
* Fix crash when adding new calendar [KDE Bugs 361539, 361717]

=== Version 2.11.4 (KDE Applications 15.12.3) --- 1 February 2016 ===
* Fix reminder time edit being covered by 'in advance' combo [KDE Bug 357018]
* Fix crash after editing an alarm, if spell check is enabled [KDE Bug 356048]
* Fix occasional crash on startup [KDE Bug 358217]
* Fix specification on command line of a reminder after the alarm.
* Fix deferral time of date-only recurring alarms [KDE Bug 346060]
* Fix frequency edit field missing from recurrence editor.

=== Version 2.11.3 (KDE Applications 15.08.3) --- 4 November 2015 ===
* Re-enable use of sendmail for email alarms.
* Fix conversion error in sub-repetition interval from command line.

=== Version 2.11.2 (KDE Applications 15.08.2) --- 24 September 2015 ===
* Enable typing into New Alarm dialogue while alarm is displayed (Unity desktop) [KDE Bug 352889]

=== Version 2.11.1 (KDE Applications 15.08.1) --- 1 September 2015 ===
* Fix conversion error in sub-repetition value from command line or D-Bus command.

=== Version 2.11.0 (KDE Applications 15.08.0) --- 30 July 2015 ===
* Use KDE Frameworks.
* Disable use of sendmail for email alarms, due to removal from Akonadi.

=== Version 2.10.12 (KDE 4.14.2) --- 30 September 2014 ===
* Make New Audio Alarm dialogue use sound file repeat preference setting.

=== Version 2.10.11 (KDE 4.14.0) --- 12 August 2014 ===
* [Akonadi] Fix alarms not being redisplayed after Akonadi server restarts
            (requires kdepimlibs 4.14.0) [KDE Bug 336942]

=== Version 2.10.10 (KDE 4.13.2) --- 10 May 2014 ===
* [Akonadi] Fix no Defer button in alarm windows restored after login [KDE Bug 334334]
* Fix display of duplicate alarm windows after login.

=== Version 2.10.9 (KDE 4.13.1) --- 4 May 2014 ===
* [Akonadi] Fix no Defer button in alarm windows restored after crash [KDE Bug 334334]

=== Version 2.10.8 (KDE 4.12.5) --- 18 April 2014 ===
* [Akonadi] Fix wrong startup message about no writable active alarm calendar.
* [Akonadi] Fix setting Akonadi resource read-only making it unusable (requires kdepim-runtime 4.12.5) [KDE Bug 332889]

=== Version 2.10.7 (KDE 4.12.4, 4.13.0) --- 21 March 2014 ===
* [Akonadi] Fix deletion of alarm copies from KOrganiser not working.
* Fix crash after session restoration has nothing to restore [KDE Bug 331719]
* Prevent data in birthday import dialogue being editable.

=== Version 2.10.6 (KDE 4.11.1) --- 27 August 2013 ===
* [Akonadi] Fix error saving template when closing Edit Template dialogue [KDE Bug 323965]

=== Version 2.10.5 (KDE 4.11.0) --- 3 August 2013 ===
* Fix memory leak whenever the edit dialogue is closed.
* Fix auto-close alarms not displaying when KAlarm defaults to UTC time zone.
* Fix display alarm deferral limit when KAlarm defaults to UTC time zone.

=== Version 2.10.4 (KDE 4.11 beta2) --- 15 June 2013 ===
* Show startup warning if no writable active alarm calendar is enabled [KDE Bug 316338]

=== Version 2.10.3 (KDE 4.10.5) --- 15 June 2013 ===
* Fix sound repetition pause not working in audio alarms [KDE Bug 319261]
* Fix Stop Play button being left enabled after closing alarm window.

=== Version 2.10.2 (KDE 4.10.4) --- 4 May 2013 ===
* [Akonadi] Fix infinite loop on shutdown if display alarms are active [KDE Bug 317806]

=== Version 2.10.1 (KDE 4.10.0) --- 10 December 2012 ===
* [Akonadi] Fix memory leak when an alarm message window is displayed.
* [Akonadi] Fix memory leak on alarm edit.

=== Version 2.10.0 (KDE 4.10 beta1)--- 13 November 2012 ===
* Add --list command line option to list scheduled alarms to stdout.
* Add 'list' D-Bus command to return list of scheduled alarms.
* [Akonadi] Wait until calendars are populated before using them at startup.

=== Version 2.9.3 (KDE 4.9.4) --- 13 November 2012 ===
* [Akonadi] Fix alarm list not sorting new alarms when calendar is enabled [KDE Bug 306178]

=== Version 2.9.2 (KDE 4.9.1) --- 22 August 2012 ===
* Fix Quit not working in system tray icon context menu.
* [KResources] Fix KAlarm button not highlighting the alarm in the main window [KDE Bug 266082]

=== Version 2.9.1 (KDE 4.9.0) --- 7 July 2012 ===
* Add option to execute a pre-alarm action before deferred alarms.
* Provide options to auto-hide system tray icon when no alarms are due.
* Store KAlarm version and backend in config file.

=== Version 2.8.6 (KDE 4.8.5) --- 14 July 2012 ===
* [Akonadi] Don't display calendars which have no Akonadi resource.
* [Akonadi resources] Fix resource if config is missing.
* [Akonadi resources] Make resource work if location is set by path OR URL.
* Fix crash when closing alarm window for alarm which plays audio file.
* Fix "server did not accept the sender address" errors sending emails [KDE Bug 301946]

=== Version 2.8.5 (KDE 4.8.4) --- 6 June 2012 ===
* [Akonadi] Warn user and disable KAlarm if Akonadi fails to run [KDE Bug 300083]
* [Akonadi] Fix crash when saving new alarm [KDE Bug Bug 300376]

=== Version 2.8.3 (KDE 4.8.3) --- 22 April 2012 ===
* Store KAlarm version and backend in config file.
* Use the last selected sound file picker directory as the default next time.

=== Version 2.8.2 (KDE 4.8.2) --- 29 March 2012 ===
* [Akonadi] Fix error saving changed alarms when closing Edit Alarm dialogue.
* [Akonadi] Show old-format calendars in read-only colour in calendar list.
* [KResources] Fail cleanly if calendar resources fail to open [KDE Bug 296383]
* Prevent multiple email success messages after Try used in Edit Alarm dialogue.

=== Version 2.8.1 (KDE 4.8.1) --- 19 February 2012 ===
* [Akonadi] Don't give option to save new alarms in old format calendars.
* [Akonadi] Prevent duplicate prompts to update format of new calendar resource.
* [Akonadi] Automatically disable duplicated calendar resources [KDE Bug 293193]
* [Akonadi] Fix errors when creating default calendar resources [KDE Bug 293208]
* [Akonadi] Prevent multiple standard calendars for any alarm type.
* [Akonadi] Fix various crashes.
* Output cmake error if Akonadi option incompatible with kdepimlibs/kalarmcal.

=== Version 2.8.0 (KDE 4.8.0) --- 16 January 2012 ===
* Use Akonadi as the default calendar access method.
* Use configurable colours and KDE colour scheme for calendar list.
* Allow user to stop playback after clicking Try in audio alarm edit dialogue.

=== Version 2.7.5 (KDE 4.7.4) --- 23 November 2011 ===
* Fix crash due to audio thread not being correctly deleted.

=== Version 2.7.4 (KDE 4.7.1) --- 28 August 2011 ===
* Fix crash when last recurrence of late-cancel alarm triggers too late.
* Fix conversion of pre-version 1.4.14 subsidiary alarms.
* Fix new alarm not being scheduled after editing alarm from alarm window.
* Don't do search if invalid regular expression is entered in Find dialogue.
* Don't prevent interaction with alarm windows when a prompt or warning message
  window is displayed [using KDE 4.7.1 or later].
* Only reset visible tab in multi-tab settings sections when Defaults is clicked
  in Configuration dialogue, and Current tab option is selected.
* Disable command output option for display alarms in edit alarm dialogue if
  user not authorised to run shell commands.
* Always output "not authorised" error message if unauthorised user tries to run
  shell commands.

=== Version 2.7.3 --- 26 July 2011 ===
* Fix crash when Wake From Suspend dialogue is shown with no alarm selected.

=== Version 2.7.2 --- 15 July 2011 ===
* Fix KAlarm not quitting when no visible windows or system tray icon remain.
* Cancel wake-from-suspend if alarm is disabled, or if all alarms are disabled.
* Various improvements and bug fixes to Wake From Suspend dialogue.
* In calendar list show calendar colours by text background, not coloured square.
* In alarm list show multi-line tooltip for alarm text when appropriate.

=== Version 2.7.1 (KDE 4.7.0) --- 6 July 2011 ===
* Make wake-from-suspend schedule a time-from-now, to make it work correctly
  on systems whose hardware clock is out of sync with the system clock.
* Include Content-Transfer-Encoding header in emails to allow correct display.

=== Version 2.7.0 --- 9 May 2011 ===
* Add option to set a reminder AFTER the main alarm.
* Add option to wake computer from suspend when a selected alarm is triggered.
* Add command line option to disable alarm monitoring.
* Replace EMAILID, SPEAK, ERRCANCEL, ERRNOSHOW calendar properties with FLAGS
  property parameters.

=== Version 2.6.3 --- 27 April 2011 ===
* Add option to not notify execution errors for pre-alarm actions.
* Set environment variable KALARM_UID to event UID for pre- & post-alarm actions.
* Warn user if only UTC time zone is available (if ktimezoned not installed).
* Don't reactivate start-at-login without prompting, after user switches it off,
  except if KAlarm is session restored.
* Show error message and set read-only if location is blank for new resource.
* Fix crash on some systems when New Alarm dialogue is displayed from system tray
  icon menu.
* Fix KAlarm button in alarm window not always showing main window and not
  highlighting the alarm in the main window.
* Move New Alarm From Template action into New alarm menu to simplify toolbar.

=== Version 2.4.11 (KDEPIM 4.4.11) --- 16 April 2011 ===
* Fix bad borders round left hand buttons of time spinboxes in Oxygen style.
* Fix initialisation of library global statics.
* Ensure sound volume is not out of range when reading from calendar.
* Fix New Alarm dialogue from system tray menu restoring other windows.

=== Version 2.4.10 (KDEPIM 4.4.8) --- 2 December 2010 ===
* Fix KAlarm showing in system tray at login when configured not to show in tray.
* Fix working-time-only alarms not triggering if KAlarm is started up outside
  working hours, after the last trigger time during working hours was missed.
* Don't quit if no window is visible when 'show in system tray' is deselected.
* Disable Defer button in new message window when deferral limit has been reached.
* Fix reminder time shown when editing a non-recurring alarm's deferred reminder.
* Fix conversion of pre-version 1.9.10 non-recurring alarms with simple repetition.
* Make disabled system tray icon more distinguishable for colour blind users.

=== Version 2.4.9 (KDEPIM 4.4.7) --- 19 October 2010 ===
* Fix crash if alarm triggers while its deletion confirmation prompt is visible.
* Fix crash when Try button is clicked while creating new display alarm.
* Fix crash on KAlarm exit.
* Fix possible crash when enabling individual alarms.
* Prevent long file name from expanding the width of file display alarm window.
* Allow pre- & post-alarm actions for alarms whose text is generated by a command.
* Combine 4 New Alarm icons in toolbar, to fix icon texts not fitting into width.

=== Version 2.4.8 (KDEPIM 4.4.6) --- 4 September 2010 ===
* Fix crash when a reminder alarm is being redisplayed.
* Fix possible crash: on alarm deletion, always update next alarm to trigger.
* Fix Sound File selection dialogue Play button not playing any sound.
* Always show current storage location choice in Configuration dialogue.
* Fix inability to leave file name blank in audio alarm templates.
* Fix changes to volume not enabling OK button when editing an audio alarm
  template with no audio file specified.

=== Version 2.4.7 (KDE 4.4.5) --- 3 June 2010 ===
* Fix inability to defer non-recurring alarms.
* Fix crash when selecting calendar type in calendar selector, if text widths
  and selector width are "exactly wrong".
* Fix loss of time zone specification for date only alarms when converting a
  pre-2.3.2 calendar, if start-of-day time in calendar is not midnight.
* Enable alarm edit dialogue Time Zone button in read-only mode.

=== Version 2.4.6 (KDE 4.4.4) --- 20 May 2010 ===
* Fix alarm edit dialog not saving changes when invoked from alarm message
  window's Edit button.
* Fix main window close action not working when system tray icon is not shown.

=== Version 2.4.5 (KDE 4.4.3) --- 7 April 2010 ===
* Fix audio files playing silently when no volume level has been specified.

=== Version 2.4.4 (KDE 4.4.2) --- 17 March 2010 ===
* Fix display alarm whose text is generated by a command and which has an audio
  file, being converted into an audio-only alarm when reloaded.

=== Version 2.4.3 (KDE 4.4.1) --- 21 February 2010 ===
* Disable resource calendars which contain only wrong alarm types.

=== Version 2.4.2 (KDE 4.4.0) --- 30 January 2010 ===
* Fix non-ASCII text being corrupted in emails sent by KAlarm.
* Show error message if selected email identity has no email address.

=== Version 2.4.1 (KDE 4.4.0 RC1) --- 8 December 2009 ===
* Fix date-only recurring alarms triggering repeatedly at high frequency.

=== Version 2.4.0 --- 24 November 2009 ===
* New audio alarm option, without displaying alarm window.
* Add configuration setting for event duration for alarms copied to KOrganizer.
* Provide 'any time' option in Defer Alarm dialogue, for date-only alarms.
* Use KDE system settings to determine default working days in the week.
* Improve organisation of main menu.
* If dual screens, show alarm in other screen if any full screen window exists.
* Fix recurring date-only alarm triggering repeatedly and eating up CPU, if the
  start-of-day time is after midnight and the alarm is due, but current UTC time
  of day is earlier than the start-of-day time of day in the alarm's time zone.
* Update date-only alarm trigger times when user changes the start-of-day time.
* Don't write start-of-day time into calendar, to avoid clashes if it is shared.
* Don't waste processing time calculating next trigger time for archived alarms.
* Disable 'New Alarm from Template' action when no alarm templates exist.
* Interpret '~' (i.e. home directory) properly in entered file names.
* Fix crash if calendar formats are updated at login, during session restoration.
* Fix crash if editing alarm from alarm window Edit button, and window changes
  from reminder to normal, or window changes from at-login to final at-login
  trigger time, or window auto-closes.
* Prevent infinite loop if NEXTRECUR time in alarm is before alarm start time.
* Fix error saving the alarm after editing a repeat-at-login alarm.
* Don't set reminder/late-cancel/show-in-KOrganizer when saving repeat-at-login
  alarms.
* Improve error feedback in sound file selection.
* Prevent sound file configuration dialogue closing after showing error message.

=== Version 2.3.0 --- 10 July 2009 ===
* Alarm edit: warn user if entered start time needs adjustment to fit recurrence.
* Command alarm edit: show error message if no command/script has been entered.
* Allow use of other command line options with --edit-new-* to initialise edit
  dialogue options.
* Improve detection of conflicting command line options.

=== Version 2.2.4 --- 23 June 2009 ===
* Alarm edit: keep existing display file name if file select dialogue cancelled.
* Guard against crashes if KAlarm quits while a modal dialogue is open.
* Fix crash creating alarm from command line, if KAlarm not already running.
* Fix --reminder-once command line option being treated same as --reminder.

=== Version 2.2.3 --- 14 June 2009 ===
* Fix crash when more than one alarm with audio is displayed simultaneously.

=== Version 2.2.2 --- 10 June 2009 ===
* Fix email alarms sending multiple mails, when sent by KMail.
* Fix crash when closing remote calendars.

=== Version 2.2.1 --- 25 May 2009 ===
* Include new handbook translation: Ukrainian.

=== Version 2.2.0 --- 29 April 2009 ===
* Provide facility to export alarms to a new calendar file.
* Provide option to spread alarm and error messages over screen.
* Show command execution error indication for alarms in main window alarm list.
* Add configuration setting for default deferral time in Defer Alarm dialogue.
* Accept drag and drop of Todo entries to create a new alarm.

=== Version 2.1.8 (KDE 4.2.4) --- 25 May 2009 ===
* Fix crash on exit from birthday import dialogue.
* Fix crash when an alarm is open for edit when its last occurrence triggers,
  and the edit is then saved.
* Fix another possible crash when KAlarm quits.
* Don't show time in alarm list for date-only alarms without time zone (e.g.
  those created by Import Birthdays).

=== Version 2.1.7 (KDE 4.2.3) --- 29 April 2009 ===
* Fix recurring alarms being missed when deferred to earlier than next due alarm,
  when next due alarm is earlier than the next recurrence.
* Fix crash at startup if a non-recurring cancel-if-late alarm has been missed.
* Fix speech mode not working when alarm messages are displayed.
* Fix KAlarm hanging sometimes while trying to play an audio file.
* Fix crash when KAlarm quits.
* Fix memory leak with undo/redo.

=== Version 2.1.6 (KDE 4.2.2) --- 18 March 2009 ===
* Fix memory leaks.
* Fix crash when KAlarm quits.

=== Version 2.1.5 (KDE 4.2.1) --- 7 February 2009 ===
* Disable inapplicable alarm types in alarm edit dialogue Load Template list.
* Prevent multiple identical error messages being displayed for the same alarm.
* Fix possible crash on alarm refresh, or removal or disabling of a resource.

=== Version 2.1.4 (KDE 4.2) --- 18 January 2009 ===
* Prevent corrupt alarms if deferral reinstates from archived alarm instead of
  from the displaying calendar.
* Ignore events in calendar without usable alarms (which prevents them getting
  stuck in the alarm list, and fixes high CPU usage).
* Show error message when New Template selected but no writable resource exists.
* Fix crash when iCalendar item is dragged and dropped onto KAlarm.
* Make New Alarm shortcuts work.
* Fix alarms not being saved if created by drag-and-drop but not edited further.

=== Version 2.1.3 (KDE 4.2 RC1) --- 5 January 2009 ===
* Fix invalid alarm remaining in calendar when pre-alarm action failure message
  is acknowledged before the alarm is deferred.

=== Version 2.1.2 --- 27 December 2008 ===
* New KAlarm icon.
* Distinguish disabled from enabled alarm colour when highlighted in alarm list.
* Ensure alarm windows show on top of full-screen windows.
* Fix crash if KAlarm is activated again while restoring from previous session.
* Fix kalarmautostart crash on logout while kalarmautostart is still running.
* Fix click on system tray icon not showing main window if 'Show in system tray'
  configuration setting deselected.

=== Version 2.1.1 (KDE 4.2 beta2) --- 8 December 2008 ===
* Allow global shortcuts for New Alarm actions.
* Fix failure to update alarms in KOrganizer when Kontact is running but
  Kontact's calendar component is not loaded.
* Fix toolbar configuration being lost after quitting KAlarm.

=== Version 2.1.0 (KDE 4.2 beta1) --- 13 November 2008 ===
* Add option to exclude holidays from recurring alarms.
* Provide More/Less Options button in edit alarm dialogue.
* Improve Configuration dialogue layout, split pages into tabs.
* Show separate toolbar buttons for new display, command and email alarms.
* Show 'Time Zone' button instead of time zone selection controls when using
  default time zone.
* Set file display alarm font & colour in same way as for text display alarms.
* Set default reminder time units according to how long until alarm is due.

=== Version 2.0.6 (KDE 4.1.3) --- 22 October 2008 ===
* Fix alarms not triggering correctly after laptop wakes from hibernation.
* Fix inability to change or cancel alarm deferral times.
* Prevent defer dialogue date being set outside the allowed range.
* Set background colour for file display alarm text.
* Don't wrap lines in file display alarm message windows.
* Fix addition and deletion of alarms to KOrganizer.

=== Version 2.0.5 --- 27 September 2008 ===
* Fix very high CPU usage by KAlarm when there are alarms with sub-repetitions,
  or deferrals, with periods greater than 1 week. Fix requires kdepimlibs 4.1.3.

=== Version 2.0.4 (KDE 4.1.2)--- 24 September 2008 ===
* Add work-time-only parameter for D-Bus calls to create new alarms.

=== Version 2.0.3 --- 7 September 2008 ===
* Double click accepts selected template in pick list.
* Make text in edit alarm dialogue change colour when foreground colour changed.
* Replace colour combo boxes by buttons which display standard KDE colour picker.

=== Version 2.0.2 (KDE 4.1.1) --- 27 August 2008 ===
* Show alarm text entry fields in the current alarm message colours.
* Show background colour selector for file display alarms.
* Set KDE sound files directory as default for picking sound files.
* Fix width of buttons containing only an icon.
* Change Control Center references to System Settings.
* Fix formatting of file display alarms for non-HTML text files.
* Fix crash when birthday dialogue is opened more than once.
* Prevent quitting when main window is closed but system tray icon is visible.

=== Version 2.0.2 --- 4 August 2008 ===
* Set KDE sound files directory as default for picking sound files.
* Fix width of buttons containing only an icon.
* Change Control Center references to System Settings.

=== Version 2.0.1 (KDE 4.1) --- 17 July 2008 ===
* Double click in template dialogue list activates template edit dialogue.
* Fix KAlarm quitting on closing message window when no main window visible.
* Fix KAlarm crashing when quitting.

=== Version 2.0.0 --- 7 July 2008 ===
* New facility to use multiple alarm calendar resources.
* Add facility to select time zone for alarm times.
* Handle summer/winter time changes correctly.
* New option to trigger a recurring alarm only during working hours.
* Add option for display alarm text to be generated by a command.
* Provide "Don't show again for this alarm" option for command error messages.
* Alarm edit dialogue layout improvements.
* Make alarm edit and preferences dialogues scrollable if too high for screen.
* Choose new alarm/template type from menu instead of in alarm edit dialogue.
* Add option to show alarm windows in centre of screen, with buttons initially
  disabled to prevent accidental acknowledgement.
* Remove alarm daemon (kalarmd) and do alarm monitoring in KAlarm itself.
* Remove --handleEvent command line option.
* Use custom properties instead of CATEGORIES in calendar events for KAlarm data.
* Don't discard non-KAlarm custom event properties when editing alarms.
* Use kconf_update to convert old config file settings.
* Change numeric codes in config file to strings for long-term maintainability.
* Rename Defaults section options in config file.
* Fix detection of yearly February 29th recurrences on Feb 28th or Mar 1st.

=== Version 1.5.3 --- 16 June 2008 ===
* In New From Template menu, show list of template names in sorted order.
* Fix recurrence count being lost when using alarm templates.
* Prevent invalid negative values appearing in 'Time from now' edit field.
* Fix time shown in alarm edit dialogue for recurring alarms.
* Fix recurrence count shown in alarm edit dialogue once alarm has triggered.
* Fix Find not working with a new search text after a failed search.
* Display correct error message when a search fails.
* Prevent user changing font/colour dialogue when editing read-only alarms.

=== Version 1.5.2 --- 13 February 2008 ===
* Prevent repetition duration error message when saving alarm which never
recurs.

=== Version 1.5.1 (KDE 3.5.9) --- 13 February 2008 ===
* Fix inability to set up sub-repetitions for simple yearly recurrences.

=== Version 1.5.0 --- 23 January 2008 ===
* Replace simple repetitions with recurrence sub-repetitions, to save confusion.
* Add option to enter reminder times in minutes, in addition to hours/minutes.
* Replace alarm edit dialogue background colour selector with font/colour sample.
* Store email unique IDs instead of names in email alarms to prevent problems if
  email IDs are renamed.
* Fix error "Sender verify failed (in reply to RCPT TO command)" using sendmail
  on some systems, by adding envelope sender address to emails.
* Fix OpenSolaris build error.

=== Version 1.4.21 --- 19 December 2007 ===
* Remember last used main window show/hide options instead of setting them in
  Preferences dialogue.
* Make the Menu key work in the alarm list.
* Fix crash when saving preferences, if 'xterm' is not installed in the system.
* Prevent multiple identical error messages being displayed for the same alarm.

=== Version 1.4.20 --- 18 November 2007 ===
* Fix deferral of non-recurring alarms not working.
* Fix loss of reminder details in archive when alarm has had a reminder deferred.
* Fix inability to reactivate deleted alarms which still have repetitions to go.
* Fix incorrect interpretation of --late-cancel weekly parameter on command line.

=== Version 1.4.19 --- 11 November 2007 ===
* Fix KAlarm hanging and freezing the system for a while, especially on startup.
* Fix next occurrence time set after editing alarm, when it's a sub-repetition.
* Prevent error messages while typing date value, until user finishes entering it.

=== Version 1.4.18 --- 2 November 2007 ===
* Fix failure to trigger some recurring date-only alarms (e.g. after suspend-resume).
* Fix date-only alarms triggering every minute from midnight to start-of-day time.
* Simplify recurrence text shown in alarm edit dialogue Alarm tab when possible.
* Prevent error after browsing for command log file, due to file:// prefix.

=== Version 1.4.17 (KDE 3.5.8) --- 8 October 2007 ===
* Allow time-from-now values up to 999 hours to be entered.
* Fix incorrect email headers resulting in failure to send some emails.

=== Version 1.4.16a --- 12 September 2007 ===
* Fix failure to retrieve font and colour settings for display alarms.

=== Version 1.4.16 --- 10 September 2007 ===
* Attempt to fix failure to retrieve font and colour settings for display alarms.
* Disable reminder etc. controls for at-login recurrence in alarm edit dialogue.

=== Version 1.4.15 --- 7 September 2007 ===
* Fix deferrals of recurring alarms not triggering correctly.
* Fix failure to archive details of repetitions within a recurrence.
* Enable/disable "Show expired alarms" action when preferences change.

=== Version 1.4.14 --- 5 August 2007 ===
* Fix handling of exception dates in recurrences.
* In sound file dialogue change Play button to a Stop button while playing a file.

=== Version 1.4.13 --- 18 May 2007 ===
* Fix time value in templates not being stored.
* Expand time spin boxes to make room for all digits.
* Make Preferences dialogue non-modal.

=== Version 1.4.12 (KDE 3.5.7) --- 11 May 2007 ===
* Display advance reminders for each occurrence of recurring alarms.
* Fix Undo of deletion of active alarms.
* Disable simple repetition controls if repetitions can't fit between recurrences.
* Make the system tray tooltip take account of alarm repetitions.
* Show repetition & special action status by button states in alarm edit dialogue.
* Fix reminder alarms displaying very big numbers for how long until alarm is due.
* Fix KMail omitting attachments from email alarms (if KMail is the email client).

=== Version 1.4.11 --- 16 April 2007 ===
* Prevent pre-alarm actions being executed multiple times when alarm is triggered.
* Prevent alarm daemon triggering alarms multiple times.
* Only execute pre-alarm actions once (not for reminders or deferrals).
* Only execute post-alarm actions once when alarm is finally acknowledged (after
  any deferrals), and not after reminders.
* Show file name as a tooltip on sound type combo box when "file" is selected.

=== Version 1.4.10 --- 3 March 2007 ===
* Add play button to sound file selection dialogue.
* Prevent simple repetitions triggering again when KAlarm is restarted.
* Fix recurring alarms being triggered on exception days.
* Fix start-of-day time being ignored for date-only alarms.
* Disable Defer button in new message window when deferral limit has been reached.
* Fix failure to save "Execute in terminal window" option in Preferences dialogue.
* Ensure up-to-date menus are displayed if user has a customised toolbar.

=== Version 1.4.9 (KDE 3.5.6) --- 3 January 2007 ===
* Minor changes.

=== Version 1.4.8 --- 28 December 2006 ===
* Fix Find always using first search text entered even after entering a new one.

=== Version 1.4.7 --- 14 December 2006 ===
* Fix crash saving Preferences dialogue (due to command alarm terminal setting).

=== Version 1.4.6 --- 30 November 2006 ===
* Fix crash if an alarm triggers while user is deleting it.
* Fix "Start alarm monitoring at login" value shown in preferences dialogue.
* Fix deselecting "Start alarm monitoring at login" when daemon not running.
* Fix editing of 29th February alarm options for non-leap years.
* Tidy up preferences dialogue Run mode options.
* Tidy up alarm edit/preferences dialogue sound type options into a combo box.
* Add context help for sound file fade options.

=== Version 1.4.5 (KDE 3.5.5) --- 29 September 2006 ===
* Improve alarm edit dialogue layout (Reminder controls moved to below Time box).

=== Version 1.4.4 --- 11 July 2006 ===
* Use an alarm's previous deferral time interval as default for its next deferral.

=== Version 1.4.3 (KDE 3.5.4) --- 11 July 2006 ===
* Add facility to import alarms from other calendar files.
* Fix Defer dialogue time interval maximum to match maximum date/time value.
* Fix crash when a deferred expired recurring alarm is edited from message window.
* Fix crash when a message is redisplayed after login.
* Prevent inapplicable 'Unable to speak' error when alarm redisplayed after login.
* Save main window column order changes to use on restart (except message column).

=== Version 1.3.10 (KDE 3.5.3) --- 22 May 2006 ===
* Add DCOP calls and command line options to display the edit alarm dialogue.
* Add Select All and Deselect actions & shortcuts for import birthdays list.
* Make system tray icon appear in non-KDE window managers.
* Output error message if deleting copy of alarm from KOrganizer fails.
* Fix corruption of alarms displayed at logout and then deferred after login.
* Fix reminder time not being saved in alarm templates.
* Fix erroneous date adjustment of start of recurrence when saving alarm.
* Fix crash when --play command line option is used, if compiled without aRts.
* Don't show disabled alarms in system tray tooltip alarm list.

=== Version 1.3.9 (KDE 3.5.2) --- 7 March 2006 ===
* Notify daemon by DCOP that alarm has been processed: to prevent alarm loss, and
  to prevent defunct kalarm processes when run mode is on-demand.
* Add Select All and Deselect actions & shortcuts for alarm and template lists.

=== Version 1.3.8 --- 24 January 2006 ===
* Fix kalarmd hang when triggering late alarm and KAlarm run mode is on-demand.

=== Version 1.3.7 --- 22 January 2006 ===
* Fix column widths when main window is resized, if columns have been reordered.

=== Version 1.3.6 (KDE 3.5.1) --- 10 January 2006 ===
* Make autoclose of message windows work.
* Fix New From Template not creating alarm if template contents are not changed.
* Ensure that day and month names translations are independent of locale calendar.
* Display alarm message windows within current screen in multi-head systems.
* Reduce size of Preferences dialogue to fit in 1024x768 screen.

=== Version 1.3.5 --- 14 December 2005 ===
* Fix email attachments being forgotten when saving alarms.
* Fix toolbar configuration being lost after quitting KAlarm.

=== Version 1.3.4 (KDE 3.5) --- 30 October 2005 ===
* Fix incorrect recurrence frequency in Alarm Edit dialogue's Alarm tab.

=== Version 1.3.3 --- 22 September 2005 ===
* Add day-of-week selection to daily recurrence dialogue.

=== Version 1.3.2 (KDE 3.5 beta 1) --- 10 September 2005 ===
* Add option to show alarms in KOrganizer's active calendar.
* Add option for email text alarms to locate the email in KMail.
* When email alarm triggers and KMail isn't running, start KMail and send mail
  automatically instead of opening KMail composer window.
* Provide per-alarm option for yearly February 29th recurrences.
* Wait longer (20 seconds) before reporting alarm daemon registration failed.
* Minimise KMix window if KMix is started by KAlarm when displaying a message.
* Fix Plastik style 'enabled' indication for time spinbox left-hand buttons.
* Prevent message windows always being full screen after a big message is shown.
* Prevent message windows being initially larger than the desktop.
* Prevent message windows initially overlapping the KDE panel.
* Prevent session restoration displaying main windows which should be hidden.
* Fix alarms getting stuck if due during a daylight savings clock change.
* Change --volume command line option short form to -V (-v is used by --version).
* Fix reported shell errors when output from command alarm is discarded.
* Use 'KAlarm' untranslated in calendar product ID, to cater for locale changes.

=== Version 1.3.1 --- 30 May 2005 ===
* Add Undo/Redo facility for alarm edit/creation/deletion/reactivation.
* Add text search facility.
* Add option to speak alarm messages (if speech synthesis is installed).
* Add command line option --speak.
* Add 'New alarm from template' menu option and toolbar button.
* Add 'Time from now' option in alarm templates.
* Add fade option for playing sound files.
* Add option to log command alarm output to a file.
* Add Edit button to alarm message window to allow the alarm to be edited.
* Enable drag and drop of alarms to other applications.
* Email drag-and-drop from KMail (KDE >= 3.5) now presets alarm edit dialog with
  full From/To/Cc/Subject headers and body text.

=== Version 1.2.8 (KDE 3.4.1) --- 9 May 2005 ===
* Fix failure to enable "Reminder for first recurrence only" checkbox.

=== Version 1.2.7 --- 20 April 2005 ===
* Use a sensible default for terminal window command in Preferences dialogue.
* Validate terminal window command entered in Preferences dialogue.
* Fix date range no longer being validated in Defer dialogue.
* Don't ignore Sound setting in Preferences dialogue Edit tab.
* Reset sound volume (if it was set) as soon as audio file playing is complete.
* Don't start KMix when an alarm is displayed if no sound volume is specified.
* Add command script and execute-in-terminal options to DCOP interface.

=== Version 1.2.6 (KDE 3.4) --- 22 February 2005 ===
* Pop up message windows far from cursor to avoid accidental acknowledgement.
* Start KMix if not already running, for setting alarm sound level.
* Fix alarms not triggering if IDs are duplicated in different calendar files.
* Improve validation when reading configuration file values.

=== Version 1.2.5 (KDE 3.4 beta2) --- 21 January 2005 ===
* Prevent multiple "Failed to start Alarm Daemon" error messages at startup.
* Fix missing left border for time spinboxes in Plastik style.

=== Version 1.2.4 (KDE 3.4 beta1) --- 9 January 2005 ===
* Provide option to enter a script for a command alarm, instead of a command line.
* Add option to run command alarms in terminal windows.
* Accept drag and drop of KAddressBook entries to alarm edit dialog email fields.
* Drag and drop now inserts text where appropriate, rather than replacing it.
* Display correct controls after loading a template in alarm edit dialogue.

=== Version 1.2.3 --- 7 December 2004 ===
* Put alarm type icons in a separate, sortable, column in alarm list.
* Align times in alarm list.
* Fix crash when the last recurrence of an alarm is reached.
* Fix random limit on expired alarm discard time if stepping with spinbox buttons.
* Fix dialogue layouts for right-to-left languages.
* Fix time spin box layout for right-to-left languages.

=== Version 1.2.2 --- 27 November 2004 ===
* Make alarm daemon (kalarmd) exclusive to KAlarm.
* Move control options for alarm daemon into KAlarm preferences dialogue.
* Allow user to specify the late-cancellation period for an alarm.
* Add option to automatically close window after late-cancellation period.
* Add facility to enable and disable individual alarms.
* Add simple repetition facility, including repetition within a recurrence.
* Add option to pick a KMail identity to use as sender of email alarms.
* Add option to copy emails sent via sendmail, to KMail sent-mail folder.
* Show scheduled times, not reminder times, in alarm list and system tray tooltip.
* Make time edit controls use 12-hour clock when that is the user's default.
* Also fill in alarm edit dialog email fields when email is dropped onto KAlarm.
* New revised DCOP request interface (old interface still kept for compatibility).
* Make detection of email message display alarms independent of language.
* Use KMix whenever possible to set hardware sound volume.
* Limit range of entered date/time to valid values in deferral dialogue.
* Prevent kalarm failing to register with kalarmd except when really necessary.
* Fix time-to-alarm column in main window not always updating every minute.

=== Version 1.1.7 (KDE 3.3.2) --- 27 November 2004 ===
* Fix KAlarm button on message windows to make it always display main window.
* Show scheduled times, not reminder times, in alarm list and system tray tooltip.
* Fix time-to-alarm column in main window not always updating every minute.

=== Version 1.1.6 (KDE 3.3.1) --- 30 September 2004 ===
* Prevent crash, and output error message, if menu creation fails.
* Unsuppress Quit warning message box if default answer is Cancel quit.
* Prevent blind copy to self of email alarms via KMail when bcc is deselected.

=== Version 1.1.5 --- 1 September 2004 ===
* Show erroneous control in alarm edit dialog when an error message is displayed.
* Make alarm edit dialog always appear on current desktop.
* Make weekly/monthly/yearly recurrences scheduled from command line correspond
  correctly to the start date.
* Fix start date for monthly/yearly recurrences scheduled from the command line.
* Fix DCOP triggerEvent() call to not reschedule alarm if it isn't due yet.

=== Version 1.1.4 --- 21 August 2004 ===
* Fix errors when altering or cancelling deferrals of expired recurrences.

=== Version 1.1.3 (KDE 3.3) --- 28 July 2004 ===
* Fix dialog sizing the first time KAlarm is run.

=== Version 1.1.2 (KDE 3.3 beta2) --- 11 July 2004 ===
* Fix hangup in interactions with alarm daemon introduced in version 1.1.1.
* Only tick Alarms Enabled menu items once alarms have actually been enabled.
* Fix build for "./configure --without-arts".

=== Version 1.1.1 (KDE 3.3 beta1) --- 20 June 2004 ===
* Output error message and disable alarms if can't register with alarm daemon.
* Exit if error in alarm calendar name configuration.
* Fix bug where sound file is selected even when Cancel is pressed.

=== Version 1.1.0 --- 1 June 2004 ===
* Add facility to define alarm templates.
* Add facility to specify pre- and post-alarm shell command actions.
* Add option to play sound file repeatedly until alarm window is closed.
* Add volume control for playing sound file.
* Add 'stop sound' button to alarm message window when sound file is played.
* Rename command line option --sound to --play, add option --play-repeat.
* Add command line option --volume.
* Add 'Configure Shortcuts' and 'Configure Toolbars' menu options in main window.
* After creating/editing alarm, prompt to re-enable alarms if currently disabled.
* Middle mouse button over system tray icon displays new alarm dialog.
* Add option to display a reminder once only before the first alarm recurrence.
* Display time-to-alarm in reminder message window.
* For message texts which are truncated in main window, show full text in tooltip.
* Allow time of day to be entered in format HHMM in time spin boxes.
* Allow hour to be omitted when colon format time is entered in time spin boxes.
* Add "Don't ask again" option to alarm deletion confirmation prompt.
* Prevent expired alarm calendar purges clashing with other alarm actions.
* Fix initial recurrence date/time for weekly/monthly/yearly recurrences.
* Fix yearly recurrences of the last day in the month.
* Disable yearly recurrence's month checkboxes depending on selected day of month.
* Update which time columns are displayed in alarm list when Preferences change.
* Don't store audio/reminder details in email/command alarms.
* Don't store email details in message/file/command alarms.
* Don't close message windows when quit is selected.
* Fix "Warn before quitting" configuration option.
* Don't redisplay error message windows on session restoration.
* Remove obsolete --displayEvent command line option (replaced by --triggerEvent).
* Remove obsolete pre-version 0.7 DCOP calls.

=== Version 1.0.7 --- 2 May 2004 ===
* Fix scheduleCommand() and scheduleEmail() DCOP handling.
* Make KAlarm build for "./configure --without-arts".
* Fix email body text not being saved in email alarms.
* Fix loss of --exec command line arguments.
* Remove wasted vertical space from message windows.

=== Version 1.0.6 (KDE 3.2.2) --- 26 March 2004 ===
* Make the Quit menu item in main window quit the program.
* Update time entry field after editing as soon as mouse cursor leaves it.
* Cancel deferral if reminder is set before it, to prevent it becoming stuck.
* Prevent undeleted recurring alarms being triggered immediately.
* Don't allow alarms to be undeleted if they are completely expired.

=== Version 1.0.5 (KDE 3.2.1) --- 24 February 2004 ===
* Fix whatsThis text on bottom row of alarm list.

=== Version 1.0.4 --- 22 February 2004 ===
* Fix freeze at login when multiple alarms trigger.
* Show all audio file types in sound file chooser dialogue.

=== Version 1.0.3 --- 15 February 2004 ===
* Prevent email alarms from being sent if no 'From' address is configured.
* Omit 'Bcc' when sending email alarms if no 'Bcc' address is configured.
* Fix freeze when starting the alarm daemon.
* Fix memory leaks displaying dialogs.
* Fix scheduleCommand() and scheduleEmail() DCOP handling.
* Fix errors saving expired alarm calendar.

=== Version 1.0.2 (KDE 3.2) --- 29 January 2004 ===
* Prevent editing alarm and saving without changes from deleting the alarm.

=== Version 1.0.1 --- 4 January 2004 ===
* Fix failure to see alarms if KAlarm is reactivated while restoring session.

=== Version 1.0.0 --- 7 December 2003 ===
* Allow entered start date for timed recurrence events to be earlier than now.
* Prevent attempted entry of recurrence end date earlier than start date or today.
* Fix error displaying time of expired repeat-at-login alarms.
* Fix memory leak when sending emails with attachments.
* Fix error trying to send emails with very small attachments.
* Eliminate duplicate reload-calendar calls to alarm daemon.

=== Version 0.9.6 (KDE 3.2 beta1) --- 7 November 2003 ===
* Add option to choose foreground colour for alarm messages.
* Create new alarm by dragging KMail email onto main window or system tray icon.
* Set initial recurrence defaults to correspond to alarm start date.
* Add option for how February 29th recurrences are handled in non-leap years.
* Monthly/yearly recurrence edit: adhere to user preference for start day of week.
* Eliminate multiple confirmation prompts when deleting multiple alarms.
* Eliminate duplicate alarms in system tray tooltip.
* Fix crash after reporting error opening calendar file.
* Fix wrong status in system tray icon if KAlarm starts up with alarms disabled.
* Fix wrong number of days in Time-to-alarm column in main window.
* Fix omission of deferred alarms from system tray tooltip.

=== Version 0.9.5 --- 3 September 2003 ===
* Add option for non-modal alarm message windows.
* Add option to display a notification when an email alarm queues an email.
* Emails via KMail are sent without opening composer window, if KMail is running.
* Provide separate configuration for 'From' and 'Bcc' addresses for email alarms.
* Add exceptions to recurrence specification.
* Add multiple month selection to yearly recurrence.
* Add day of month selection in yearly recurrence.
* Add last day of month option in monthly and yearly recurrences.
* Add 2nd - 5th last week of month options in monthly and yearly recurrences.
* Add filename completion to file and command alarm edit fields.
* Display alarms-disabled indication in system tray tooltip.
* Enable file alarms to display image files.
* Fix file alarms not displaying some text files, and improve HTML file display.
* Fix loss of changes to attachment list after editing email alarms.
* Fix wrong recurrence end date being displayed when editing an existing alarm.

=== Version 0.9.4 --- 3 July 2003 ===
* Add time-to-alarm display option to main alarm list.
* Add option to list next 24 hours' alarms in system tray tooltip.
* Create new alarm by dragging text or URL onto main window or system tray icon.
* Display reasons for failure to send an email.
* Allow editing of the list of message colours.
* Edit new alarm by context menu or double click on white space in alarm list.
* Add show expired alarms option to preferences dialog.
* Display HTML files correctly in file display alarms.

=== Version 0.9.3 --- 4 March 2003 ===
* Add preferences option to set default sound file for the Edit Alarm dialog.
* Fix display of "Invalid date" message before Edit Alarm dialog displays.

=== Version 0.9.2 --- 28 February 2003 ===
* Option to set font for individual alarm messages.
* Allow multiple alarm selection in the main window.
* KAlarm icon in alarm message window selects the alarm in the main window.
* In Edit Alarm dialog, move all recurrence edit controls into Recurrence tab.
* Add quit warning message option to preferences dialog.
* Add "New Alarm" option to system tray context menu.
* Disallow command alarms when KDE is running in kiosk mode.
* Revised storage of beep, font, colour and program arguments in calendar file.
* Always save alarms in iCalendar format (but vCalendar may still be read).
* Add reminder, recurrence and font parameters to DCOP calls.
* Fix failure to enable alarms when running in on-demand mode.

=== Version 0.9.1 --- 16 January 2003 ===
* Add option to set advance reminders for display alarms.
* In run-in-system-tray mode, warn that alarms will be disabled before quitting.
* Fix monthly and yearly recurrences on nth Monday etc. of the month.
* Fix yearly recurrences on February 29th.
* Fix recurrence start times stored in expired calendar file.
* Fix extra empty events being stored in expired calendar file.

=== Version 0.9.0 --- 3 January 2003 ===
* Add facility to import birthdays from KAddressBook
* Add option to send an email instead of displaying an alarm message.
* Add option to store and view expired alarms.
* Add copy, view and undelete actions (as applicable) for the selected alarm.
* In alarm message window, message text can be copied to clipboard using mouse.
* Allow message text to be scrolled in alarm message window if too big to fit.
* Shift key with left mouse button steps time edit arrows by 5 minutes/6 hours.
* Report failure to run command alarm (bash, ksh shells only).
* Retain repeat-at-login status on alarm deferral.
* Restore alarm messages which were displayed before KAlarm was killed or crashed.
* Store alarm data in the calendar file in a more standard way.
* Alarm message defer dialog: update recurrence deferral time limit in real time.
* Weekly recurrence edit: adhere to user preference for start day of week.
* Use standard action icons.

=== Version 0.8.5 (KDE 3.1.1) --- 21 February 2003 ===
* Fix monthly and yearly recurrences on nth Monday etc. of the month.
* Fix yearly recurrences on February 29th.
* Fix failure to enable alarms when running in on-demand mode.

=== Version 0.8.4 (KDE 3.1) --- 8 January 2003 ===
* Make KAlarm icon in message window bring main window to current desktop.
* Fix detection of KDE desktop.
* Fix entry of yearly recurrences on a specified date in the year.

=== Version 0.8.3 --- 9 November 2002 ===
* Fix no system tray icon being displayed.
* Fix multiple system tray icons being displayed.
* Fix alarms being missed after changing "Disable alarms when not running" status.

=== Version 0.8.2 --- 2 November 2002 ===
* Fix audio files not playing.

=== Version 0.8.1 --- 1 November 2002 ===
* Adhere to KDE single/double click setting when clicking on alarm list.
* Fix possible loss of alarms if KAlarm has previously used another calendar file.
* Fix coordination between "At time" and "After time" values when they change.
* Always remove alarm deferral even when next recurrence triggers instead.
* When alarm triggers, replace any existing repeat-at-login alarm message window.
* Fix deselection of Sound not working after selecting a sound file.
* Fix display of hour spin buttons in time edit spin boxes.
* Prevent time edit spin box buttons from selecting the text.
* Clean up previous alarm list highlight properly when a new alarm is selected.
* Set sensible initial focus when edit alarm dialog pages are displayed.
* Fix Quit duplicate entry in system tray context menu.

=== Version 0.8 (KDE 3.1 beta2) --- 16 September 2002 ===
* Move recurrence edit to separate tab in alarm dialog (now fits 800x600 display).
* Add accelerator keys in dialogs.
* Provide date picker for entering dates.

=== Version 0.7.5 --- 1 September 2002 ===
* Add preferences options to choose default settings for the Edit Alarm dialog.
* Fix right-to-left character sets not being displayed in message edit control.
* Make "Help -> Report Bug" use the KDE bug system (bug #43250).
* Fix session restoration not occurring.

=== Version 0.7.4 (KDE 3.1 beta1) --- 5 August 2002 ===
* Add option to prompt for confirmation on alarm deletion.
* Add option to prompt for confirmation on alarm acknowedgement.
* Display KAlarm handbook Preferences section when Help clicked in config dialog.
* Correctly adjust wrong summer times stored by version 0.5.7 (KDE 3.0.0).

=== Version 0.7.3 --- 24 July 2002 ===
* Fix loss of alarm times after saving pre-version 0.7 calendar file.
* Fix main alarm list display of hours or hours/minutes repeat interval.
* Display KAlarm handbook when Help clicked in configuration dialog.

=== Version 0.7.2 --- 2 July 2002 ===
* Fix reading wrong alarm times from pre-version 0.7 calendar file.
* Partially fix loss of alarm times after saving pre-version 0.7 calendar file.

=== Version 0.7.1 --- 29 June 2002 ===
* Prevent duplicate message windows from being displayed.
* Make Close button on message window not the default button to reduce chance
  of accidental acknowledgement.
* Fix non-ASCII message texts being saved as question marks.
* Fix memory leak with recurrences.

=== Version 0.7.0 --- 15 June 2002 ===
* Add option to play audio file when message is displayed.
* Add daily, weekly, monthly, annual recurrences.
* Allow deferring only up to next scheduled repetition time.
* Don't defer repetitions when an alarm is deferred.
* Make regular repetition and repeat-at-login mutually exclusive.
* Double click on alarm in main window opens alarm edit dialog.
* Change Reset Daemon menu option to Refresh Alarms.
* Save and restore window sizes.

=== Version 0.6.4 --- 8 May 2002 ===
* Make click on system tray icon always bring KAlarm to top on current desktop.
* Fix alarms not being triggered (depending on time zone).

=== Version 0.6.0 --- 8 March 2002 ===
* Add option to execute a command instead of displaying an alarm message.
* Add Try button to alarm message edit dialog.
* Add icons in the alarm list to indicate each alarm's type.
* Display error message if a file to be displayed is not a text file.
* Reduce chance of lost late-cancel alarms when daemon check interval is reduced.
* Rename command line option --displayEvent to --triggerEvent.
* Rename DCOP function displayMessage() to triggerEvent().
* Rename DCOP function cancelMessage() to cancelEvent().

=== Version 0.5.8 (KDE 3.0.5A) --- 23 November 2002 ===
* Fix detection of KDE desktop.

=== Version 0.5.8 (KDE 3.0.5) --- 4 October 2002 ===
* Fix possible loss of alarms if KAlarm has previously used another calendar file.

=== Version 0.5.8 (KDE 3.0.4) --- 18 August 2002 ===
* Make "Help -> Report Bug" use the KDE bug system (bug #43250).
* Fix right-to-left character sets not being displayed in message edit control.

=== Version 0.5.8 (KDE 3.0.3) --- 5 August 2002 ===
* Adjust wrong summer times stored by version 0.5.7 (KDE 3.0.0).
* Display KAlarm handbook when Help clicked in configuration dialog.
* Make Close button on message window not the default button to reduce chance
  of accidental acknowledgement.
* Fix session restoration often not occurring at login.

=== Version 0.5.7 (KDE 3.0.1) --- 9 May 2002 ===
* Use local time for alarm times instead of using a time zone.
* Make click on system tray icon always bring KAlarm to top on current desktop.

=== Version 0.5.7 (KDE 3.0) --- 17 March 2002 ===
* Show system tray icon on deferring command line-initiated message (run-in-
  system-tray mode).
* Associate main window with system tray icon when displayed from message window.
* Don't start KAlarm at login, until it has been run for the first time.
* Add startup notification to kalarm.desktop.
* Prevent open main window from cancelling KDE session shutdown.
* Fix failure to display messages after daemon is restarted (run-on-demand mode).
* Fix possible failure to display command line-initiated message.
* Fix crash in some circumstances on changing run mode to run-on-demand.
* Fix crash on clicking KAlarm icon in command line-initiated message window.
* Fix crash on deferring alarm in command line-initiated message window.
* Fix duplication of repeat-at-login alarms at login.
* Fix error displaying text file messages.

=== Version 0.5.4 --- 7 February 2002 ===
* Fix extra window being displayed in session restoration.

=== Version 0.5.2 --- 31 January 2002 ===
* Fix session restore crash if in 'run continuously in system tray' mode.

=== Version 0.5.1 --- 30 January 2002 ===
* Change configuration defaults.

=== Version 0.5 --- 29 January 2002 ===
* Incorporate system tray icon into KAlarm, add --tray option.
* Add 'run continuously in system tray' operating mode.
* Don't use alarm daemon GUI application.
* Add enable/disable alarms option to main window menu.
* Add show/hide system tray icon option to main window menu.
* Add toolbar.
* Rename alarm dialog Set Alarm button to OK.
* Rename message window OK button to Close.
* Remove keyboard accelerator for Reset Daemon.
* Fix magnified system tray icon.
* Include README, etc. files in installation.

=== Version 0.4 --- 22 December 2001 ===
* Modify to use split alarm daemon/alarm daemon GUI.
* Prevent a command line error exiting all open KAlarm windows.
* Ensure the program exits after starting with --stop or --reset options.

=== Version 0.3.5 --- 5 December 2001 ===
* Add option to repeat alarms at login.
* Add context help button to main window and message window.
* Fix occasional crash on displaying non-repeating alarms.
* Fix possible failure to display alarms at login.
* Fix blank title bar when main window restored at login.
* Fix alarms not deleted from main window when displayed at login.
* Fix handling of zero-length calendar file.
* Improve error messages.
* Make documentation files installation dependent on KDE version.

=== Version 0.3.1 --- 20 November 2001 ===
* Fix build fault when using ./configure --enable-final

=== Version 0.3 --- 4 November 2001 ===
* Add option to display a file's contents instead of specifying a message.
* Add dialog option to set an alarm's time as an interval from the current time.
* Add defer option to alarm message window.
* Provide button in alarm message window to activate KAlarm.
* Make dialogs modal only for their parent window.

=== Version 0.2 --- 20 October 2001 ===
* Implement repeating alarms.
* Add extra pair of arrow buttons to time spinbox to change the hour.
* Fix sorting by colour column.
* Better What's This? texts for the main window.
* Remove -r, -s short options (use --reset, --stop instead).

=== Version 0.1.1 --- 1 September 2001 ===
* Fix documentation not being created by build.

=== Version 0.1 --- 31 August 2001 ===
* Initial release.<|MERGE_RESOLUTION|>--- conflicted
+++ resolved
@@ -1,23 +1,16 @@
 KAlarm Change Log
 
-<<<<<<< HEAD
-=== Version 3.5.5 (KDE Gear 23.04) --- 24 December 2022 ===
+=== Version 3.5.5 (KDE Gear 23.04) --- 29 December 2022 ===
 * Disallow setting environment variables in command alarm command line.
 * In Preferences dialog, if OK shows warning message, don't close dialog until user responds.
 * Allow setting null command line for invoking terminal to run command alarms in.
 * If only one standard command is available to invoke terminal to run command alarms in, use it as default.
 
-=== Version 3.5.4 (KDE Gear 22.12.1) --- 19 December 2022 ===
-* Update date picker display when a resource becomes disabled.
-* Evaluate trigger times for working time alarms in KAlarm's default time zone.
-* Fix handling of quoted path if configured for the terminal for command alarms.
-=======
 === Version 3.5.4 (KDE Gear 22.12.1) --- 29 December 2022 ===
 * Update date picker display when a resource becomes disabled.
 * Evaluate trigger times for working time alarms in KAlarm's default time zone.
 * Fix handling of quoted path if configured for the terminal for command alarms.
 * Allow AM/PM control in Edit Alarm dialogue to be tabbed into [KDE Bug 463310]
->>>>>>> dd73bd6c
 
 === Version 3.5.3 (KDE Gear 22.12) --- 18 November 2022 ===
 * Provide build option to disable use of X11, even if it is available.
