KAlarm Change Log

<<<<<<< HEAD
=== Version 3.0.0 --- 26 April 2020 ===
+ Provide option to use file system resources instead of Akonadi resources.
+ Enable selection of multiple calendar files in Import Alarms dialogue.
+ Show alarm calendars sorted by name in calendars list.
+ Refactor AlarmCalendar to split out resources and display calendars.
=======
=== Version 2.14.1 (KDE Applications 20.04.1) --- 9 April 2020 ===
+ Correctly interpret resource IDs in command line and DBus calls.
>>>>>>> 66018d78

=== Version 2.14.0 (KDE Applications 20.04) --- 27 March 2020 ===
+ Warn user if archiving but no default archived alarms calendar is set.
+ Fix some error messages not being displayed.
+ Refactor to use generic resource classes (part 2).

=== Version 2.13.3 (KDE Applications 19.12.3) --- 20 February 2020 ===
+ Fix failure of command line options requiring calendar access [KDE Bug 417108]

=== Version 2.13.2 (KDE Applications 19.12.2) --- 9 January 2020 ===
+ Add Show/Hide Menubar menu option; change New Email Alarm shortcut to Ctrl-L.

=== Version 2.13.1 (KDE Applications 19.12.1) --- 30 December 2019 ===
+ Make defer dialogue accessible when a full screen window is active [KDE Bug 414383]
+ Only show 'Cancel Deferral' in defer dialogue if a deferral is already active.

=== Version 2.13.0 (KDE Applications 19.12) --- 19 November 2019 ===
+ Fix user not always being prompted to update new resource if in old format.
+ Terminate application after executing 'kalarm --list'.
+ Fix alarm type column being too wide in alarm template list.
+ Fix failure to display image when alarm is configured to display an image file.
+ Fix failure to set no-autostart for non-KDE desktops, if no autostart directory exists.
+ Refactor to use generic resource classes (part 1).

=== Version 2.12.8 (KDE Applications 19.08.3) --- 16 October 2019 ===
+ Fix error on redo of an active alarm deletion.
+ Archive repeat-at-login alarms if previously triggered, when they are deleted.
+ Fix layout of defer alarm dialogue.
+ Make user settings changes take effect immediately (fixes regression introduced in 2.10.11).

=== Version 2.12.7 (KDE Applications 19.08.2) --- 7 October 2019 ===
+ Show correct read-only status of an alarm in its context menu.
+ Fix errors deleting and reactivating alarms (regression introduced in 2.12.5).
+ Fix error on undo of an active alarm deletion.
+ Don't trigger repeat-at-login alarms when they are edited or imported.

=== Version 2.12.6 (KDE Applications 19.08.1) --- 26 August 2019 ===
+ Fix crash sometimes when a resource is enabled [KDE Bug 410596]
+ Fix D-Bus alarm creation failing if time zone is omitted from start time [KDE Bug 411296]
+ Fix command line options which don't work if KAlarm not already running:
    --edit, --list, --triggerEvent, --cancelEvent.

=== Version 2.12.5 (KDE Applications 19.08) --- 26 July 2019 ===
+ Enable alarm list columns to be hidden using context menu on list header [KDE Bug 397093]
+ Fix regression introduced in version 2.12.0:
    Show time zone abbreviation in message window if alarm time has non-local time zone.
+ If only one writable archived alarm calendar exists, automatically set it as the default.
+ Don't allow user to create a new resource using same calendar file as an existing resource.
+ Remove duplicate resources (i.e. which use the same calendar file) at startup [KDE Bug 403124]
+ Fix drag and drop of emails from KMail, and KMail button in message window.
+ Improve drag and drop of events and todos from KOrganizer.

=== Version 2.12.4 (KDE Applications 19.04.3) --- 4 July 2019 ===
+ Fix calendar resource dialogue not configuring resource correctly [KDE Bug 407882]
+ Fix calendar resource dialogue creating new resources unusable until restart [KDE Bug 407882]
+ Enable resource after creating with the calendar resource dialogue [KDE Bug 407882]
+ Fix colour and alarm type columns being too wide in alarm list.

=== Version 2.12.3 (KDE Applications 19.04.2) --- 23 May 2019 ===
* Fix calendar configuration dialogue not appearing.
* Fix errors creating calendar resources on first run of KAlarm [KDE Bug 407544]
* Display alarm message windows within current screen in multi-head systems.

=== Version 2.12.2 (KDE Applications 18.08.2) --- 27 September 2018 ===
* Fix Defer button being disabled for recurring alarms [KDE Bug 398658]

=== Version 2.12.1 (KDE Applications 18.08.1) --- 18 August 2018 ===
* Align and right adjust 'Time to' column values in main window [KDE Bug 397130]
* Remove seconds values from Time column (erroneously added in 2.12.0).

=== Version 2.12.0 (KDE Applications 18.08) --- 29 July 2018 ===
* Use KAlarmCal::KADateTime instead of deprecated KDateTime.
* Remove 'clock time' option, in favour of local system time zone.
* Fix times being truncated and showing ellipsis in main window [KDE Bug 365257]
* Fix evaluation of work days.
* Fix reminder-once alarms not being correctly loaded from calendar file.
* Fix some regressions introduced in version 2.11.0, including:
    Make global shortcuts available.
    Default sound file selection dialogue to the system sound files directory.

=== Version 2.11.16 (KDE Applications 17.04.1) --- 15 April 2017 ===
* Fix option text for using default email address from KMail/System Settings [KDE Bug 378722]

=== Version 2.11.15 (KDE Applications 17.04) --- 15 January 2017 ===
* Report if terminal for command alarms is not configured.
* Don't allow 'auto-hide in system tray' on Unity desktop [KDE Bug 373848]

=== Version 2.11.14 --- 19 February 2017 ===
* Fix not showing main window if activated again while already running with --tray [KDE Bug 374520]
* Fix --help, --version and option errors not being reported if KAlarm is already running.
* Make command options --edit-new-* work [KDE Bug 376209]

=== Version 2.11.13 (KDE Applications 16.12.2) --- 29 January 2017 ===
* Fix system tray icon used for "some alarms disabled"
* Improved system tray icons (requires Plasma 5.9) [KDE Bug 362631]
* Don't show misleading "Failed to update alarm" if command alarm fails [KDE Bug 375615]

=== Version 2.11.12 (KDE Applications 16.12.1) --- 1 January 2017 ===
* Fix Export Alarms file save error [KDE Bug 374337]
* Fix arrow/page up/down keys not working in date edit control
  (needs KDE Frameworks 5.30) [KDE Bug 373886]

=== Version 2.11.11 (KDE Applications 16.12.0) --- 16 November 2016 ===
* Fix crash on exit [KDE Bug 372223]

=== Version 2.11.10 (KDE Applications 16.08.3) --- 31 October 2016 ===
* Fix default calendar files not being created on first run [KDE Bug 362962]
* Fix crash when a second instance of KAlarm is started [KDE Bug 371628]
* Don't output error messages about temporary files in directory calendar [KDE Bug 370627]

=== Version 2.11.9 (KDE Applications 16.08.1) --- 18 August 2016 ===
* Prevent KAlarm autostarting on non-KDE desktops if it has never been run [KDE Bug 366562]

=== Version 2.11.8 (KDE Applications 16.08.0) --- 13 July 2016 ===
* Use the default time format in alarm list and system tray status popup
  [KAlarm Forum: https://forum.kde.org/viewtopic.php?f=229&t=133788]

=== Version 2.11.7 (KDE Applications 16.04.3) --- 11 June 2016 ===
* Always use current setting for email sender address when sending emails [KDE Bug 359163]

=== Version 2.11.6 (KDE Applications 16.04.1) --- 20 April 2016 ===
* Prevent KAlarm autostarting on non-KDE desktops if start-at-login is disabled
  [KAlarm Forum: https://forum.kde.org/viewtopic.php?f=229&t=131410]

=== Version 2.11.5 (KDE Applications 16.04.0) --- 13 April 2016 ===
* Fix alarm times out by an hour in daylight savings time (needs kcalcore 16.04) [KDE Bug 336738]
* Don't show spurious extra calendar after adding new calendar [KDE Bug 361543]
* Fix crash when adding new calendar [KDE Bugs 361539, 361717]

=== Version 2.11.4 (KDE Applications 15.12.3) --- 1 February 2016 ===
* Fix reminder time edit being covered by 'in advance' combo [KDE Bug 357018]
* Fix crash after editing an alarm, if spell check is enabled [KDE Bug 356048]
* Fix occasional crash on startup [KDE Bug 358217]
* Fix specification on command line of a reminder after the alarm.
* Fix deferral time of date-only recurring alarms [KDE Bug 346060]
* Fix frequency edit field missing from recurrence editor.

=== Version 2.11.3 (KDE Applications 15.08.3) --- 4 November 2015 ===
* Re-enable use of sendmail for email alarms.
* Fix conversion error in sub-repetition interval from command line.

=== Version 2.11.2 (KDE Applications 15.08.2) --- 24 September 2015 ===
* Enable typing into New Alarm dialogue while alarm is displayed (Unity desktop) [KDE Bug 352889]

=== Version 2.11.1 (KDE Applications 15.08.1) --- 1 September 2015 ===
* Fix conversion error in sub-repetition value from command line or D-Bus command.

=== Version 2.11.0 (KDE Applications 15.08.0) --- 30 July 2015 ===
* Use KDE Frameworks.
* Disable use of sendmail for email alarms, due to removal from Akonadi.

=== Version 2.10.12 (KDE 4.14.2) --- 30 September 2014 ===
* Make New Audio Alarm dialogue use sound file repeat preference setting.

=== Version 2.10.11 (KDE 4.14.0) --- 12 August 2014 ===
* [Akonadi] Fix alarms not being redisplayed after Akonadi server restarts
            (requires kdepimlibs 4.14.0) [KDE Bug 336942]

=== Version 2.10.10 (KDE 4.13.2) --- 10 May 2014 ===
* [Akonadi] Fix no Defer button in alarm windows restored after login [KDE Bug 334334]
* Fix display of duplicate alarm windows after login.

=== Version 2.10.9 (KDE 4.13.1) --- 4 May 2014 ===
* [Akonadi] Fix no Defer button in alarm windows restored after crash [KDE Bug 334334]

=== Version 2.10.8 (KDE 4.12.5) --- 18 April 2014 ===
* [Akonadi] Fix wrong startup message about no writable active alarm calendar.
* [Akonadi] Fix setting Akonadi resource read-only making it unusable (requires kdepim-runtime 4.12.5) [KDE Bug 332889]

=== Version 2.10.7 (KDE 4.12.4, 4.13.0) --- 21 March 2014 ===
* [Akonadi] Fix deletion of alarm copies from KOrganiser not working.
* Fix crash after session restoration has nothing to restore [KDE Bug 331719]
* Prevent data in birthday import dialogue being editable.

=== Version 2.10.6 (KDE 4.11.1) --- 27 August 2013 ===
* [Akonadi] Fix error saving template when closing Edit Template dialogue [KDE Bug 323965]

=== Version 2.10.5 (KDE 4.11.0) --- 3 August 2013 ===
* Fix memory leak whenever the edit dialogue is closed.
* Fix auto-close alarms not displaying when KAlarm defaults to UTC time zone.
* Fix display alarm deferral limit when KAlarm defaults to UTC time zone.

=== Version 2.10.4 (KDE 4.11 beta2) --- 15 June 2013 ===
* Show startup warning if no writable active alarm calendar is enabled [KDE Bug 316338]

=== Version 2.10.3 (KDE 4.10.5) --- 15 June 2013 ===
* Fix sound repetition pause not working in audio alarms [KDE Bug 319261]
* Fix Stop Play button being left enabled after closing alarm window.

=== Version 2.10.2 (KDE 4.10.4) --- 4 May 2013 ===
* [Akonadi] Fix infinite loop on shutdown if display alarms are active [KDE Bug 317806]

=== Version 2.10.1 (KDE 4.10.0) --- 10 December 2012 ===
* [Akonadi] Fix memory leak when an alarm message window is displayed.
* [Akonadi] Fix memory leak on alarm edit.

=== Version 2.10.0 (KDE 4.10 beta1)--- 13 November 2012 ===
* Add --list command line option to list scheduled alarms to stdout.
* Add 'list' D-Bus command to return list of scheduled alarms.
* [Akonadi] Wait until calendars are populated before using them at startup.

=== Version 2.9.3 (KDE 4.9.4) --- 13 November 2012 ===
* [Akonadi] Fix alarm list not sorting new alarms when calendar is enabled [KDE Bug 306178]

=== Version 2.9.2 (KDE 4.9.1) --- 22 August 2012 ===
* Fix Quit not working in system tray icon context menu.
* [KResources] Fix KAlarm button not highlighting the alarm in the main window [KDE Bug 266082]

=== Version 2.9.1 (KDE 4.9.0) --- 7 July 2012 ===
* Add option to execute a pre-alarm action before deferred alarms.
* Provide options to auto-hide system tray icon when no alarms are due.
* Store KAlarm version and backend in config file.

=== Version 2.8.6 (KDE 4.8.5) --- 14 July 2012 ===
* [Akonadi] Don't display calendars which have no Akonadi resource.
* [Akonadi resources] Fix resource if config is missing.
* [Akonadi resources] Make resource work if location is set by path OR URL.
* Fix crash when closing alarm window for alarm which plays audio file.
* Fix "server did not accept the sender address" errors sending emails [KDE Bug 301946]

=== Version 2.8.5 (KDE 4.8.4) --- 6 June 2012 ===
* [Akonadi] Warn user and disable KAlarm if Akonadi fails to run [KDE Bug 300083]
* [Akonadi] Fix crash when saving new alarm [KDE Bug Bug 300376]

=== Version 2.8.3 (KDE 4.8.3) --- 22 April 2012 ===
* Store KAlarm version and backend in config file.
* Use the last selected sound file picker directory as the default next time.

=== Version 2.8.2 (KDE 4.8.2) --- 29 March 2012 ===
* [Akonadi] Fix error saving changed alarms when closing Edit Alarm dialogue.
* [Akonadi] Show old-format calendars in read-only colour in calendar list.
* [KResources] Fail cleanly if calendar resources fail to open [KDE Bug 296383]
* Prevent multiple email success messages after Try used in Edit Alarm dialogue.

=== Version 2.8.1 (KDE 4.8.1) --- 19 February 2012 ===
* [Akonadi] Don't give option to save new alarms in old format calendars.
* [Akonadi] Prevent duplicate prompts to update format of new calendar resource.
* [Akonadi] Automatically disable duplicated calendar resources [KDE Bug 293193]
* [Akonadi] Fix errors when creating default calendar resources [KDE Bug 293208]
* [Akonadi] Prevent multiple standard calendars for any alarm type.
* [Akonadi] Fix various crashes.
* Output cmake error if Akonadi option incompatible with kdepimlibs/kalarmcal.

=== Version 2.8.0 (KDE 4.8.0) --- 16 January 2012 ===
* Use Akonadi as the default calendar access method.
* Use configurable colours and KDE colour scheme for calendar list.
* Allow user to stop playback after clicking Try in audio alarm edit dialogue.

=== Version 2.7.5 (KDE 4.7.4) --- 23 November 2011 ===
* Fix crash due to audio thread not being correctly deleted.

=== Version 2.7.4 (KDE 4.7.1) --- 28 August 2011 ===
* Fix crash when last recurrence of late-cancel alarm triggers too late.
* Fix conversion of pre-version 1.4.14 subsidiary alarms.
* Fix new alarm not being scheduled after editing alarm from alarm window.
* Don't do search if invalid regular expression is entered in Find dialogue.
* Don't prevent interaction with alarm windows when a prompt or warning message
  window is displayed [using KDE 4.7.1 or later].
* Only reset visible tab in multi-tab settings sections when Defaults is clicked
  in Configuration dialogue, and Current tab option is selected.
* Disable command output option for display alarms in edit alarm dialogue if
  user not authorised to run shell commands.
* Always output "not authorised" error message if unauthorised user tries to run
  shell commands.

=== Version 2.7.3 --- 26 July 2011 ===
* Fix crash when Wake From Suspend dialogue is shown with no alarm selected.

=== Version 2.7.2 --- 15 July 2011 ===
* Fix KAlarm not quitting when no visible windows or system tray icon remain.
* Cancel wake-from-suspend if alarm is disabled, or if all alarms are disabled.
* Various improvements and bug fixes to Wake From Suspend dialogue.
* In calendar list show calendar colours by text background, not coloured square.
* In alarm list show multi-line tooltip for alarm text when appropriate.

=== Version 2.7.1 (KDE 4.7.0) --- 6 July 2011 ===
* Make wake-from-suspend schedule a time-from-now, to make it work correctly
  on systems whose hardware clock is out of sync with the system clock.
* Include Content-Transfer-Encoding header in emails to allow correct display.

=== Version 2.7.0 --- 9 May 2011 ===
* Add option to set a reminder AFTER the main alarm.
* Add option to wake computer from suspend when a selected alarm is triggered.
* Add command line option to disable alarm monitoring.
* Replace EMAILID, SPEAK, ERRCANCEL, ERRNOSHOW calendar properties with FLAGS
  property parameters.

=== Version 2.6.3 --- 27 April 2011 ===
* Add option to not notify execution errors for pre-alarm actions.
* Set environment variable KALARM_UID to event UID for pre- & post-alarm actions.
* Warn user if only UTC time zone is available (if ktimezoned not installed).
* Don't reactivate start-at-login without prompting, after user switches it off,
  except if KAlarm is session restored.
* Show error message and set read-only if location is blank for new resource.
* Fix crash on some systems when New Alarm dialogue is displayed from system tray
  icon menu.
* Fix KAlarm button in alarm window not always showing main window and not
  highlighting the alarm in the main window.
* Move New Alarm From Template action into New alarm menu to simplify toolbar.

=== Version 2.4.11 (KDEPIM 4.4.11) --- 16 April 2011 ===
* Fix bad borders round left hand buttons of time spinboxes in Oxygen style.
* Fix initialisation of library global statics.
* Ensure sound volume is not out of range when reading from calendar.
* Fix New Alarm dialogue from system tray menu restoring other windows.

=== Version 2.4.10 (KDEPIM 4.4.8) --- 2 December 2010 ===
* Fix KAlarm showing in system tray at login when configured not to show in tray.
* Fix working-time-only alarms not triggering if KAlarm is started up outside
  working hours, after the last trigger time during working hours was missed.
* Don't quit if no window is visible when 'show in system tray' is deselected.
* Disable Defer button in new message window when deferral limit has been reached.
* Fix reminder time shown when editing a non-recurring alarm's deferred reminder.
* Fix conversion of pre-version 1.9.10 non-recurring alarms with simple repetition.
* Make disabled system tray icon more distinguishable for colour blind users.

=== Version 2.4.9 (KDEPIM 4.4.7) --- 19 October 2010 ===
* Fix crash if alarm triggers while its deletion confirmation prompt is visible.
* Fix crash when Try button is clicked while creating new display alarm.
* Fix crash on KAlarm exit.
* Fix possible crash when enabling individual alarms.
* Prevent long file name from expanding the width of file display alarm window.
* Allow pre- & post-alarm actions for alarms whose text is generated by a command.
* Combine 4 New Alarm icons in toolbar, to fix icon texts not fitting into width.

=== Version 2.4.8 (KDEPIM 4.4.6) --- 4 September 2010 ===
* Fix crash when a reminder alarm is being redisplayed.
* Fix possible crash: on alarm deletion, always update next alarm to trigger.
* Fix Sound File selection dialogue Play button not playing any sound.
* Always show current storage location choice in Configuration dialogue.
* Fix inability to leave file name blank in audio alarm templates.
* Fix changes to volume not enabling OK button when editing an audio alarm
  template with no audio file specified.

=== Version 2.4.7 (KDE 4.4.5) --- 3 June 2010 ===
* Fix inability to defer non-recurring alarms.
* Fix crash when selecting calendar type in calendar selector, if text widths
  and selector width are "exactly wrong".
* Fix loss of time zone specification for date only alarms when converting a
  pre-2.3.2 calendar, if start-of-day time in calendar is not midnight.
* Enable alarm edit dialogue Time Zone button in read-only mode.

=== Version 2.4.6 (KDE 4.4.4) --- 20 May 2010 ===
* Fix alarm edit dialog not saving changes when invoked from alarm message
  window's Edit button.
* Fix main window close action not working when system tray icon is not shown.

=== Version 2.4.5 (KDE 4.4.3) --- 7 April 2010 ===
* Fix audio files playing silently when no volume level has been specified.

=== Version 2.4.4 (KDE 4.4.2) --- 17 March 2010 ===
* Fix display alarm whose text is generated by a command and which has an audio
  file, being converted into an audio-only alarm when reloaded.

=== Version 2.4.3 (KDE 4.4.1) --- 21 February 2010 ===
* Disable resource calendars which contain only wrong alarm types.

=== Version 2.4.2 (KDE 4.4.0) --- 30 January 2010 ===
* Fix non-ASCII text being corrupted in emails sent by KAlarm.
* Show error message if selected email identity has no email address.

=== Version 2.4.1 (KDE 4.4.0 RC1) --- 8 December 2009 ===
* Fix date-only recurring alarms triggering repeatedly at high frequency.

=== Version 2.4.0 --- 24 November 2009 ===
* New audio alarm option, without displaying alarm window.
* Add configuration setting for event duration for alarms copied to KOrganizer.
* Provide 'any time' option in Defer Alarm dialogue, for date-only alarms.
* Use KDE system settings to determine default working days in the week.
* Improve organisation of main menu.
* If dual screens, show alarm in other screen if any full screen window exists.
* Fix recurring date-only alarm triggering repeatedly and eating up CPU, if the
  start-of-day time is after midnight and the alarm is due, but current UTC time
  of day is earlier than the start-of-day time of day in the alarm's time zone.
* Update date-only alarm trigger times when user changes the start-of-day time.
* Don't write start-of-day time into calendar, to avoid clashes if it is shared.
* Don't waste processing time calculating next trigger time for archived alarms.
* Disable 'New Alarm from Template' action when no alarm templates exist.
* Interpret '~' (i.e. home directory) properly in entered file names.
* Fix crash if calendar formats are updated at login, during session restoration.
* Fix crash if editing alarm from alarm window Edit button, and window changes
  from reminder to normal, or window changes from at-login to final at-login
  trigger time, or window auto-closes.
* Prevent infinite loop if NEXTRECUR time in alarm is before alarm start time.
* Fix error saving the alarm after editing a repeat-at-login alarm.
* Don't set reminder/late-cancel/show-in-KOrganizer when saving repeat-at-login
  alarms.
* Improve error feedback in sound file selection.
* Prevent sound file configuration dialogue closing after showing error message.

=== Version 2.3.0 --- 10 July 2009 ===
* Alarm edit: warn user if entered start time needs adjustment to fit recurrence.
* Command alarm edit: show error message if no command/script has been entered.
* Allow use of other command line options with --edit-new-* to initialise edit
  dialogue options.
* Improve detection of conflicting command line options.

=== Version 2.2.4 --- 23 June 2009 ===
* Alarm edit: keep existing display file name if file select dialogue cancelled.
* Guard against crashes if KAlarm quits while a modal dialogue is open.
* Fix crash creating alarm from command line, if KAlarm not already running.
* Fix --reminder-once command line option being treated same as --reminder.

=== Version 2.2.3 --- 14 June 2009 ===
* Fix crash when more than one alarm with audio is displayed simultaneously.

=== Version 2.2.2 --- 10 June 2009 ===
* Fix email alarms sending multiple mails, when sent by KMail.
* Fix crash when closing remote calendars.

=== Version 2.2.1 --- 25 May 2009 ===
* Include new handbook translation: Ukrainian.

=== Version 2.2.0 --- 29 April 2009 ===
* Provide facility to export alarms to a new calendar file.
* Provide option to spread alarm and error messages over screen.
* Show command execution error indication for alarms in main window alarm list.
* Add configuration setting for default deferral time in Defer Alarm dialogue.
* Accept drag and drop of Todo entries to create a new alarm.

=== Version 2.1.8 (KDE 4.2.4) --- 25 May 2009 ===
* Fix crash on exit from birthday import dialogue.
* Fix crash when an alarm is open for edit when its last occurrence triggers,
  and the edit is then saved.
* Fix another possible crash when KAlarm quits.
* Don't show time in alarm list for date-only alarms without time zone (e.g.
  those created by Import Birthdays).

=== Version 2.1.7 (KDE 4.2.3) --- 29 April 2009 ===
* Fix recurring alarms being missed when deferred to earlier than next due alarm,
  when next due alarm is earlier than the next recurrence.
* Fix crash at startup if a non-recurring cancel-if-late alarm has been missed.
* Fix speech mode not working when alarm messages are displayed.
* Fix KAlarm hanging sometimes while trying to play an audio file.
* Fix crash when KAlarm quits.
* Fix memory leak with undo/redo.

=== Version 2.1.6 (KDE 4.2.2) --- 18 March 2009 ===
* Fix memory leaks.
* Fix crash when KAlarm quits.

=== Version 2.1.5 (KDE 4.2.1) --- 7 February 2009 ===
* Disable inapplicable alarm types in alarm edit dialogue Load Template list.
* Prevent multiple identical error messages being displayed for the same alarm.
* Fix possible crash on alarm refresh, or removal or disabling of a resource.

=== Version 2.1.4 (KDE 4.2) --- 18 January 2009 ===
* Prevent corrupt alarms if deferral reinstates from archived alarm instead of
  from the displaying calendar.
* Ignore events in calendar without usable alarms (which prevents them getting
  stuck in the alarm list, and fixes high CPU usage).
* Show error message when New Template selected but no writable resource exists.
* Fix crash when iCalendar item is dragged and dropped onto KAlarm.
* Make New Alarm shortcuts work.
* Fix alarms not being saved if created by drag-and-drop but not edited further.

=== Version 2.1.3 (KDE 4.2 RC1) --- 5 January 2009 ===
* Fix invalid alarm remaining in calendar when pre-alarm action failure message
  is acknowledged before the alarm is deferred.

=== Version 2.1.2 --- 27 December 2008 ===
* New KAlarm icon.
* Distinguish disabled from enabled alarm colour when highlighted in alarm list.
* Ensure alarm windows show on top of full-screen windows.
* Fix crash if KAlarm is activated again while restoring from previous session.
* Fix kalarmautostart crash on logout while kalarmautostart is still running.
* Fix click on system tray icon not showing main window if 'Show in system tray'
  configuration setting deselected.

=== Version 2.1.1 (KDE 4.2 beta2) --- 8 December 2008 ===
* Allow global shortcuts for New Alarm actions.
* Fix failure to update alarms in KOrganizer when Kontact is running but
  Kontact's calendar component is not loaded.
* Fix toolbar configuration being lost after quitting KAlarm.

=== Version 2.1.0 (KDE 4.2 beta1) --- 13 November 2008 ===
* Add option to exclude holidays from recurring alarms.
* Provide More/Less Options button in edit alarm dialogue.
* Improve Configuration dialogue layout, split pages into tabs.
* Show separate toolbar buttons for new display, command and email alarms.
* Show 'Time Zone' button instead of time zone selection controls when using
  default time zone.
* Set file display alarm font & colour in same way as for text display alarms.
* Set default reminder time units according to how long until alarm is due.

=== Version 2.0.6 (KDE 4.1.3) --- 22 October 2008 ===
* Fix alarms not triggering correctly after laptop wakes from hibernation.
* Fix inability to change or cancel alarm deferral times.
* Prevent defer dialogue date being set outside the allowed range.
* Set background colour for file display alarm text.
* Don't wrap lines in file display alarm message windows.
* Fix addition and deletion of alarms to KOrganizer.

=== Version 2.0.5 --- 27 September 2008 ===
* Fix very high CPU usage by KAlarm when there are alarms with sub-repetitions,
  or deferrals, with periods greater than 1 week. Fix requires kdepimlibs 4.1.3.

=== Version 2.0.4 (KDE 4.1.2)--- 24 September 2008 ===
* Add work-time-only parameter for D-Bus calls to create new alarms.

=== Version 2.0.3 --- 7 September 2008 ===
* Double click accepts selected template in pick list.
* Make text in edit alarm dialogue change colour when foreground colour changed.
* Replace colour combo boxes by buttons which display standard KDE colour picker.

=== Version 2.0.2 (KDE 4.1.1) --- 27 August 2008 ===
* Show alarm text entry fields in the current alarm message colours.
* Show background colour selector for file display alarms.
* Set KDE sound files directory as default for picking sound files.
* Fix width of buttons containing only an icon.
* Change Control Center references to System Settings.
* Fix formatting of file display alarms for non-HTML text files.
* Fix crash when birthday dialogue is opened more than once.
* Prevent quitting when main window is closed but system tray icon is visible.

=== Version 2.0.2 --- 4 August 2008 ===
* Set KDE sound files directory as default for picking sound files.
* Fix width of buttons containing only an icon.
* Change Control Center references to System Settings.

=== Version 2.0.1 (KDE 4.1) --- 17 July 2008 ===
* Double click in template dialogue list activates template edit dialogue.
* Fix KAlarm quitting on closing message window when no main window visible.
* Fix KAlarm crashing when quitting.

=== Version 2.0.0 --- 7 July 2008 ===
* New facility to use multiple alarm calendar resources.
* Add facility to select time zone for alarm times.
* Handle summer/winter time changes correctly.
* New option to trigger a recurring alarm only during working hours.
* Add option for display alarm text to be generated by a command.
* Provide "Don't show again for this alarm" option for command error messages.
* Alarm edit dialogue layout improvements.
* Make alarm edit and preferences dialogues scrollable if too high for screen.
* Choose new alarm/template type from menu instead of in alarm edit dialogue.
* Add option to show alarm windows in centre of screen, with buttons initially
  disabled to prevent accidental acknowledgement.
* Remove alarm daemon (kalarmd) and do alarm monitoring in KAlarm itself.
* Remove --handleEvent command line option.
* Use custom properties instead of CATEGORIES in calendar events for KAlarm data.
* Don't discard non-KAlarm custom event properties when editing alarms.
* Use kconf_update to convert old config file settings.
* Change numeric codes in config file to strings for long-term maintainability.
* Rename Defaults section options in config file.
* Fix detection of yearly February 29th recurrences on Feb 28th or Mar 1st.

=== Version 1.5.3 --- 16 June 2008 ===
* In New From Template menu, show list of template names in sorted order.
* Fix recurrence count being lost when using alarm templates.
* Prevent invalid negative values appearing in 'Time from now' edit field.
* Fix time shown in alarm edit dialogue for recurring alarms.
* Fix recurrence count shown in alarm edit dialogue once alarm has triggered.
* Fix Find not working with a new search text after a failed search.
* Display correct error message when a search fails.
* Prevent user changing font/colour dialogue when editing read-only alarms.

=== Version 1.5.2 --- 13 February 2008 ===
* Prevent repetition duration error message when saving alarm which never
recurs.

=== Version 1.5.1 (KDE 3.5.9) --- 13 February 2008 ===
* Fix inability to set up sub-repetitions for simple yearly recurrences.

=== Version 1.5.0 --- 23 January 2008 ===
* Replace simple repetitions with recurrence sub-repetitions, to save confusion.
* Add option to enter reminder times in minutes, in addition to hours/minutes.
* Replace alarm edit dialogue background colour selector with font/colour sample.
* Store email unique IDs instead of names in email alarms to prevent problems if
  email IDs are renamed.
* Fix error "Sender verify failed (in reply to RCPT TO command)" using sendmail
  on some systems, by adding envelope sender address to emails.
* Fix OpenSolaris build error.

=== Version 1.4.21 --- 19 December 2007 ===
* Remember last used main window show/hide options instead of setting them in
  Preferences dialogue.
* Make the Menu key work in the alarm list.
* Fix crash when saving preferences, if 'xterm' is not installed in the system.
* Prevent multiple identical error messages being displayed for the same alarm.

=== Version 1.4.20 --- 18 November 2007 ===
* Fix deferral of non-recurring alarms not working.
* Fix loss of reminder details in archive when alarm has had a reminder deferred.
* Fix inability to reactivate deleted alarms which still have repetitions to go.
* Fix incorrect interpretation of --late-cancel weekly parameter on command line.

=== Version 1.4.19 --- 11 November 2007 ===
* Fix KAlarm hanging and freezing the system for a while, especially on startup.
* Fix next occurrence time set after editing alarm, when it's a sub-repetition.
* Prevent error messages while typing date value, until user finishes entering it.

=== Version 1.4.18 --- 2 November 2007 ===
* Fix failure to trigger some recurring date-only alarms (e.g. after suspend-resume).
* Fix date-only alarms triggering every minute from midnight to start-of-day time.
* Simplify recurrence text shown in alarm edit dialogue Alarm tab when possible.
* Prevent error after browsing for command log file, due to file:// prefix.

=== Version 1.4.17 (KDE 3.5.8) --- 8 October 2007 ===
* Allow time-from-now values up to 999 hours to be entered.
* Fix incorrect email headers resulting in failure to send some emails.

=== Version 1.4.16a --- 12 September 2007 ===
* Fix failure to retrieve font and colour settings for display alarms.

=== Version 1.4.16 --- 10 September 2007 ===
* Attempt to fix failure to retrieve font and colour settings for display alarms.
* Disable reminder etc. controls for at-login recurrence in alarm edit dialogue.

=== Version 1.4.15 --- 7 September 2007 ===
* Fix deferrals of recurring alarms not triggering correctly.
* Fix failure to archive details of repetitions within a recurrence.
* Enable/disable "Show expired alarms" action when preferences change.

=== Version 1.4.14 --- 5 August 2007 ===
* Fix handling of exception dates in recurrences.
* In sound file dialogue change Play button to a Stop button while playing a file.

=== Version 1.4.13 --- 18 May 2007 ===
* Fix time value in templates not being stored.
* Expand time spin boxes to make room for all digits.
* Make Preferences dialogue non-modal.

=== Version 1.4.12 (KDE 3.5.7) --- 11 May 2007 ===
* Display advance reminders for each occurrence of recurring alarms.
* Fix Undo of deletion of active alarms.
* Disable simple repetition controls if repetitions can't fit between recurrences.
* Make the system tray tooltip take account of alarm repetitions.
* Show repetition & special action status by button states in alarm edit dialogue.
* Fix reminder alarms displaying very big numbers for how long until alarm is due.
* Fix KMail omitting attachments from email alarms (if KMail is the email client).

=== Version 1.4.11 --- 16 April 2007 ===
* Prevent pre-alarm actions being executed multiple times when alarm is triggered.
* Prevent alarm daemon triggering alarms multiple times.
* Only execute pre-alarm actions once (not for reminders or deferrals).
* Only execute post-alarm actions once when alarm is finally acknowledged (after
  any deferrals), and not after reminders.
* Show file name as a tooltip on sound type combo box when "file" is selected.

=== Version 1.4.10 --- 3 March 2007 ===
* Add play button to sound file selection dialogue.
* Prevent simple repetitions triggering again when KAlarm is restarted.
* Fix recurring alarms being triggered on exception days.
* Fix start-of-day time being ignored for date-only alarms.
* Disable Defer button in new message window when deferral limit has been reached.
* Fix failure to save "Execute in terminal window" option in Preferences dialogue.
* Ensure up-to-date menus are displayed if user has a customised toolbar.

=== Version 1.4.9 (KDE 3.5.6) --- 3 January 2007 ===
* Minor changes.

=== Version 1.4.8 --- 28 December 2006 ===
* Fix Find always using first search text entered even after entering a new one.

=== Version 1.4.7 --- 14 December 2006 ===
* Fix crash saving Preferences dialogue (due to command alarm terminal setting).

=== Version 1.4.6 --- 30 November 2006 ===
* Fix crash if an alarm triggers while user is deleting it.
* Fix "Start alarm monitoring at login" value shown in preferences dialogue.
* Fix deselecting "Start alarm monitoring at login" when daemon not running.
* Fix editing of 29th February alarm options for non-leap years.
* Tidy up preferences dialogue Run mode options.
* Tidy up alarm edit/preferences dialogue sound type options into a combo box.
* Add context help for sound file fade options.

=== Version 1.4.5 (KDE 3.5.5) --- 29 September 2006 ===
* Improve alarm edit dialogue layout (Reminder controls moved to below Time box).

=== Version 1.4.4 --- 11 July 2006 ===
* Use an alarm's previous deferral time interval as default for its next deferral.

=== Version 1.4.3 (KDE 3.5.4) --- 11 July 2006 ===
* Add facility to import alarms from other calendar files.
* Fix Defer dialog time interval maximum to match maximum date/time value.
* Fix crash when a deferred expired recurring alarm is edited from message window.
* Fix crash when a message is redisplayed after login.
* Prevent inapplicable 'Unable to speak' error when alarm redisplayed after login.
* Save main window column order changes to use on restart (except message column).

=== Version 1.3.10 (KDE 3.5.3) --- 22 May 2006 ===
* Add DCOP calls and command line options to display the edit alarm dialogue.
* Add Select All and Deselect actions & shortcuts for import birthdays list.
* Make system tray icon appear in non-KDE window managers.
* Output error message if deleting copy of alarm from KOrganizer fails.
* Fix corruption of alarms displayed at logout and then deferred after login.
* Fix reminder time not being saved in alarm templates.
* Fix erroneous date adjustment of start of recurrence when saving alarm.
* Fix crash when --play command line option is used, if compiled without aRts.
* Don't show disabled alarms in system tray tooltip alarm list.

=== Version 1.3.9 (KDE 3.5.2) --- 7 March 2006 ===
* Notify daemon by DCOP that alarm has been processed: to prevent alarm loss, and
  to prevent defunct kalarm processes when run mode is on-demand.
* Add Select All and Deselect actions & shortcuts for alarm and template lists.

=== Version 1.3.8 --- 24 January 2006 ===
* Fix kalarmd hang when triggering late alarm and KAlarm run mode is on-demand.

=== Version 1.3.7 --- 22 January 2006 ===
* Fix column widths when main window is resized, if columns have been reordered.

=== Version 1.3.6 (KDE 3.5.1) --- 10 January 2006 ===
* Make autoclose of message windows work.
* Fix New From Template not creating alarm if template contents are not changed.
* Ensure that day and month names translations are independent of locale calendar.
* Display alarm message windows within current screen in multi-head systems.
* Reduce size of Preferences dialog to fit in 1024x768 screen.

=== Version 1.3.5 --- 14 December 2005 ===
* Fix email attachments being forgotten when saving alarms.
* Fix toolbar configuration being lost after quitting KAlarm.

=== Version 1.3.4 (KDE 3.5) --- 30 October 2005 ===
* Fix incorrect recurrence frequency in Alarm Edit dialogue's Alarm tab.

=== Version 1.3.3 --- 22 September 2005 ===
* Add day-of-week selection to daily recurrence dialog.

=== Version 1.3.2 (KDE 3.5 beta 1) --- 10 September 2005 ===
* Add option to show alarms in KOrganizer's active calendar.
* Add option for email text alarms to locate the email in KMail.
* When email alarm triggers and KMail isn't running, start KMail and send mail
  automatically instead of opening KMail composer window.
* Provide per-alarm option for yearly February 29th recurrences.
* Wait longer (20 seconds) before reporting alarm daemon registration failed.
* Minimise KMix window if KMix is started by KAlarm when displaying a message.
* Fix Plastik style 'enabled' indication for time spinbox left-hand buttons.
* Prevent message windows always being full screen after a big message is shown.
* Prevent message windows being initially larger than the desktop.
* Prevent message windows initially overlapping the KDE panel.
* Prevent session restoration displaying main windows which should be hidden.
* Fix alarms getting stuck if due during a daylight savings clock change.
* Change --volume command line option short form to -V (-v is used by --version).
* Fix reported shell errors when output from command alarm is discarded.
* Use 'KAlarm' untranslated in calendar product ID, to cater for locale changes.

=== Version 1.3.1 --- 30 May 2005 ===
* Add Undo/Redo facility for alarm edit/creation/deletion/reactivation.
* Add text search facility.
* Add option to speak alarm messages (if speech synthesis is installed).
* Add command line option --speak.
* Add 'New alarm from template' menu option and toolbar button.
* Add 'Time from now' option in alarm templates.
* Add fade option for playing sound files.
* Add option to log command alarm output to a file.
* Add Edit button to alarm message window to allow the alarm to be edited.
* Enable drag and drop of alarms to other applications.
* Email drag-and-drop from KMail (KDE >= 3.5) now presets alarm edit dialog with
  full From/To/Cc/Subject headers and body text.

=== Version 1.2.8 (KDE 3.4.1) --- 9 May 2005 ===
* Fix failure to enable "Reminder for first recurrence only" checkbox.

=== Version 1.2.7 --- 20 April 2005 ===
* Use a sensible default for terminal window command in Preferences dialog.
* Validate terminal window command entered in Preferences dialog.
* Fix date range no longer being validated in Defer dialog.
* Don't ignore Sound setting in Preferences dialog Edit tab.
* Reset sound volume (if it was set) as soon as audio file playing is complete.
* Don't start KMix when an alarm is displayed if no sound volume is specified.
* Add command script and execute-in-terminal options to DCOP interface.

=== Version 1.2.6 (KDE 3.4) --- 22 February 2005 ===
* Pop up message windows far from cursor to avoid accidental acknowledgement.
* Start KMix if not already running, for setting alarm sound level.
* Fix alarms not triggering if IDs are duplicated in different calendar files.
* Improve validation when reading configuration file values.

=== Version 1.2.5 (KDE 3.4 beta2) --- 21 January 2005 ===
* Prevent multiple "Failed to start Alarm Daemon" error messages at startup.
* Fix missing left border for time spinboxes in Plastik style.

=== Version 1.2.4 (KDE 3.4 beta1) --- 9 January 2005 ===
* Provide option to enter a script for a command alarm, instead of a command line.
* Add option to run command alarms in terminal windows.
* Accept drag and drop of KAddressBook entries to alarm edit dialog email fields.
* Drag and drop now inserts text where appropriate, rather than replacing it.
* Display correct controls after loading a template in alarm edit dialog.

=== Version 1.2.3 --- 7 December 2004 ===
* Put alarm type icons in a separate, sortable, column in alarm list.
* Align times in alarm list.
* Fix crash when the last recurrence of an alarm is reached.
* Fix random limit on expired alarm discard time if stepping with spinbox buttons.
* Fix dialog layouts for right-to-left languages.
* Fix time spin box layout for right-to-left languages.

=== Version 1.2.2 --- 27 November 2004 ===
* Make alarm daemon (kalarmd) exclusive to KAlarm.
* Move control options for alarm daemon into KAlarm preferences dialog.
* Allow user to specify the late-cancellation period for an alarm.
* Add option to automatically close window after late-cancellation period.
* Add facility to enable and disable individual alarms.
* Add simple repetition facility, including repetition within a recurrence.
* Add option to pick a KMail identity to use as sender of email alarms.
* Add option to copy emails sent via sendmail, to KMail sent-mail folder.
* Show scheduled times, not reminder times, in alarm list and system tray tooltip.
* Make time edit controls use 12-hour clock when that is the user's default.
* Also fill in alarm edit dialog email fields when email is dropped onto KAlarm.
* New revised DCOP request interface (old interface still kept for compatibility).
* Make detection of email message display alarms independent of language.
* Use KMix whenever possible to set hardware sound volume.
* Limit range of entered date/time to valid values in deferral dialogue.
* Prevent kalarm failing to register with kalarmd except when really necessary.
* Fix time-to-alarm column in main window not always updating every minute.

=== Version 1.1.7 (KDE 3.3.2) --- 27 November 2004 ===
* Fix KAlarm button on message windows to make it always display main window.
* Show scheduled times, not reminder times, in alarm list and system tray tooltip.
* Fix time-to-alarm column in main window not always updating every minute.

=== Version 1.1.6 (KDE 3.3.1) --- 30 September 2004 ===
* Prevent crash, and output error message, if menu creation fails.
* Unsuppress Quit warning message box if default answer is Cancel quit.
* Prevent blind copy to self of email alarms via KMail when bcc is deselected.

=== Version 1.1.5 --- 1 September 2004 ===
* Show erroneous control in alarm edit dialog when an error message is displayed.
* Make alarm edit dialog always appear on current desktop.
* Make weekly/monthly/yearly recurrences scheduled from command line correspond
  correctly to the start date.
* Fix start date for monthly/yearly recurrences scheduled from the command line.
* Fix DCOP triggerEvent() call to not reschedule alarm if it isn't due yet.

=== Version 1.1.4 --- 21 August 2004 ===
* Fix errors when altering or cancelling deferrals of expired recurrences.

=== Version 1.1.3 (KDE 3.3) --- 28 July 2004 ===
* Fix dialog sizing the first time KAlarm is run.

=== Version 1.1.2 (KDE 3.3 beta2) --- 11 July 2004 ===
* Fix hangup in interactions with alarm daemon introduced in version 1.1.1.
* Only tick Alarms Enabled menu items once alarms have actually been enabled.
* Fix build for "./configure --without-arts".

=== Version 1.1.1 (KDE 3.3 beta1) --- 20 June 2004 ===
* Output error message and disable alarms if can't register with alarm daemon.
* Exit if error in alarm calendar name configuration.
* Fix bug where sound file is selected even when Cancel is pressed.

=== Version 1.1.0 --- 1 June 2004 ===
* Add facility to define alarm templates.
* Add facility to specify pre- and post-alarm shell command actions.
* Add option to play sound file repeatedly until alarm window is closed.
* Add volume control for playing sound file.
* Add 'stop sound' button to alarm message window when sound file is played.
* Rename command line option --sound to --play, add option --play-repeat.
* Add command line option --volume.
* Add 'Configure Shortcuts' and 'Configure Toolbars' menu options in main window.
* After creating/editing alarm, prompt to re-enable alarms if currently disabled.
* Middle mouse button over system tray icon displays new alarm dialog.
* Add option to display a reminder once only before the first alarm recurrence.
* Display time-to-alarm in reminder message window.
* For message texts which are truncated in main window, show full text in tooltip.
* Allow time of day to be entered in format HHMM in time spin boxes.
* Allow hour to be omitted when colon format time is entered in time spin boxes.
* Add "Don't ask again" option to alarm deletion confirmation prompt.
* Prevent expired alarm calendar purges clashing with other alarm actions.
* Fix initial recurrence date/time for weekly/monthly/yearly recurrences.
* Fix yearly recurrences of the last day in the month.
* Disable yearly recurrence's month checkboxes depending on selected day of month.
* Update which time columns are displayed in alarm list when Preferences change.
* Don't store audio/reminder details in email/command alarms.
* Don't store email details in message/file/command alarms.
* Don't close message windows when quit is selected.
* Fix "Warn before quitting" configuration option.
* Don't redisplay error message windows on session restoration.
* Remove obsolete --displayEvent command line option (replaced by --triggerEvent).
* Remove obsolete pre-version 0.7 DCOP calls.

=== Version 1.0.7 --- 2 May 2004 ===
* Fix scheduleCommand() and scheduleEmail() DCOP handling.
* Make KAlarm build for "./configure --without-arts".
* Fix email body text not being saved in email alarms.
* Fix loss of --exec command line arguments.
* Remove wasted vertical space from message windows.

=== Version 1.0.6 (KDE 3.2.2) --- 26 March 2004 ===
* Make the Quit menu item in main window quit the program.
* Update time entry field after editing as soon as mouse cursor leaves it.
* Cancel deferral if reminder is set before it, to prevent it becoming stuck.
* Prevent undeleted recurring alarms being triggered immediately.
* Don't allow alarms to be undeleted if they are completely expired.

=== Version 1.0.5 (KDE 3.2.1) --- 24 February 2004 ===
* Fix whatsThis text on bottom row of alarm list.

=== Version 1.0.4 --- 22 February 2004 ===
* Fix freeze at login when multiple alarms trigger.
* Show all audio file types in sound file chooser dialogue.

=== Version 1.0.3 --- 15 February 2004 ===
* Prevent email alarms from being sent if no 'From' address is configured.
* Omit 'Bcc' when sending email alarms if no 'Bcc' address is configured.
* Fix freeze when starting the alarm daemon.
* Fix memory leaks displaying dialogs.
* Fix scheduleCommand() and scheduleEmail() DCOP handling.
* Fix errors saving expired alarm calendar.

=== Version 1.0.2 (KDE 3.2) --- 29 January 2004 ===
* Prevent editing alarm and saving without changes from deleting the alarm.

=== Version 1.0.1 --- 4 January 2004 ===
* Fix failure to see alarms if KAlarm is reactivated while restoring session.

=== Version 1.0.0 --- 7 December 2003 ===
* Allow entered start date for timed recurrence events to be earlier than now.
* Prevent attempted entry of recurrence end date earlier than start date or today.
* Fix error displaying time of expired repeat-at-login alarms.
* Fix memory leak when sending emails with attachments.
* Fix error trying to send emails with very small attachments.
* Eliminate duplicate reload-calendar calls to alarm daemon.

=== Version 0.9.6 (KDE 3.2 beta1) --- 7 November 2003 ===
* Add option to choose foreground colour for alarm messages.
* Create new alarm by dragging KMail email onto main window or system tray icon.
* Set initial recurrence defaults to correspond to alarm start date.
* Add option for how February 29th recurrences are handled in non-leap years.
* Monthly/yearly recurrence edit: adhere to user preference for start day of week.
* Eliminate multiple confirmation prompts when deleting multiple alarms.
* Eliminate duplicate alarms in system tray tooltip.
* Fix crash after reporting error opening calendar file.
* Fix wrong status in system tray icon if KAlarm starts up with alarms disabled.
* Fix wrong number of days in Time-to-alarm column in main window.
* Fix omission of deferred alarms from system tray tooltip.

=== Version 0.9.5 --- 3 September 2003 ===
* Add option for non-modal alarm message windows.
* Add option to display a notification when an email alarm queues an email.
* Emails via KMail are sent without opening composer window, if KMail is running.
* Provide separate configuration for 'From' and 'Bcc' addresses for email alarms.
* Add exceptions to recurrence specification.
* Add multiple month selection to yearly recurrence.
* Add day of month selection in yearly recurrence.
* Add last day of month option in monthly and yearly recurrences.
* Add 2nd - 5th last week of month options in monthly and yearly recurrences.
* Add filename completion to file and command alarm edit fields.
* Display alarms-disabled indication in system tray tooltip.
* Enable file alarms to display image files.
* Fix file alarms not dislaying some text files, and improve HTML file display.
* Fix loss of changes to attachment list after editing email alarms.
* Fix wrong recurrence end date being displayed when editing an existing alarm.

=== Version 0.9.4 --- 3 July 2003 ===
* Add time-to-alarm display option to main alarm list.
* Add option to list next 24 hours' alarms in system tray tooltip.
* Create new alarm by dragging text or URL onto main window or system tray icon.
* Display reasons for failure to send an email.
* Allow editing of the list of message colours.
* Edit new alarm by context menu or double click on white space in alarm list.
* Add show expired alarms option to preferences dialog.
* Display HTML files correctly in file display alarms.

=== Version 0.9.3 --- 4 March 2003 ===
* Add preferences option to set default sound file for the Edit Alarm dialog.
* Fix display of "Invalid date" message before Edit Alarm dialog displays.

=== Version 0.9.2 --- 28 February 2003 ===
* Option to set font for individual alarm messages.
* Allow multiple alarm selection in the main window.
* KAlarm icon in alarm message window selects the alarm in the main window.
* In Edit Alarm dialog, move all recurrence edit controls into Recurrence tab.
* Add quit warning message option to preferences dialog.
* Add "New Alarm" option to system tray context menu.
* Disallow command alarms when KDE is running in kiosk mode.
* Revised storage of beep, font, colour and program arguments in calendar file.
* Always save alarms in iCalendar format (but vCalendar may still be read).
* Add reminder, recurrence and font parameters to DCOP calls.
* Fix failure to enable alarms when running in on-demand mode.

=== Version 0.9.1 --- 16 January 2003 ===
* Add option to set advance reminders for display alarms.
* In run-in-system-tray mode, warn that alarms will be disabled before quitting.
* Fix monthly and yearly recurrences on nth Monday etc. of the month.
* Fix yearly recurrences on February 29th.
* Fix recurrence start times stored in expired calendar file.
* Fix extra empty events being stored in expired calendar file.

=== Version 0.9.0 --- 3 January 2003 ===
* Add facility to import birthdays from KAddressBook
* Add option to send an email instead of displaying an alarm message.
* Add option to store and view expired alarms.
* Add copy, view and undelete actions (as applicable) for the selected alarm.
* In alarm message window, message text can be copied to clipboard using mouse.
* Allow message text to be scrolled in alarm message window if too big to fit.
* Shift key with left mouse button steps time edit arrows by 5 minutes/6 hours.
* Report failure to run command alarm (bash, ksh shells only).
* Retain repeat-at-login status on alarm deferral.
* Restore alarm messages which were displayed before KAlarm was killed or crashed.
* Store alarm data in the calendar file in a more standard way.
* Alarm message defer dialog: update recurrence deferral time limit in real time.
* Weekly recurrence edit: adhere to user preference for start day of week.
* Use standard action icons.

=== Version 0.8.5 (KDE 3.1.1) --- 21 February 2003 ===
* Fix monthly and yearly recurrences on nth Monday etc. of the month.
* Fix yearly recurrences on February 29th.
* Fix failure to enable alarms when running in on-demand mode.

=== Version 0.8.4 (KDE 3.1) --- 8 January 2003 ===
* Make KAlarm icon in message window bring main window to current desktop.
* Fix detection of KDE desktop.
* Fix entry of yearly recurrences on a specified date in the year.

=== Version 0.8.3 --- 9 November 2002 ===
* Fix no system tray icon being displayed.
* Fix multiple system tray icons being displayed.
* Fix alarms being missed after changing "Disable alarms when not running" status.

=== Version 0.8.2 --- 2 November 2002 ===
* Fix audio files not playing.

=== Version 0.8.1 --- 1 November 2002 ===
* Adhere to KDE single/double click setting when clicking on alarm list.
* Fix possible loss of alarms if KAlarm has previously used another calendar file.
* Fix coordination between "At time" and "After time" values when they change.
* Always remove alarm deferral even when next recurrence triggers instead.
* When alarm triggers, replace any existing repeat-at-login alarm message window.
* Fix deselection of Sound not working after selecting a sound file.
* Fix display of hour spin buttons in time edit spin boxes.
* Prevent time edit spin box buttons from selecting the text.
* Clean up previous alarm list highlight properly when a new alarm is selected.
* Set sensible initial focus when edit alarm dialog pages are displayed.
* Fix Quit duplicate entry in system tray context menu.

=== Version 0.8 (KDE 3.1 beta2) --- 16 September 2002 ===
* Move recurrence edit to separate tab in alarm dialog (now fits 800x600 display).
* Add accelerator keys in dialogs.
* Provide date picker for entering dates.

=== Version 0.7.5 --- 1 September 2002 ===
* Add preferences options to choose default settings for the Edit Alarm dialog.
* Fix right-to-left character sets not being displayed in message edit control.
* Make "Help -> Report Bug" use the KDE bug system (bug #43250).
* Fix session restoration not occurring.

=== Version 0.7.4 (KDE 3.1 beta1) --- 5 August 2002 ===
* Add option to prompt for confirmation on alarm deletion.
* Add option to prompt for confirmation on alarm acknowedgement.
* Display KAlarm handbook Preferences section when Help clicked in config dialog.
* Correctly adjust wrong summer times stored by version 0.5.7 (KDE 3.0.0).

=== Version 0.7.3 --- 24 July 2002 ===
* Fix loss of alarm times after saving pre-version 0.7 calendar file.
* Fix main alarm list display of hours or hours/minutes repeat interval.
* Display KAlarm handbook when Help clicked in configuration dialog.

=== Version 0.7.2 --- 2 July 2002 ===
* Fix reading wrong alarm times from pre-version 0.7 calendar file.
* Partially fix loss of alarm times after saving pre-version 0.7 calendar file.

=== Version 0.7.1 --- 29 June 2002 ===
* Prevent duplicate message windows from being displayed.
* Make Close button on message window not the default button to reduce chance
  of accidental acknowledgement.
* Fix non-ASCII message texts being saved as question marks.
* Fix memory leak with recurrences.

=== Version 0.7.0 --- 15 June 2002 ===
* Add option to play audio file when message is displayed.
* Add daily, weekly, monthly, annual recurrences.
* Allow deferring only up to next scheduled repetition time.
* Don't defer repetitions when an alarm is deferred.
* Make regular repetition and repeat-at-login mutually exclusive.
* Double click on alarm in main window opens alarm edit dialog.
* Change Reset Daemon menu option to Refresh Alarms.
* Save and restore window sizes.

=== Version 0.6.4 --- 8 May 2002 ===
* Make click on system tray icon always bring KAlarm to top on current desktop.
* Fix alarms not being triggered (depending on time zone).

=== Version 0.6.0 --- 8 March 2002 ===
* Add option to execute a command instead of displaying an alarm message.
* Add Try button to alarm message edit dialog.
* Add icons in the alarm list to indicate each alarm's type.
* Display error message if a file to be displayed is not a text file.
* Reduce chance of lost late-cancel alarms when daemon check interval is reduced.
* Rename command line option --displayEvent to --triggerEvent.
* Rename DCOP function displayMessage() to triggerEvent().
* Rename DCOP function cancelMessage() to cancelEvent().

=== Version 0.5.8 (KDE 3.0.5A) --- 23 November 2002 ===
* Fix detection of KDE desktop.

=== Version 0.5.8 (KDE 3.0.5) --- 4 October 2002 ===
* Fix possible loss of alarms if KAlarm has previously used another calendar file.

=== Version 0.5.8 (KDE 3.0.4) --- 18 August 2002 ===
* Make "Help -> Report Bug" use the KDE bug system (bug #43250).
* Fix right-to-left character sets not being displayed in message edit control.

=== Version 0.5.8 (KDE 3.0.3) --- 5 August 2002 ===
* Adjust wrong summer times stored by version 0.5.7 (KDE 3.0.0).
* Display KAlarm handbook when Help clicked in configuration dialog.
* Make Close button on message window not the default button to reduce chance
  of accidental acknowledgement.
* Fix session restoration often not occurring at login.

=== Version 0.5.7 (KDE 3.0.1) --- 9 May 2002 ===
* Use local time for alarm times instead of using a time zone.
* Make click on system tray icon always bring KAlarm to top on current desktop.

=== Version 0.5.7 (KDE 3.0) --- 17 March 2002 ===
* Show system tray icon on deferring command line-initiated message (run-in-
  system-tray mode).
* Associate main window with system tray icon when displayed from message window.
* Don't start KAlarm at login, until it has been run for the first time.
* Add startup notification to kalarm.desktop.
* Prevent open main window from cancelling KDE session shutdown.
* Fix failure to display messages after daemon is restarted (run-on-demand mode).
* Fix possible failure to display command line-initiated message.
* Fix crash in some circumstances on changing run mode to run-on-demand.
* Fix crash on clicking KAlarm icon in command line-initiated message window.
* Fix crash on deferring alarm in command line-initiated message window.
* Fix duplication of repeat-at-login alarms at login.
* Fix error displaying text file messages.

=== Version 0.5.4 --- 7 February 2002 ===
* Fix extra window being displayed in session restoration.

=== Version 0.5.2 --- 31 January 2002 ===
* Fix session restore crash if in 'run continuously in system tray' mode.

=== Version 0.5.1 --- 30 January 2002 ===
* Change configuration defaults.

=== Version 0.5 --- 29 January 2002 ===
* Incorporate system tray icon into KAlarm, add --tray option.
* Add 'run continuously in system tray' operating mode.
* Don't use alarm daemon GUI application.
* Add enable/disable alarms option to main window menu.
* Add show/hide system tray icon option to main window menu.
* Add toolbar.
* Rename alarm dialog Set Alarm button to OK.
* Rename message window OK button to Close.
* Remove keyboard accelerator for Reset Daemon.
* Fix magnified system tray icon.
* Include README, etc. files in installation.

=== Version 0.4 --- 22 December 2001 ===
* Modify to use split alarm daemon/alarm daemon GUI.
* Prevent a command line error exiting all open KAlarm windows.
* Ensure the program exits after starting with --stop or --reset options.

=== Version 0.3.5 --- 5 December 2001 ===
* Add option to repeat alarms at login.
* Add context help button to main window and message window.
* Fix occasional crash on displaying non-repeating alarms.
* Fix possible failure to display alarms at login.
* Fix blank title bar when main window restored at login.
* Fix alarms not deleted from main window when displayed at login.
* Fix handling of zero-length calendar file.
* Improve error messages.
* Make documentation files installation dependent on KDE version.

=== Version 0.3.1 --- 20 November 2001 ===
* Fix build fault when using ./configure --enable-final

=== Version 0.3 --- 4 November 2001 ===
* Add option to display a file's contents instead of specifying a message.
* Add dialog option to set an alarm's time as an interval from the current time.
* Add defer option to alarm message window.
* Provide button in alarm message window to activate KAlarm.
* Make dialogs modal only for their parent window.

=== Version 0.2 --- 20 October 2001 ===
* Implement repeating alarms.
* Add extra pair of arrow buttons to time spinbox to change the hour.
* Fix sorting by colour column.
* Better What's This? texts for the main window.
* Remove -r, -s short options (use --reset, --stop instead).

=== Version 0.1.1 --- 1 September 2001 ===
* Fix documentation not being created by build.

=== Version 0.1 --- 31 August 2001 ===
* Initial release.<|MERGE_RESOLUTION|>--- conflicted
+++ resolved
@@ -1,15 +1,13 @@
 KAlarm Change Log
 
-<<<<<<< HEAD
 === Version 3.0.0 --- 26 April 2020 ===
 + Provide option to use file system resources instead of Akonadi resources.
 + Enable selection of multiple calendar files in Import Alarms dialogue.
 + Show alarm calendars sorted by name in calendars list.
 + Refactor AlarmCalendar to split out resources and display calendars.
-=======
-=== Version 2.14.1 (KDE Applications 20.04.1) --- 9 April 2020 ===
+
+=== Version 2.14.1 (KDE Applications 20.04.1) --- 9 May 2020 ===
 + Correctly interpret resource IDs in command line and DBus calls.
->>>>>>> 66018d78
 
 === Version 2.14.0 (KDE Applications 20.04) --- 27 March 2020 ===
 + Warn user if archiving but no default archived alarms calendar is set.
