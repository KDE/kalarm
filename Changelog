--- conflicted
+++ resolved
@@ -1,12 +1,10 @@
 KAlarm Change Log
 
-<<<<<<< HEAD
 === Version 3.1.0 (KDE Applications 20.12) --- 24 September 2020 ===
 + Add option to show alarm message as a notification instead of in a window [KDE Bug 345922]
-=======
+
 === Version 3.0.3 (KDE Applications 20.08.3) --- 15 October 2020 ===
 + Prevent resources being disabled at logout [KDE Bug 427722]
->>>>>>> 23eae65d
 
 === Version 3.0.2 (KDE Applications 20.08.2) --- 3 October 2020 ===
 + Fix repeat-at-login alarms not triggering when KAlarm starts.
