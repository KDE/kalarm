KAlarm Change Log

<<<<<<< HEAD
=== Version 2.10.2 --- 28 March 2013 ===
- Show startup warning message if no writable active alarm calendar is enabled.
=======
=== Version 2.10.2 --- 4 May 2013 ===
- [Akonadi] Fix infinite loop on shutdown if display alarms are active [KDE Bug 317806]
>>>>>>> a7e13cfc

=== Version 2.10.1 --- 10 December 2012 ===
- [Akonadi] Fix memory leak when an alarm message window is displayed.
- [Akonadi] Fix memory leak on alarm edit.

=== Version 2.10.0 (KDE 4.10 beta1) --- 13 November 2012 ===
- Add --list command line option to list scheduled alarms to stdout.
- Add 'list' D-Bus command to return list of scheduled alarms.
- [Akonadi] Wait until calendars are populated before using them at startup.

=== Version 2.9.3 (KDE 4.9.4) --- 13 November 2012 ===
- [Akonadi] Fix alarm list not sorting new alarms when calendar is enabled.

=== Version 2.9.2 (KDE 4.9.1) --- 22 August 2012 ===
- Fix Quit not working in system tray icon context menu.
- [KResources] Fix KAlarm button not highlighting the alarm in the main window.

=== Version 2.9.1 (KDE 4.9.0) --- 7 July 2012 ===
- Add option to execute a pre-alarm action before deferred alarms.
- Provide options to auto-hide system tray icon when no alarms are due.
- Store KAlarm version and backend in config file.

=== Version 2.8.6 (KDE 4.8.5) --- 14 July 2012 ===
- [Akonadi] Don't display calendars which have no Akonadi resource.
- [Akonadi resources] Fix resource if config is missing.
- [Akonadi resources] Make resource work if location is set by path OR URL.
- Fix crash when closing alarm window for alarm which plays audio file.
- Fix "server did not accept the sender address" errors sending emails.

=== Version 2.8.5 (KDE 4.8.4) --- 6 June 2012 ===
- [Akonadi] Warn user and disable KAlarm if Akonadi fails to run.
- [Akonadi] Fix crash when saving new alarm.

=== Version 2.8.3 (KDE 4.8.3) --- 22 April 2012 ===
- Store KAlarm version and backend in config file.
- Use the last selected sound file picker directory as the default next time.

=== Version 2.8.2 (KDE 4.8.2) --- 29 March 2012 ===
- [Akonadi] Fix error saving changed alarms when closing Edit Alarm dialogue.
- [Akonadi] Show old-format calendars in read-only colour in calendar list.
- [KResources] Fail cleanly if calendar resources fail to open.
- Prevent multiple email success messages after Try used in Edit Alarm dialogue.

=== Version 2.8.1 (KDE 4.8.1) --- 19 February 2012 ===
- [Akonadi] Don't give option to save new alarms in old format calendars.
- [Akonadi] Prevent duplicate prompts to update format of new calendar resource.
- [Akonadi] Automatically disable duplicated calendar resources.
- [Akonadi] Fix errors when creating default calendar resources.
- [Akonadi] Prevent multiple standard calendars for any alarm type.
- [Akonadi] Fix various crashes.
- Output cmake error if Akonadi option incompatible with kdepimlibs/kalarmcal.

=== Version 2.8.0 (KDE 4.8.0) --- 16 January 2012 ===
- Use Akonadi as the default calendar access method.
- Use configurable colours and KDE colour scheme for calendar list.
- Allow user to stop playback after clicking Try in audio alarm edit dialogue.

=== Version 2.7.5 (KDE 4.7.4) --- 23 November 2011 ===
- Fix crash due to audio thread not being correctly deleted.

=== Version 2.7.4 (KDE 4.7.1) --- 28 August 2011 ===
- Fix crash when last recurrence of late-cancel alarm triggers too late.
- Fix conversion of pre-version 1.4.14 subsidiary alarms.
- Fix new alarm not being scheduled after editing alarm from alarm window.
- Don't do search if invalid regular expression is entered in Find dialogue.
- Don't prevent interaction with alarm windows when a prompt or warning message
  window is displayed [using KDE 4.7.1 or later].
- Only reset visible tab in multi-tab settings sections when Defaults is clicked
  in Configuration dialogue, and Current tab option is selected.
- Disable command output option for display alarms in edit alarm dialogue if
  user not authorised to run shell commands.
- Always output "not authorised" error message if unauthorised user tries to run
  shell commands.

=== Version 2.7.3 --- 26 July 2011 ===
- Fix crash when Wake From Suspend dialogue is shown with no alarm selected.

=== Version 2.7.2 --- 15 July 2011 ===
- Fix KAlarm not quitting when no visible windows or system tray icon remain.
- Cancel wake-from-suspend if alarm is disabled, or if all alarms are disabled.
- Various improvements and bug fixes to Wake From Suspend dialogue.
- In calendar list show calendar colours by text background, not coloured square.
- In alarm list show multi-line tooltip for alarm text when appropriate.

=== Version 2.7.1 (KDE 4.7.0) --- 6 July 2011 ===
- Make wake-from-suspend schedule a time-from-now, to make it work correctly
  on systems whose hardware clock is out of sync with the system clock.
- Include Content-Transfer-Encoding header in emails to allow correct display.

=== Version 2.7.0 --- 9 May 2011 ===
- Add option to set a reminder AFTER the main alarm.
- Add option to wake computer from suspend when a selected alarm is triggered.
- Add command line option to disable alarm monitoring.
- Replace EMAILID, SPEAK, ERRCANCEL, ERRNOSHOW calendar properties with FLAGS
  property parameters.

=== Version 2.6.3 --- 27 April 2011 ===
- Add option to not notify execution errors for pre-alarm actions.
- Set environment variable KALARM_UID to event UID for pre- & post-alarm actions.
- Warn user if only UTC time zone is available (if ktimezoned not installed).
- Don't reactivate start-at-login without prompting, after user switches it off,
  except if KAlarm is session restored.
- Show error message and set read-only if location is blank for new resource.
- Fix crash on some systems when New Alarm dialogue is displayed from system tray
  icon menu.
- Fix KAlarm button in alarm window not always showing main window and not
  highlighting the alarm in the main window.
- Move New Alarm From Template action into New alarm menu to simplify toolbar.

=== Version 2.4.11 (KDEPIM 4.4.11) --- 16 April 2011 ===
- Fix bad borders round left hand buttons of time spinboxes in Oxygen style.
- Fix initialisation of library global statics.
- Ensure sound volume is not out of range when reading from calendar.
- Fix New Alarm dialogue from system tray menu restoring other windows.

=== Version 2.4.10 (KDEPIM 4.4.8) --- 2 December 2010 ===
- Fix KAlarm showing in system tray at login when configured not to show in tray.
- Fix working-time-only alarms not triggering if KAlarm is started up outside
  working hours, after the last trigger time during working hours was missed.
- Don't quit if no window is visible when 'show in system tray' is deselected.
- Disable Defer button in new message window when deferral limit has been reached.
- Fix reminder time shown when editing a non-recurring alarm's deferred reminder.
- Fix conversion of pre-version 1.9.10 non-recurring alarms with simple repetition.
- Make disabled system tray icon more distinguishable for colour blind users.

=== Version 2.4.9 (KDEPIM 4.4.7) --- 19 October 2010 ===
- Fix crash if alarm triggers while its deletion confirmation prompt is visible.
- Fix crash when Try button is clicked while creating new display alarm.
- Fix crash on KAlarm exit.
- Fix possible crash when enabling individual alarms.
- Prevent long file name from expanding the width of file display alarm window.
- Allow pre- & post-alarm actions for alarms whose text is generated by a command.
- Combine 4 New Alarm icons in toolbar, to fix icon texts not fitting into width.

=== Version 2.4.8 (KDEPIM 4.4.6) --- 4 September 2010 ===
- Fix crash when a reminder alarm is being redisplayed.
- Fix possible crash: on alarm deletion, always update next alarm to trigger.
- Fix Sound File selection dialogue Play button not playing any sound.
- Always show current storage location choice in Configuration dialogue.
- Fix inability to leave file name blank in audio alarm templates.
- Fix changes to volume not enabling OK button when editing an audio alarm
  template with no audio file specified.

=== Version 2.4.7 (KDE 4.4.5) --- 3 June 2010 ===
- Fix inability to defer non-recurring alarms.
- Fix crash when selecting calendar type in calendar selector, if text widths
  and selector width are "exactly wrong".
- Fix loss of time zone specification for date only alarms when converting a
  pre-2.3.2 calendar, if start-of-day time in calendar is not midnight.
- Enable alarm edit dialogue Time Zone button in read-only mode.

=== Version 2.4.6 (KDE 4.4.4) --- 20 May 2010 ===
- Fix alarm edit dialog not saving changes when invoked from alarm message
  window's Edit button.
- Fix main window close action not working when system tray icon is not shown.

=== Version 2.4.5 (KDE 4.4.3) --- 7 April 2010 ===
- Fix audio files playing silently when no volume level has been specified.

=== Version 2.4.4 (KDE 4.4.2) --- 17 March 2010 ===
- Fix display alarm whose text is generated by a command and which has an audio
  file, being converted into an audio-only alarm when reloaded.

=== Version 2.4.3 (KDE 4.4.1) --- 21 February 2010 ===
- Disable resource calendars which contain only wrong alarm types.

=== Version 2.4.2 (KDE 4.4.0) --- 30 January 2010 ===
- Fix non-ASCII text being corrupted in emails sent by KAlarm.
- Show error message if selected email identity has no email address.

=== Version 2.4.1 (KDE 4.4.0 RC1) --- 8 December 2009 ===
- Fix date-only recurring alarms triggering repeatedly at high frequency.

=== Version 2.4.0 --- 24 November 2009 ===
- New audio alarm option, without displaying alarm window.
- Add configuration setting for event duration for alarms copied to KOrganizer.
- Provide 'any time' option in Defer Alarm dialogue, for date-only alarms.
- Use KDE system settings to determine default working days in the week.
- Improve organisation of main menu.
- If dual screens, show alarm in other screen if any full screen window exists.
- Fix recurring date-only alarm triggering repeatedly and eating up CPU, if the
  start-of-day time is after midnight and the alarm is due, but current UTC time
  of day is earlier than the start-of-day time of day in the alarm's time zone.
- Update date-only alarm trigger times when user changes the start-of-day time.
- Don't write start-of-day time into calendar, to avoid clashes if it is shared.
- Don't waste processing time calculating next trigger time for archived alarms.
- Disable 'New Alarm from Template' action when no alarm templates exist.
- Interpret '~' (i.e. home directory) properly in entered file names.
- Fix crash if calendar formats are updated at login, during session restoration.
- Fix crash if editing alarm from alarm window Edit button, and window changes
  from reminder to normal, or window changes from at-login to final at-login
  trigger time, or window auto-closes.
- Prevent infinite loop if NEXTRECUR time in alarm is before alarm start time.
- Fix error saving the alarm after editing a repeat-at-login alarm.
- Don't set reminder/late-cancel/show-in-KOrganizer when saving repeat-at-login
  alarms.
- Improve error feedback in sound file selection.
- Prevent sound file configuration dialogue closing after showing error message.

=== Version 2.3.0 --- 10 July 2009 ===
- Alarm edit: warn user if entered start time needs adjustment to fit recurrence.
- Command alarm edit: show error message if no command/script has been entered.
- Allow use of other command line options with --edit-new-* to initialise edit
  dialogue options.
- Improve detection of conflicting command line options.

=== Version 2.2.4 --- 23 June 2009 ===
- Alarm edit: keep existing display file name if file select dialogue cancelled.
- Guard against crashes if KAlarm quits while a modal dialogue is open.
- Fix crash creating alarm from command line, if KAlarm not already running.
- Fix --reminder-once command line option being treated same as --reminder.

=== Version 2.2.3 --- 14 June 2009 ===
- Fix crash when more than one alarm with audio is displayed simultaneously.

=== Version 2.2.2 --- 10 June 2009 ===
- Fix email alarms sending multiple mails, when sent by KMail.
- Fix crash when closing remote calendars.

=== Version 2.2.1 --- 25 May 2009 ===
- Include new handbook translation: Ukrainian.

=== Version 2.2.0 --- 29 April 2009 ===
- Provide facility to export alarms to a new calendar file.
- Provide option to spread alarm and error messages over screen.
- Show command execution error indication for alarms in main window alarm list.
- Add configuration setting for default deferral time in Defer Alarm dialogue.
- Accept drag and drop of Todo entries to create a new alarm.

=== Version 2.1.8 (KDE 4.2.4) --- 25 May 2009 ===
- Fix crash on exit from birthday import dialogue.
- Fix crash when an alarm is open for edit when its last occurrence triggers,
  and the edit is then saved.
- Fix another possible crash when KAlarm quits.
- Don't show time in alarm list for date-only alarms without time zone (e.g.
  those created by Import Birthdays).

=== Version 2.1.7 (KDE 4.2.3) --- 29 April 2009 ===
- Fix recurring alarms being missed when deferred to earlier than next due alarm,
  when next due alarm is earlier than the next recurrence.
- Fix crash at startup if a non-recurring cancel-if-late alarm has been missed.
- Fix speech mode not working when alarm messages are displayed.
- Fix KAlarm hanging sometimes while trying to play an audio file.
- Fix crash when KAlarm quits.
- Fix memory leak with undo/redo.

=== Version 2.1.6 (KDE 4.2.2) --- 18 March 2009 ===
- Fix memory leaks.
- Fix crash when KAlarm quits.

=== Version 2.1.5 (KDE 4.2.1) --- 7 February 2009 ===
- Disable inapplicable alarm types in alarm edit dialogue Load Template list.
- Prevent multiple identical error messages being displayed for the same alarm.
- Fix possible crash on alarm refresh, or removal or disabling of a resource.

=== Version 2.1.4 (KDE 4.2) --- 18 January 2009 ===
- Prevent corrupt alarms if deferral reinstates from archived alarm instead of
  from the displaying calendar.
- Ignore events in calendar without usable alarms (which prevents them getting
  stuck in the alarm list, and fixes high CPU usage).
- Show error message when New Template selected but no writable resource exists.
- Fix crash when iCalendar item is dragged and dropped onto KAlarm.
- Make New Alarm shortcuts work.
- Fix alarms not being saved if created by drag-and-drop but not edited further.

=== Version 2.1.3 (KDE 4.2 RC1) --- 5 January 2009 ===
- Fix invalid alarm remaining in calendar when pre-alarm action failure message
  is acknowledged before the alarm is deferred.

=== Version 2.1.2 --- 27 December 2008 ===
- New KAlarm icon.
- Distinguish disabled from enabled alarm colour when highlighted in alarm list.
- Ensure alarm windows show on top of full-screen windows.
- Fix crash if KAlarm is activated again while restoring from previous session.
- Fix kalarmautostart crash on logout while kalarmautostart is still running.
- Fix click on system tray icon not showing main window if 'Show in system tray'
  configuration setting deselected.

=== Version 2.1.1 (KDE 4.2 beta2) --- 8 December 2008 ===
- Allow global shortcuts for New Alarm actions.
- Fix failure to update alarms in KOrganizer when Kontact is running but
  Kontact's calendar component is not loaded.
- Fix toolbar configuration being lost after quitting KAlarm.

=== Version 2.1.0 (KDE 4.2 beta1) --- 13 November 2008 ===
- Add option to exclude holidays from recurring alarms.
- Provide More/Less Options button in edit alarm dialogue.
- Improve Configuration dialogue layout, split pages into tabs.
- Show separate toolbar buttons for new display, command and email alarms.
- Show 'Time Zone' button instead of time zone selection controls when using
  default time zone.
- Set file display alarm font & colour in same way as for text display alarms.
- Set default reminder time units according to how long until alarm is due.

=== Version 2.0.6 (KDE 4.1.3) --- 22 October 2008 ===
- Fix alarms not triggering correctly after laptop wakes from hibernation.
- Fix inability to change or cancel alarm deferral times.
- Prevent defer dialogue date being set outside the allowed range.
- Set background colour for file display alarm text.
- Don't wrap lines in file display alarm message windows.
- Fix addition and deletion of alarms to KOrganizer.

=== Version 2.0.5 --- 27 September 2008 ===
- Fix very high CPU usage by KAlarm when there are alarms with sub-repetitions,
  or deferrals, with periods greater than 1 week. Fix requires kdepimlibs 4.1.3.

=== Version 2.0.4 (KDE 4.1.2)--- 24 September 2008 ===
- Add work-time-only parameter for D-Bus calls to create new alarms.

=== Version 2.0.3 --- 7 September 2008 ===
- Double click accepts selected template in pick list.
- Make text in edit alarm dialogue change colour when foreground colour changed.
- Replace colour combo boxes by buttons which display standard KDE colour picker.

=== Version 2.0.2 (KDE 4.1.1) --- 27 August 2008 ===
- Show alarm text entry fields in the current alarm message colours.
- Show background colour selector for file display alarms.
- Set KDE sound files directory as default for picking sound files.
- Fix width of buttons containing only an icon.
- Change Control Center references to System Settings.
- Fix formatting of file display alarms for non-HTML text files.
- Fix crash when birthday dialogue is opened more than once.
- Prevent quitting when main window is closed but system tray icon is visible.

=== Version 2.0.2 --- 4 August 2008 ===
- Set KDE sound files directory as default for picking sound files.
- Fix width of buttons containing only an icon.
- Change Control Center references to System Settings.

=== Version 2.0.1 (KDE 4.1) --- 17 July 2008 ===
- Double click in template dialogue list activates template edit dialogue.
- Fix KAlarm quitting on closing message window when no main window visible.
- Fix KAlarm crashing when quitting.

=== Version 2.0.0 --- 7 July 2008 ===
- New facility to use multiple alarm calendar resources.
- Add facility to select time zone for alarm times.
- Handle summer/winter time changes correctly.
- New option to trigger a recurring alarm only during working hours.
- Add option for display alarm text to be generated by a command.
- Provide "Don't show again for this alarm" option for command error messages.
- Alarm edit dialogue layout improvements.
- Make alarm edit and preferences dialogues scrollable if too high for screen.
- Choose new alarm/template type from menu instead of in alarm edit dialogue.
- Add option to show alarm windows in centre of screen, with buttons initially
  disabled to prevent accidental acknowledgement.
- Remove alarm daemon (kalarmd) and do alarm monitoring in KAlarm itself.
- Remove --handleEvent command line option.
- Use custom properties instead of CATEGORIES in calendar events for KAlarm data.
- Don't discard non-KAlarm custom event properties when editing alarms.
- Use kconf_update to convert old config file settings.
- Change numeric codes in config file to strings for long-term maintainability.
- Rename Defaults section options in config file.
- Fix detection of yearly February 29th recurrences on Feb 28th or Mar 1st.

=== Version 1.5.3 --- 16 June 2008 ===
- In New From Template menu, show list of template names in sorted order.
- Fix recurrence count being lost when using alarm templates.
- Prevent invalid negative values appearing in 'Time from now' edit field.
- Fix time shown in alarm edit dialogue for recurring alarms.
- Fix recurrence count shown in alarm edit dialogue once alarm has triggered.
- Fix Find not working with a new search text after a failed search.
- Display correct error message when a search fails.
- Prevent user changing font/colour dialogue when editing read-only alarms.

=== Version 1.5.2 --- 13 February 2008 ===
- Prevent repetition duration error message when saving alarm which never
recurs.

=== Version 1.5.1 (KDE 3.5.9) --- 13 February 2008 ===
- Fix inability to set up sub-repetitions for simple yearly recurrences.

=== Version 1.5.0 --- 23 January 2008 ===
- Replace simple repetitions with recurrence sub-repetitions, to save confusion.
- Add option to enter reminder times in minutes, in addition to hours/minutes.
- Replace alarm edit dialogue background colour selector with font/colour sample.
- Store email unique IDs instead of names in email alarms to prevent problems if
  email IDs are renamed.
- Fix error "Sender verify failed (in reply to RCPT TO command)" using sendmail
  on some systems, by adding envelope sender address to emails.
- Fix OpenSolaris build error.

=== Version 1.4.21 --- 19 December 2007 ===
- Remember last used main window show/hide options instead of setting them in
  Preferences dialogue.
- Make the Menu key work in the alarm list.
- Fix crash when saving preferences, if 'xterm' is not installed in the system.
- Prevent multiple identical error messages being displayed for the same alarm.

=== Version 1.4.20 --- 18 November 2007 ===
- Fix deferral of non-recurring alarms not working.
- Fix loss of reminder details in archive when alarm has had a reminder deferred.
- Fix inability to reactivate deleted alarms which still have repetitions to go.
- Fix incorrect interpretation of --late-cancel weekly parameter on command line.

=== Version 1.4.19 --- 11 November 2007 ===
- Fix KAlarm hanging and freezing the system for a while, especially on startup.
- Fix next occurrence time set after editing alarm, when it's a sub-repetition.
- Prevent error messages while typing date value, until user finishes entering it.

=== Version 1.4.18 --- 2 November 2007 ===
- Fix failure to trigger some recurring date-only alarms (e.g. after suspend-resume).
- Fix date-only alarms triggering every minute from midnight to start-of-day time.
- Simplify recurrence text shown in alarm edit dialogue Alarm tab when possible.
- Prevent error after browsing for command log file, due to file:// prefix.

=== Version 1.4.17 (KDE 3.5.8) --- 8 October 2007 ===
- Allow time-from-now values up to 999 hours to be entered.
- Fix incorrect email headers resulting in failure to send some emails.

=== Version 1.4.16a --- 12 September 2007 ===
- Fix failure to retrieve font and colour settings for display alarms.

=== Version 1.4.16 --- 10 September 2007 ===
- Attempt to fix failure to retrieve font and colour settings for display alarms.
- Disable reminder etc. controls for at-login recurrence in alarm edit dialogue.

=== Version 1.4.15 --- 7 September 2007 ===
- Fix deferrals of recurring alarms not triggering correctly.
- Fix failure to archive details of repetitions within a recurrence.
- Enable/disable "Show expired alarms" action when preferences change.

=== Version 1.4.14 --- 5 August 2007 ===
- Fix handling of exception dates in recurrences.
- In sound file dialogue change Play button to a Stop button while playing a file.

=== Version 1.4.13 --- 18 May 2007 ===
- Fix time value in templates not being stored.
- Expand time spin boxes to make room for all digits.
- Make Preferences dialogue non-modal.

=== Version 1.4.12 (KDE 3.5.7) --- 11 May 2007 ===
- Display advance reminders for each occurrence of recurring alarms.
- Fix Undo of deletion of active alarms.
- Disable simple repetition controls if repetitions can't fit between recurrences.
- Make the system tray tooltip take account of alarm repetitions.
- Show repetition & special action status by button states in alarm edit dialogue.
- Fix reminder alarms displaying very big numbers for how long until alarm is due.
- Fix KMail omitting attachments from email alarms (if KMail is the email client).

=== Version 1.4.11 --- 16 April 2007 ===
- Prevent pre-alarm actions being executed multiple times when alarm is triggered.
- Prevent alarm daemon triggering alarms multiple times.
- Only execute pre-alarm actions once (not for reminders or deferrals).
- Only execute post-alarm actions once when alarm is finally acknowledged (after
  any deferrals), and not after reminders.
- Show file name as a tooltip on sound type combo box when "file" is selected.

=== Version 1.4.10 --- 3 March 2007 ===
- Add play button to sound file selection dialogue.
- Prevent simple repetitions triggering again when KAlarm is restarted.
- Fix recurring alarms being triggered on exception days.
- Fix start-of-day time being ignored for date-only alarms.
- Disable Defer button in new message window when deferral limit has been reached.
- Fix failure to save "Execute in terminal window" option in Preferences dialogue.
- Ensure up-to-date menus are displayed if user has a customised toolbar.

=== Version 1.4.9 (KDE 3.5.6) --- 3 January 2007 ===
- Minor changes.

=== Version 1.4.8 --- 28 December 2006 ===
- Fix Find always using first search text entered even after entering a new one.

=== Version 1.4.7 --- 14 December 2006 ===
- Fix crash saving Preferences dialogue (due to command alarm terminal setting).

=== Version 1.4.6 --- 30 November 2006 ===
- Fix crash if an alarm triggers while user is deleting it.
- Fix "Start alarm monitoring at login" value shown in preferences dialogue.
- Fix deselecting "Start alarm monitoring at login" when daemon not running.
- Fix editing of 29th February alarm options for non-leap years.
- Tidy up preferences dialogue Run mode options.
- Tidy up alarm edit/preferences dialogue sound type options into a combo box.
- Add context help for sound file fade options.

=== Version 1.4.5 (KDE 3.5.5) --- 29 September 2006 ===
- Improve alarm edit dialogue layout (Reminder controls moved to below Time box).

=== Version 1.4.4 --- 11 July 2006 ===
- Use an alarm's previous deferral time interval as default for its next deferral.

=== Version 1.4.3 (KDE 3.5.4) --- 11 July 2006 ===
- Add facility to import alarms from other calendar files.
- Fix Defer dialog time interval maximum to match maximum date/time value.
- Fix crash when a deferred expired recurring alarm is edited from message window.
- Fix crash when a message is redisplayed after login.
- Prevent inapplicable 'Unable to speak' error when alarm redisplayed after login.
- Save main window column order changes to use on restart (except message column).

=== Version 1.3.10 (KDE 3.5.3) --- 22 May 2006 ===
- Add DCOP calls and command line options to display the edit alarm dialogue.
- Add Select All and Deselect actions & shortcuts for import birthdays list.
- Make system tray icon appear in non-KDE window managers.
- Output error message if deleting copy of alarm from KOrganizer fails.
- Fix corruption of alarms displayed at logout and then deferred after login.
- Fix reminder time not being saved in alarm templates.
- Fix erroneous date adjustment of start of recurrence when saving alarm.
- Fix crash when --play command line option is used, if compiled without aRts.
- Don't show disabled alarms in system tray tooltip alarm list.

=== Version 1.3.9 (KDE 3.5.2) --- 7 March 2006 ===
- Notify daemon by DCOP that alarm has been processed: to prevent alarm loss, and
  to prevent defunct kalarm processes when run mode is on-demand.
- Add Select All and Deselect actions & shortcuts for alarm and template lists.

=== Version 1.3.8 --- 24 January 2006 ===
- Fix kalarmd hang when triggering late alarm and KAlarm run mode is on-demand.

=== Version 1.3.7 --- 22 January 2006 ===
- Fix column widths when main window is resized, if columns have been reordered.

=== Version 1.3.6 (KDE 3.5.1) --- 10 January 2006 ===
- Make autoclose of message windows work.
- Fix New From Template not creating alarm if template contents are not changed.
- Ensure that day and month names translations are independent of locale calendar.
- Display alarm message windows within current screen in multi-head systems.
- Reduce size of Preferences dialog to fit in 1024x768 screen.

=== Version 1.3.5 --- 14 December 2005 ===
- Fix email attachments being forgotten when saving alarms.
- Fix toolbar configuration being lost after quitting KAlarm.

=== Version 1.3.4 (KDE 3.5) --- 30 October 2005 ===
- Fix incorrect recurrence frequency in Alarm Edit dialogue's Alarm tab.

=== Version 1.3.3 --- 22 September 2005 ===
- Add day-of-week selection to daily recurrence dialog.

=== Version 1.3.2 (KDE 3.5 beta 1) --- 10 September 2005 ===
- Add option to show alarms in KOrganizer's active calendar.
- Add option for email text alarms to locate the email in KMail.
- When email alarm triggers and KMail isn't running, start KMail and send mail
  automatically instead of opening KMail composer window.
- Provide per-alarm option for yearly February 29th recurrences.
- Wait longer (20 seconds) before reporting alarm daemon registration failed.
- Minimise KMix window if KMix is started by KAlarm when displaying a message.
- Fix Plastik style 'enabled' indication for time spinbox left-hand buttons.
- Prevent message windows always being full screen after a big message is shown.
- Prevent message windows being initially larger than the desktop.
- Prevent message windows initially overlapping the KDE panel.
- Prevent session restoration displaying main windows which should be hidden.
- Fix alarms getting stuck if due during a daylight savings clock change.
- Change --volume command line option short form to -V (-v is used by --version).
- Fix reported shell errors when output from command alarm is discarded.
- Use 'KAlarm' untranslated in calendar product ID, to cater for locale changes.

=== Version 1.3.1 --- 30 May 2005 ===
- Add Undo/Redo facility for alarm edit/creation/deletion/reactivation.
- Add text search facility.
- Add option to speak alarm messages (if speech synthesis is installed).
- Add command line option --speak.
- Add 'New alarm from template' menu option and toolbar button.
- Add 'Time from now' option in alarm templates.
- Add fade option for playing sound files.
- Add option to log command alarm output to a file.
- Add Edit button to alarm message window to allow the alarm to be edited.
- Enable drag and drop of alarms to other applications.
- Email drag-and-drop from KMail (KDE >= 3.5) now presets alarm edit dialog with
  full From/To/Cc/Subject headers and body text.

=== Version 1.2.8 (KDE 3.4.1) --- 9 May 2005 ===
- Fix failure to enable "Reminder for first recurrence only" checkbox.

=== Version 1.2.7 --- 20 April 2005 ===
- Use a sensible default for terminal window command in Preferences dialog.
- Validate terminal window command entered in Preferences dialog.
- Fix date range no longer being validated in Defer dialog.
- Don't ignore Sound setting in Preferences dialog Edit tab.
- Reset sound volume (if it was set) as soon as audio file playing is complete.
- Don't start KMix when an alarm is displayed if no sound volume is specified.
- Add command script and execute-in-terminal options to DCOP interface.

=== Version 1.2.6 (KDE 3.4) --- 22 February 2005 ===
- Pop up message windows far from cursor to avoid accidental acknowledgement.
- Start KMix if not already running, for setting alarm sound level.
- Fix alarms not triggering if IDs are duplicated in different calendar files.
- Improve validation when reading configuration file values.

=== Version 1.2.5 (KDE 3.4 beta2) --- 21 January 2005 ===
- Prevent multiple "Failed to start Alarm Daemon" error messages at startup.
- Fix missing left border for time spinboxes in Plastik style.

=== Version 1.2.4 (KDE 3.4 beta1) --- 9 January 2005 ===
- Provide option to enter a script for a command alarm, instead of a command line.
- Add option to run command alarms in terminal windows.
- Accept drag and drop of KAddressBook entries to alarm edit dialog email fields.
- Drag and drop now inserts text where appropriate, rather than replacing it.
- Display correct controls after loading a template in alarm edit dialog.

=== Version 1.2.3 --- 7 December 2004 ===
- Put alarm type icons in a separate, sortable, column in alarm list.
- Align times in alarm list.
- Fix crash when the last recurrence of an alarm is reached.
- Fix random limit on expired alarm discard time if stepping with spinbox buttons.
- Fix dialog layouts for right-to-left languages.
- Fix time spin box layout for right-to-left languages.

=== Version 1.2.2 --- 27 November 2004 ===
- Make alarm daemon (kalarmd) exclusive to KAlarm.
- Move control options for alarm daemon into KAlarm preferences dialog.
- Allow user to specify the late-cancellation period for an alarm.
- Add option to automatically close window after late-cancellation period.
- Add facility to enable and disable individual alarms.
- Add simple repetition facility, including repetition within a recurrence.
- Add option to pick a KMail identity to use as sender of email alarms.
- Add option to copy emails sent via sendmail, to KMail sent-mail folder.
- Show scheduled times, not reminder times, in alarm list and system tray tooltip.
- Make time edit controls use 12-hour clock when that is the user's default.
- Also fill in alarm edit dialog email fields when email is dropped onto KAlarm.
- New revised DCOP request interface (old interface still kept for compatibility).
- Make detection of email message display alarms independent of language.
- Use KMix whenever possible to set hardware sound volume.
- Limit range of entered date/time to valid values in deferral dialogue.
- Prevent kalarm failing to register with kalarmd except when really necessary.
- Fix time-to-alarm column in main window not always updating every minute.

=== Version 1.1.7 (KDE 3.3.2) --- 27 November 2004 ===
- Fix KAlarm button on message windows to make it always display main window.
- Show scheduled times, not reminder times, in alarm list and system tray tooltip.
- Fix time-to-alarm column in main window not always updating every minute.

=== Version 1.1.6 (KDE 3.3.1) --- 30 September 2004 ===
- Prevent crash, and output error message, if menu creation fails.
- Unsuppress Quit warning message box if default answer is Cancel quit.
- Prevent blind copy to self of email alarms via KMail when bcc is deselected.

=== Version 1.1.5 --- 1 September 2004 ===
- Show erroneous control in alarm edit dialog when an error message is displayed.
- Make alarm edit dialog always appear on current desktop.
- Make weekly/monthly/yearly recurrences scheduled from command line correspond
  correctly to the start date.
- Fix start date for monthly/yearly recurrences scheduled from the command line.
- Fix DCOP triggerEvent() call to not reschedule alarm if it isn't due yet.

=== Version 1.1.4 --- 21 August 2004 ===
- Fix errors when altering or cancelling deferrals of expired recurrences.

=== Version 1.1.3 (KDE 3.3) --- 28 July 2004 ===
- Fix dialog sizing the first time KAlarm is run.

=== Version 1.1.2 (KDE 3.3 beta2) --- 11 July 2004 ===
- Fix hangup in interactions with alarm daemon introduced in version 1.1.1.
- Only tick Alarms Enabled menu items once alarms have actually been enabled.
- Fix build for "./configure --without-arts".

=== Version 1.1.1 (KDE 3.3 beta1) --- 20 June 2004 ===
- Output error message and disable alarms if can't register with alarm daemon.
- Exit if error in alarm calendar name configuration.
- Fix bug where sound file is selected even when Cancel is pressed.

=== Version 1.1.0 --- 1 June 2004 ===
- Add facility to define alarm templates.
- Add facility to specify pre- and post-alarm shell command actions.
- Add option to play sound file repeatedly until alarm window is closed.
- Add volume control for playing sound file.
- Add 'stop sound' button to alarm message window when sound file is played.
- Rename command line option --sound to --play, add option --play-repeat.
- Add command line option --volume.
- Add 'Configure Shortcuts' and 'Configure Toolbars' menu options in main window.
- After creating/editing alarm, prompt to re-enable alarms if currently disabled.
- Middle mouse button over system tray icon displays new alarm dialog.
- Add option to display a reminder once only before the first alarm recurrence.
- Display time-to-alarm in reminder message window.
- For message texts which are truncated in main window, show full text in tooltip.
- Allow time of day to be entered in format HHMM in time spin boxes.
- Allow hour to be omitted when colon format time is entered in time spin boxes.
- Add "Don't ask again" option to alarm deletion confirmation prompt.
- Prevent expired alarm calendar purges clashing with other alarm actions.
- Fix initial recurrence date/time for weekly/monthly/yearly recurrences.
- Fix yearly recurrences of the last day in the month.
- Disable yearly recurrence's month checkboxes depending on selected day of month.
- Update which time columns are displayed in alarm list when Preferences change.
- Don't store audio/reminder details in email/command alarms.
- Don't store email details in message/file/command alarms.
- Don't close message windows when quit is selected.
- Fix "Warn before quitting" configuration option.
- Don't redisplay error message windows on session restoration.
- Remove obsolete --displayEvent command line option (replaced by --triggerEvent).
- Remove obsolete pre-version 0.7 DCOP calls.

=== Version 1.0.7 --- 2 May 2004 ===
- Fix scheduleCommand() and scheduleEmail() DCOP handling.
- Make KAlarm build for "./configure --without-arts".
- Fix email body text not being saved in email alarms.
- Fix loss of --exec command line arguments.
- Remove wasted vertical space from message windows.

=== Version 1.0.6 (KDE 3.2.2) --- 26 March 2004 ===
- Make the Quit menu item in main window quit the program.
- Update time entry field after editing as soon as mouse cursor leaves it.
- Cancel deferral if reminder is set before it, to prevent it becoming stuck.
- Prevent undeleted recurring alarms being triggered immediately.
- Don't allow alarms to be undeleted if they are completely expired.

=== Version 1.0.5 (KDE 3.2.1) --- 24 February 2004 ===
- Fix whatsThis text on bottom row of alarm list.

=== Version 1.0.4 --- 22 February 2004 ===
- Fix freeze at login when multiple alarms trigger.
- Show all audio file types in sound file chooser dialogue.

=== Version 1.0.3 --- 15 February 2004 ===
- Prevent email alarms from being sent if no 'From' address is configured.
- Omit 'Bcc' when sending email alarms if no 'Bcc' address is configured.
- Fix freeze when starting the alarm daemon.
- Fix memory leaks displaying dialogs.
- Fix scheduleCommand() and scheduleEmail() DCOP handling.
- Fix errors saving expired alarm calendar.

=== Version 1.0.2 (KDE 3.2) --- 29 January 2004 ===
- Prevent editing alarm and saving without changes from deleting the alarm.

=== Version 1.0.1 --- 4 January 2004 ===
- Fix failure to see alarms if KAlarm is reactivated while restoring session.

=== Version 1.0.0 --- 7 December 2003 ===
- Allow entered start date for timed recurrence events to be earlier than now.
- Prevent attempted entry of recurrence end date earlier than start date or today.
- Fix error displaying time of expired repeat-at-login alarms.
- Fix memory leak when sending emails with attachments.
- Fix error trying to send emails with very small attachments.
- Eliminate duplicate reload-calendar calls to alarm daemon.

=== Version 0.9.6 (KDE 3.2 beta1) --- 7 November 2003 ===
- Add option to choose foreground colour for alarm messages.
- Create new alarm by dragging KMail email onto main window or system tray icon.
- Set initial recurrence defaults to correspond to alarm start date.
- Add option for how February 29th recurrences are handled in non-leap years.
- Monthly/yearly recurrence edit: adhere to user preference for start day of week.
- Eliminate multiple confirmation prompts when deleting multiple alarms.
- Eliminate duplicate alarms in system tray tooltip.
- Fix crash after reporting error opening calendar file.
- Fix wrong status in system tray icon if KAlarm starts up with alarms disabled.
- Fix wrong number of days in Time-to-alarm column in main window.
- Fix omission of deferred alarms from system tray tooltip.

=== Version 0.9.5 --- 3 September 2003 ===
- Add option for non-modal alarm message windows.
- Add option to display a notification when an email alarm queues an email.
- Emails via KMail are sent without opening composer window, if KMail is running.
- Provide separate configuration for 'From' and 'Bcc' addresses for email alarms.
- Add exceptions to recurrence specification.
- Add multiple month selection to yearly recurrence.
- Add day of month selection in yearly recurrence.
- Add last day of month option in monthly and yearly recurrences.
- Add 2nd - 5th last week of month options in monthly and yearly recurrences.
- Add filename completion to file and command alarm edit fields.
- Display alarms-disabled indication in system tray tooltip.
- Enable file alarms to display image files.
- Fix file alarms not dislaying some text files, and improve HTML file display.
- Fix loss of changes to attachment list after editing email alarms.
- Fix wrong recurrence end date being displayed when editing an existing alarm.

=== Version 0.9.4 --- 3 July 2003 ===
- Add time-to-alarm display option to main alarm list.
- Add option to list next 24 hours' alarms in system tray tooltip.
- Create new alarm by dragging text or URL onto main window or system tray icon.
- Display reasons for failure to send an email.
- Allow editing of the list of message colours.
- Edit new alarm by context menu or double click on white space in alarm list.
- Add show expired alarms option to preferences dialog.
- Display HTML files correctly in file display alarms.

=== Version 0.9.3 --- 4 March 2003 ===
- Add preferences option to set default sound file for the Edit Alarm dialog.
- Fix display of "Invalid date" message before Edit Alarm dialog displays.

=== Version 0.9.2 --- 28 February 2003 ===
- Option to set font for individual alarm messages.
- Allow multiple alarm selection in the main window.
- KAlarm icon in alarm message window selects the alarm in the main window.
- In Edit Alarm dialog, move all recurrence edit controls into Recurrence tab.
- Add quit warning message option to preferences dialog.
- Add "New Alarm" option to system tray context menu.
- Disallow command alarms when KDE is running in kiosk mode.
- Revised storage of beep, font, colour and program arguments in calendar file.
- Always save alarms in iCalendar format (but vCalendar may still be read).
- Add reminder, recurrence and font parameters to DCOP calls.
- Fix failure to enable alarms when running in on-demand mode.

=== Version 0.9.1 --- 16 January 2003 ===
- Add option to set advance reminders for display alarms.
- In run-in-system-tray mode, warn that alarms will be disabled before quitting.
- Fix monthly and yearly recurrences on nth Monday etc. of the month.
- Fix yearly recurrences on February 29th.
- Fix recurrence start times stored in expired calendar file.
- Fix extra empty events being stored in expired calendar file.

=== Version 0.9.0 --- 3 January 2003 ===
- Add facility to import birthdays from KAddressBook
- Add option to send an email instead of displaying an alarm message.
- Add option to store and view expired alarms.
- Add copy, view and undelete actions (as applicable) for the selected alarm.
- In alarm message window, message text can be copied to clipboard using mouse.
- Allow message text to be scrolled in alarm message window if too big to fit.
- Shift key with left mouse button steps time edit arrows by 5 minutes/6 hours.
- Report failure to run command alarm (bash, ksh shells only).
- Retain repeat-at-login status on alarm deferral.
- Restore alarm messages which were displayed before KAlarm was killed or crashed.
- Store alarm data in the calendar file in a more standard way.
- Alarm message defer dialog: update recurrence deferral time limit in real time.
- Weekly recurrence edit: adhere to user preference for start day of week.
- Use standard action icons.

=== Version 0.8.5 (KDE 3.1.1) --- 21 February 2003 ===
- Fix monthly and yearly recurrences on nth Monday etc. of the month.
- Fix yearly recurrences on February 29th.
- Fix failure to enable alarms when running in on-demand mode.

=== Version 0.8.4 (KDE 3.1) --- 8 January 2003 ===
- Make KAlarm icon in message window bring main window to current desktop.
- Fix detection of KDE desktop.
- Fix entry of yearly recurrences on a specified date in the year.

=== Version 0.8.3 --- 9 November 2002 ===
- Fix no system tray icon being displayed.
- Fix multiple system tray icons being displayed.
- Fix alarms being missed after changing "Disable alarms when not running" status.

=== Version 0.8.2 --- 2 November 2002 ===
- Fix audio files not playing.

=== Version 0.8.1 --- 1 November 2002 ===
- Adhere to KDE single/double click setting when clicking on alarm list.
- Fix possible loss of alarms if KAlarm has previously used another calendar file.
- Fix coordination between "At time" and "After time" values when they change.
- Always remove alarm deferral even when next recurrence triggers instead.
- When alarm triggers, replace any existing repeat-at-login alarm message window.
- Fix deselection of Sound not working after selecting a sound file.
- Fix display of hour spin buttons in time edit spin boxes.
- Prevent time edit spin box buttons from selecting the text.
- Clean up previous alarm list highlight properly when a new alarm is selected.
- Set sensible initial focus when edit alarm dialog pages are displayed.
- Fix Quit duplicate entry in system tray context menu.

=== Version 0.8 (KDE 3.1 beta2) --- 16 September 2002 ===
- Move recurrence edit to separate tab in alarm dialog (now fits 800x600 display).
- Add accelerator keys in dialogs.
- Provide date picker for entering dates.

=== Version 0.7.5 --- 1 September 2002 ===
- Add preferences options to choose default settings for the Edit Alarm dialog.
- Fix right-to-left character sets not being displayed in message edit control.
- Make "Help -> Report Bug" use the KDE bug system (bug #43250).
- Fix session restoration not occurring.

=== Version 0.7.4 (KDE 3.1 beta1) --- 5 August 2002 ===
- Add option to prompt for confirmation on alarm deletion.
- Add option to prompt for confirmation on alarm acknowedgement.
- Display KAlarm handbook Preferences section when Help clicked in config dialog.
- Correctly adjust wrong summer times stored by version 0.5.7 (KDE 3.0.0).

=== Version 0.7.3 --- 24 July 2002 ===
- Fix loss of alarm times after saving pre-version 0.7 calendar file.
- Fix main alarm list display of hours or hours/minutes repeat interval.
- Display KAlarm handbook when Help clicked in configuration dialog.

=== Version 0.7.2 --- 2 July 2002 ===
- Fix reading wrong alarm times from pre-version 0.7 calendar file.
- Partially fix loss of alarm times after saving pre-version 0.7 calendar file.

=== Version 0.7.1 --- 29 June 2002 ===
- Prevent duplicate message windows from being displayed.
- Make Close button on message window not the default button to reduce chance
  of accidental acknowledgement.
- Fix non-ASCII message texts being saved as question marks.
- Fix memory leak with recurrences.

=== Version 0.7.0 --- 15 June 2002 ===
- Add option to play audio file when message is displayed.
- Add daily, weekly, monthly, annual recurrences.
- Allow deferring only up to next scheduled repetition time.
- Don't defer repetitions when an alarm is deferred.
- Make regular repetition and repeat-at-login mutually exclusive.
- Double click on alarm in main window opens alarm edit dialog.
- Change Reset Daemon menu option to Refresh Alarms.
- Save and restore window sizes.

=== Version 0.6.4 --- 8 May 2002 ===
- Make click on system tray icon always bring KAlarm to top on current desktop.
- Fix alarms not being triggered (depending on time zone).

=== Version 0.6.0 --- 8 March 2002 ===
- Add option to execute a command instead of displaying an alarm message.
- Add Try button to alarm message edit dialog.
- Add icons in the alarm list to indicate each alarm's type.
- Display error message if a file to be displayed is not a text file.
- Reduce chance of lost late-cancel alarms when daemon check interval is reduced.
- Rename command line option --displayEvent to --triggerEvent.
- Rename DCOP function displayMessage() to triggerEvent().
- Rename DCOP function cancelMessage() to cancelEvent().

=== Version 0.5.8 (KDE 3.0.5A) --- 23 November 2002 ===
- Fix detection of KDE desktop.

=== Version 0.5.8 (KDE 3.0.5) --- 4 October 2002 ===
- Fix possible loss of alarms if KAlarm has previously used another calendar file.

=== Version 0.5.8 (KDE 3.0.4) --- 18 August 2002 ===
- Make "Help -> Report Bug" use the KDE bug system (bug #43250).
- Fix right-to-left character sets not being displayed in message edit control.

=== Version 0.5.8 (KDE 3.0.3) --- 5 August 2002 ===
- Adjust wrong summer times stored by version 0.5.7 (KDE 3.0.0).
- Display KAlarm handbook when Help clicked in configuration dialog.
- Make Close button on message window not the default button to reduce chance
  of accidental acknowledgement.
- Fix session restoration often not occurring at login.

=== Version 0.5.7 (KDE 3.0.1) --- 9 May 2002 ===
- Use local time for alarm times instead of using a time zone.
- Make click on system tray icon always bring KAlarm to top on current desktop.

=== Version 0.5.7 (KDE 3.0) --- 17 March 2002 ===
- Show system tray icon on deferring command line-initiated message (run-in-
  system-tray mode).
- Associate main window with system tray icon when displayed from message window.
- Don't start KAlarm at login, until it has been run for the first time.
- Add startup notification to kalarm.desktop.
- Prevent open main window from cancelling KDE session shutdown.
- Fix failure to display messages after daemon is restarted (run-on-demand mode).
- Fix possible failure to display command line-initiated message.
- Fix crash in some circumstances on changing run mode to run-on-demand.
- Fix crash on clicking KAlarm icon in command line-initiated message window.
- Fix crash on deferring alarm in command line-initiated message window.
- Fix duplication of repeat-at-login alarms at login.
- Fix error displaying text file messages.

=== Version 0.5.4 --- 7 February 2002 ===
- Fix extra window being displayed in session restoration.

=== Version 0.5.2 --- 31 January 2002 ===
- Fix session restore crash if in 'run continuously in system tray' mode.

=== Version 0.5.1 --- 30 January 2002 ===
- Change configuration defaults.

=== Version 0.5 --- 29 January 2002 ===
- Incorporate system tray icon into KAlarm, add --tray option.
- Add 'run continuously in system tray' operating mode.
- Don't use alarm daemon GUI application.
- Add enable/disable alarms option to main window menu.
- Add show/hide system tray icon option to main window menu.
- Add toolbar.
- Rename alarm dialog Set Alarm button to OK.
- Rename message window OK button to Close.
- Remove keyboard accelerator for Reset Daemon.
- Fix magnified system tray icon.
- Include README, etc. files in installation.

=== Version 0.4 --- 22 December 2001 ===
- Modify to use split alarm daemon/alarm daemon GUI.
- Prevent a command line error exiting all open KAlarm windows.
- Ensure the program exits after starting with --stop or --reset options.

=== Version 0.3.5 --- 5 December 2001 ===
- Add option to repeat alarms at login.
- Add context help button to main window and message window.
- Fix occasional crash on displaying non-repeating alarms.
- Fix possible failure to display alarms at login.
- Fix blank title bar when main window restored at login.
- Fix alarms not deleted from main window when displayed at login.
- Fix handling of zero-length calendar file.
- Improve error messages.
- Make documentation files installation dependent on KDE version.

=== Version 0.3.1 --- 20 November 2001 ===
- Fix build fault when using ./configure --enable-final

=== Version 0.3 --- 4 November 2001 ===
- Add option to display a file's contents instead of specifying a message.
- Add dialog option to set an alarm's time as an interval from the current time.
- Add defer option to alarm message window.
- Provide button in alarm message window to activate KAlarm.
- Make dialogs modal only for their parent window.

=== Version 0.2 --- 20 October 2001 ===
- Implement repeating alarms.
- Add extra pair of arrow buttons to time spinbox to change the hour.
- Fix sorting by colour column.
- Better What's This? texts for the main window.
- Remove -r, -s short options (use --reset, --stop instead).

=== Version 0.1.1 --- 1 September 2001 ===
- Fix documentation not being created by build.

=== Version 0.1 --- 31 August 2001 ===
- Initial release.<|MERGE_RESOLUTION|>--- conflicted
+++ resolved
@@ -1,12 +1,7 @@
 KAlarm Change Log
 
-<<<<<<< HEAD
-=== Version 2.10.2 --- 28 March 2013 ===
-- Show startup warning message if no writable active alarm calendar is enabled.
-=======
 === Version 2.10.2 --- 4 May 2013 ===
 - [Akonadi] Fix infinite loop on shutdown if display alarms are active [KDE Bug 317806]
->>>>>>> a7e13cfc
 
 === Version 2.10.1 --- 10 December 2012 ===
 - [Akonadi] Fix memory leak when an alarm message window is displayed.
