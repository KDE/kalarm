--- conflicted
+++ resolved
@@ -1,12 +1,10 @@
 KAlarm Change Log
 
-<<<<<<< HEAD
 === Version 3.6.0 (KDE Gear 23.08) --- 5 June 2023 ===
 * Add a 'show today' control in the date picker [KDE Bug 470451]
-=======
+
 === Version 3.5.6 (KDE Gear 23.04.3) --- 6 June 2022 ===
 * Fix memory leak every time an alarm is displayed [KDE Bug 468640]
->>>>>>> ef7c3e32
 
 === Version 3.5.5 (KDE Gear 23.04) --- 30 December 2022 ===
 * Disallow setting environment variables in command alarm command line.
