--- conflicted
+++ resolved
@@ -1,12 +1,10 @@
 KAlarm Change Log
 
-<<<<<<< HEAD
-=== Version 2.13.x (KDE Applications 20.04) --- 25 January 2020 ===
+=== Version 2.13.4 (KDE Applications 20.04) --- 25 January 2020 ===
 + Warn user if archiving but no default archived alarms calendar is set.
-=======
+
 === Version 2.13.3 (KDE Applications 19.12.3) --- 20 February 2020 ===
 + Fix failure of command line options requiring calendar access [KDE Bug 417108]
->>>>>>> 9d030839
 
 === Version 2.13.2 (KDE Applications 19.12.2) --- 9 January 2020 ===
 + Add Show/Hide Menubar menu option; change New Email Alarm shortcut to Ctrl-L.
