KAlarm Change Log

<<<<<<< HEAD
=== Version 2.11.13 (KDE Applications 17.04) --- 15 January 2017 ===
+ Report if terminal for command alarms is not configured.
+ Don't allow 'auto-hide in system tray' on Unity desktop [KDE Bug 373848]
=======
=== Version 2.11.13 --- 26 January 2017 ===
+ Fix system tray icon used for "some alarms disabled"
+ Improved system tray icons (requires Plasma 5.9) [KDE Bug 362631]
>>>>>>> 88d9170a

=== Version 2.11.12 (KDE Applications 16.12.1) --- 1 January 2017 ===
+ Fix Export Alarms file save error [KDE Bug 374337]
+ Fix arrow/page up/down keys not working in date edit control
  (needs KDE Frameworks 5.30) [KDE Bug 373886]

=== Version 2.11.11 (KDE Applications 16.12.0) --- 16 November 2016 ===
+ Fix crash on exit [KDE Bug 372223]

=== Version 2.11.10 (KDE Applications 16.08.3) --- 31 October 2016 ===
+ Fix default calendar files not being created on first run [KDE Bug 362962]
+ Fix crash when a second instance of KAlarm is started [KDE Bug 371628]
+ Don't output error messages about temporary files in directory calendar [KDE Bug 370627]

=== Version 2.11.9 (KDE Applications 16.08.1) --- 18 August 2016 ===
* Prevent KAlarm autostarting on non-KDE desktops if it has never been run [KDE Bug 366562]

=== Version 2.11.8 (KDE Applications 16.08.0) --- 13 July 2016 ===
* Use the default time format in alarm list and system tray status popup
  [KAlarm Forum: https://forum.kde.org/viewtopic.php?f=229&t=133788]

=== Version 2.11.7 (KDE Applications 16.04.3) --- 11 June 2016 ===
* Always use current setting for email sender address when sending emails [KDE Bug 359163]

=== Version 2.11.6 (KDE Applications 16.04.1) --- 20 April 2016 ===
* Prevent KAlarm autostarting on non-KDE desktops if start-at-login is disabled
  [KAlarm Forum: https://forum.kde.org/viewtopic.php?f=229&t=131410]

=== Version 2.11.5 (KDE Applications 16.04.0) --- 13 April 2016 ===
* Fix alarm times out by an hour in daylight savings time (needs kcalcore 16.04) [KDE Bug 336738]
* Don't show spurious extra calendar after adding new calendar [KDE Bug 361543]
* Fix crash when adding new calendar [KDE Bugs 361539, 361717]

=== Version 2.11.4 (KDE Applications 15.12.3) --- 1 February 2016 ===
* Fix reminder time edit being covered by 'in advance' combo [KDE Bug 357018]
* Fix crash after editing an alarm, if spell check is enabled [KDE Bug 356048]
* Fix occasional crash on startup [KDE Bug 358217]
* Fix specification on command line of a reminder after the alarm.
* Fix deferral time of date-only recurring alarms [KDE Bug 346060]
* Fix frequency edit field missing from recurrence editor.

=== Version 2.11.3 (KDE Applications 15.08.3) --- 4 November 2015 ===
* Re-enable use of sendmail for email alarms.
* Fix conversion error in sub-repetition interval from command line.

=== Version 2.11.2 (KDE Applications 15.08.2) --- 24 September 2015 ===
* Enable typing into New Alarm dialogue while alarm is displayed (Unity desktop) [KDE Bug 352889]

=== Version 2.11.1 (KDE Applications 15.08.1) --- 1 September 2015 ===
* Fix conversion error in sub-repetition value from command line or D-Bus command.

=== Version 2.11.0 (KDE Applications 15.08.0) --- 30 July 2015 ===
* Use KDE Frameworks.
* Disable use of sendmail for email alarms, due to removal from Akonadi.

=== Version 2.10.12 (KDE 4.14.2) --- 30 September 2014 ===
* Make New Audio Alarm dialogue use sound file repeat preference setting.

=== Version 2.10.11 (KDE 4.14.0) --- 12 August 2014 ===
* [Akonadi] Fix alarms not being redisplayed after Akonadi server restarts
            (requires kdepimlibs 4.14.0) [KDE Bug 336942]

=== Version 2.10.10 (KDE 4.13.2) --- 10 May 2014 ===
* [Akonadi] Fix no Defer button in alarm windows restored after login [KDE Bug 334334]
* Fix display of duplicate alarm windows after login.

=== Version 2.10.9 (KDE 4.13.1) --- 4 May 2014 ===
* [Akonadi] Fix no Defer button in alarm windows restored after crash [KDE Bug 334334]

=== Version 2.10.8 (KDE 4.12.5) --- 18 April 2014 ===
* [Akonadi] Fix wrong startup message about no writable active alarm calendar.
* [Akonadi] Fix setting Akonadi resource read-only making it unusable (requires kdepim-runtime 4.12.5) [KDE Bug 332889]

=== Version 2.10.7 (KDE 4.12.4, 4.13.0) --- 21 March 2014 ===
* [Akonadi] Fix deletion of alarm copies from KOrganiser not working.
* Fix crash after session restoration has nothing to restore [KDE Bug 331719]
* Prevent data in birthday import dialogue being editable.

=== Version 2.10.6 (KDE 4.11.1) --- 27 August 2013 ===
* [Akonadi] Fix error saving template when closing Edit Template dialogue [KDE Bug 323965]

=== Version 2.10.5 (KDE 4.11.0) --- 3 August 2013 ===
* Fix memory leak whenever the edit dialogue is closed.
* Fix auto-close alarms not displaying when KAlarm defaults to UTC time zone.
* Fix display alarm deferral limit when KAlarm defaults to UTC time zone.

=== Version 2.10.4 (KDE 4.11 beta2) --- 15 June 2013 ===
* Show startup warning if no writable active alarm calendar is enabled [KDE Bug 316338]

=== Version 2.10.3 (KDE 4.10.5) --- 15 June 2013 ===
* Fix sound repetition pause not working in audio alarms [KDE Bug 319261]
* Fix Stop Play button being left enabled after closing alarm window.

=== Version 2.10.2 (KDE 4.10.4) --- 4 May 2013 ===
* [Akonadi] Fix infinite loop on shutdown if display alarms are active [KDE Bug 317806]

=== Version 2.10.1 (KDE 4.10.0) --- 10 December 2012 ===
* [Akonadi] Fix memory leak when an alarm message window is displayed.
* [Akonadi] Fix memory leak on alarm edit.

=== Version 2.10.0 (KDE 4.10 beta1)--- 13 November 2012 ===
* Add --list command line option to list scheduled alarms to stdout.
* Add 'list' D-Bus command to return list of scheduled alarms.
* [Akonadi] Wait until calendars are populated before using them at startup.

=== Version 2.9.3 (KDE 4.9.4) --- 13 November 2012 ===
* [Akonadi] Fix alarm list not sorting new alarms when calendar is enabled [KDE Bug 306178]

=== Version 2.9.2 (KDE 4.9.1) --- 22 August 2012 ===
* Fix Quit not working in system tray icon context menu.
* [KResources] Fix KAlarm button not highlighting the alarm in the main window [KDE Bug 266082]

=== Version 2.9.1 (KDE 4.9.0) --- 7 July 2012 ===
* Add option to execute a pre-alarm action before deferred alarms.
* Provide options to auto-hide system tray icon when no alarms are due.
* Store KAlarm version and backend in config file.

=== Version 2.8.6 (KDE 4.8.5) --- 14 July 2012 ===
* [Akonadi] Don't display calendars which have no Akonadi resource.
* [Akonadi resources] Fix resource if config is missing.
* [Akonadi resources] Make resource work if location is set by path OR URL.
* Fix crash when closing alarm window for alarm which plays audio file.
* Fix "server did not accept the sender address" errors sending emails [KDE Bug 301946]

=== Version 2.8.5 (KDE 4.8.4) --- 6 June 2012 ===
* [Akonadi] Warn user and disable KAlarm if Akonadi fails to run [KDE Bug 300083]
* [Akonadi] Fix crash when saving new alarm [KDE Bug Bug 300376]

=== Version 2.8.3 (KDE 4.8.3) --- 22 April 2012 ===
* Store KAlarm version and backend in config file.
* Use the last selected sound file picker directory as the default next time.

=== Version 2.8.2 (KDE 4.8.2) --- 29 March 2012 ===
* [Akonadi] Fix error saving changed alarms when closing Edit Alarm dialogue.
* [Akonadi] Show old-format calendars in read-only colour in calendar list.
* [KResources] Fail cleanly if calendar resources fail to open [KDE Bug 296383]
* Prevent multiple email success messages after Try used in Edit Alarm dialogue.

=== Version 2.8.1 (KDE 4.8.1) --- 19 February 2012 ===
* [Akonadi] Don't give option to save new alarms in old format calendars.
* [Akonadi] Prevent duplicate prompts to update format of new calendar resource.
* [Akonadi] Automatically disable duplicated calendar resources [KDE Bug 293193]
* [Akonadi] Fix errors when creating default calendar resources [KDE Bug 293208]
* [Akonadi] Prevent multiple standard calendars for any alarm type.
* [Akonadi] Fix various crashes.
* Output cmake error if Akonadi option incompatible with kdepimlibs/kalarmcal.

=== Version 2.8.0 (KDE 4.8.0) --- 16 January 2012 ===
* Use Akonadi as the default calendar access method.
* Use configurable colours and KDE colour scheme for calendar list.
* Allow user to stop playback after clicking Try in audio alarm edit dialogue.

=== Version 2.7.5 (KDE 4.7.4) --- 23 November 2011 ===
* Fix crash due to audio thread not being correctly deleted.

=== Version 2.7.4 (KDE 4.7.1) --- 28 August 2011 ===
* Fix crash when last recurrence of late-cancel alarm triggers too late.
* Fix conversion of pre-version 1.4.14 subsidiary alarms.
* Fix new alarm not being scheduled after editing alarm from alarm window.
* Don't do search if invalid regular expression is entered in Find dialogue.
* Don't prevent interaction with alarm windows when a prompt or warning message
  window is displayed [using KDE 4.7.1 or later].
* Only reset visible tab in multi-tab settings sections when Defaults is clicked
  in Configuration dialogue, and Current tab option is selected.
* Disable command output option for display alarms in edit alarm dialogue if
  user not authorised to run shell commands.
* Always output "not authorised" error message if unauthorised user tries to run
  shell commands.

=== Version 2.7.3 --- 26 July 2011 ===
* Fix crash when Wake From Suspend dialogue is shown with no alarm selected.

=== Version 2.7.2 --- 15 July 2011 ===
* Fix KAlarm not quitting when no visible windows or system tray icon remain.
* Cancel wake-from-suspend if alarm is disabled, or if all alarms are disabled.
* Various improvements and bug fixes to Wake From Suspend dialogue.
* In calendar list show calendar colours by text background, not coloured square.
* In alarm list show multi-line tooltip for alarm text when appropriate.

=== Version 2.7.1 (KDE 4.7.0) --- 6 July 2011 ===
* Make wake-from-suspend schedule a time-from-now, to make it work correctly
  on systems whose hardware clock is out of sync with the system clock.
* Include Content-Transfer-Encoding header in emails to allow correct display.

=== Version 2.7.0 --- 9 May 2011 ===
* Add option to set a reminder AFTER the main alarm.
* Add option to wake computer from suspend when a selected alarm is triggered.
* Add command line option to disable alarm monitoring.
* Replace EMAILID, SPEAK, ERRCANCEL, ERRNOSHOW calendar properties with FLAGS
  property parameters.

=== Version 2.6.3 --- 27 April 2011 ===
* Add option to not notify execution errors for pre-alarm actions.
* Set environment variable KALARM_UID to event UID for pre- & post-alarm actions.
* Warn user if only UTC time zone is available (if ktimezoned not installed).
* Don't reactivate start-at-login without prompting, after user switches it off,
  except if KAlarm is session restored.
* Show error message and set read-only if location is blank for new resource.
* Fix crash on some systems when New Alarm dialogue is displayed from system tray
  icon menu.
* Fix KAlarm button in alarm window not always showing main window and not
  highlighting the alarm in the main window.
* Move New Alarm From Template action into New alarm menu to simplify toolbar.

=== Version 2.4.11 (KDEPIM 4.4.11) --- 16 April 2011 ===
* Fix bad borders round left hand buttons of time spinboxes in Oxygen style.
* Fix initialisation of library global statics.
* Ensure sound volume is not out of range when reading from calendar.
* Fix New Alarm dialogue from system tray menu restoring other windows.

=== Version 2.4.10 (KDEPIM 4.4.8) --- 2 December 2010 ===
* Fix KAlarm showing in system tray at login when configured not to show in tray.
* Fix working-time-only alarms not triggering if KAlarm is started up outside
  working hours, after the last trigger time during working hours was missed.
* Don't quit if no window is visible when 'show in system tray' is deselected.
* Disable Defer button in new message window when deferral limit has been reached.
* Fix reminder time shown when editing a non-recurring alarm's deferred reminder.
* Fix conversion of pre-version 1.9.10 non-recurring alarms with simple repetition.
* Make disabled system tray icon more distinguishable for colour blind users.

=== Version 2.4.9 (KDEPIM 4.4.7) --- 19 October 2010 ===
* Fix crash if alarm triggers while its deletion confirmation prompt is visible.
* Fix crash when Try button is clicked while creating new display alarm.
* Fix crash on KAlarm exit.
* Fix possible crash when enabling individual alarms.
* Prevent long file name from expanding the width of file display alarm window.
* Allow pre- & post-alarm actions for alarms whose text is generated by a command.
* Combine 4 New Alarm icons in toolbar, to fix icon texts not fitting into width.

=== Version 2.4.8 (KDEPIM 4.4.6) --- 4 September 2010 ===
* Fix crash when a reminder alarm is being redisplayed.
* Fix possible crash: on alarm deletion, always update next alarm to trigger.
* Fix Sound File selection dialogue Play button not playing any sound.
* Always show current storage location choice in Configuration dialogue.
* Fix inability to leave file name blank in audio alarm templates.
* Fix changes to volume not enabling OK button when editing an audio alarm
  template with no audio file specified.

=== Version 2.4.7 (KDE 4.4.5) --- 3 June 2010 ===
* Fix inability to defer non-recurring alarms.
* Fix crash when selecting calendar type in calendar selector, if text widths
  and selector width are "exactly wrong".
* Fix loss of time zone specification for date only alarms when converting a
  pre-2.3.2 calendar, if start-of-day time in calendar is not midnight.
* Enable alarm edit dialogue Time Zone button in read-only mode.

=== Version 2.4.6 (KDE 4.4.4) --- 20 May 2010 ===
* Fix alarm edit dialog not saving changes when invoked from alarm message
  window's Edit button.
* Fix main window close action not working when system tray icon is not shown.

=== Version 2.4.5 (KDE 4.4.3) --- 7 April 2010 ===
* Fix audio files playing silently when no volume level has been specified.

=== Version 2.4.4 (KDE 4.4.2) --- 17 March 2010 ===
* Fix display alarm whose text is generated by a command and which has an audio
  file, being converted into an audio-only alarm when reloaded.

=== Version 2.4.3 (KDE 4.4.1) --- 21 February 2010 ===
* Disable resource calendars which contain only wrong alarm types.

=== Version 2.4.2 (KDE 4.4.0) --- 30 January 2010 ===
* Fix non-ASCII text being corrupted in emails sent by KAlarm.
* Show error message if selected email identity has no email address.

=== Version 2.4.1 (KDE 4.4.0 RC1) --- 8 December 2009 ===
* Fix date-only recurring alarms triggering repeatedly at high frequency.

=== Version 2.4.0 --- 24 November 2009 ===
* New audio alarm option, without displaying alarm window.
* Add configuration setting for event duration for alarms copied to KOrganizer.
* Provide 'any time' option in Defer Alarm dialogue, for date-only alarms.
* Use KDE system settings to determine default working days in the week.
* Improve organisation of main menu.
* If dual screens, show alarm in other screen if any full screen window exists.
* Fix recurring date-only alarm triggering repeatedly and eating up CPU, if the
  start-of-day time is after midnight and the alarm is due, but current UTC time
  of day is earlier than the start-of-day time of day in the alarm's time zone.
* Update date-only alarm trigger times when user changes the start-of-day time.
* Don't write start-of-day time into calendar, to avoid clashes if it is shared.
* Don't waste processing time calculating next trigger time for archived alarms.
* Disable 'New Alarm from Template' action when no alarm templates exist.
* Interpret '~' (i.e. home directory) properly in entered file names.
* Fix crash if calendar formats are updated at login, during session restoration.
* Fix crash if editing alarm from alarm window Edit button, and window changes
  from reminder to normal, or window changes from at-login to final at-login
  trigger time, or window auto-closes.
* Prevent infinite loop if NEXTRECUR time in alarm is before alarm start time.
* Fix error saving the alarm after editing a repeat-at-login alarm.
* Don't set reminder/late-cancel/show-in-KOrganizer when saving repeat-at-login
  alarms.
* Improve error feedback in sound file selection.
* Prevent sound file configuration dialogue closing after showing error message.

=== Version 2.3.0 --- 10 July 2009 ===
* Alarm edit: warn user if entered start time needs adjustment to fit recurrence.
* Command alarm edit: show error message if no command/script has been entered.
* Allow use of other command line options with --edit-new-* to initialise edit
  dialogue options.
* Improve detection of conflicting command line options.

=== Version 2.2.4 --- 23 June 2009 ===
* Alarm edit: keep existing display file name if file select dialogue cancelled.
* Guard against crashes if KAlarm quits while a modal dialogue is open.
* Fix crash creating alarm from command line, if KAlarm not already running.
* Fix --reminder-once command line option being treated same as --reminder.

=== Version 2.2.3 --- 14 June 2009 ===
* Fix crash when more than one alarm with audio is displayed simultaneously.

=== Version 2.2.2 --- 10 June 2009 ===
* Fix email alarms sending multiple mails, when sent by KMail.
* Fix crash when closing remote calendars.

=== Version 2.2.1 --- 25 May 2009 ===
* Include new handbook translation: Ukrainian.

=== Version 2.2.0 --- 29 April 2009 ===
* Provide facility to export alarms to a new calendar file.
* Provide option to spread alarm and error messages over screen.
* Show command execution error indication for alarms in main window alarm list.
* Add configuration setting for default deferral time in Defer Alarm dialogue.
* Accept drag and drop of Todo entries to create a new alarm.

=== Version 2.1.8 (KDE 4.2.4) --- 25 May 2009 ===
* Fix crash on exit from birthday import dialogue.
* Fix crash when an alarm is open for edit when its last occurrence triggers,
  and the edit is then saved.
* Fix another possible crash when KAlarm quits.
* Don't show time in alarm list for date-only alarms without time zone (e.g.
  those created by Import Birthdays).

=== Version 2.1.7 (KDE 4.2.3) --- 29 April 2009 ===
* Fix recurring alarms being missed when deferred to earlier than next due alarm,
  when next due alarm is earlier than the next recurrence.
* Fix crash at startup if a non-recurring cancel-if-late alarm has been missed.
* Fix speech mode not working when alarm messages are displayed.
* Fix KAlarm hanging sometimes while trying to play an audio file.
* Fix crash when KAlarm quits.
* Fix memory leak with undo/redo.

=== Version 2.1.6 (KDE 4.2.2) --- 18 March 2009 ===
* Fix memory leaks.
* Fix crash when KAlarm quits.

=== Version 2.1.5 (KDE 4.2.1) --- 7 February 2009 ===
* Disable inapplicable alarm types in alarm edit dialogue Load Template list.
* Prevent multiple identical error messages being displayed for the same alarm.
* Fix possible crash on alarm refresh, or removal or disabling of a resource.

=== Version 2.1.4 (KDE 4.2) --- 18 January 2009 ===
* Prevent corrupt alarms if deferral reinstates from archived alarm instead of
  from the displaying calendar.
* Ignore events in calendar without usable alarms (which prevents them getting
  stuck in the alarm list, and fixes high CPU usage).
* Show error message when New Template selected but no writable resource exists.
* Fix crash when iCalendar item is dragged and dropped onto KAlarm.
* Make New Alarm shortcuts work.
* Fix alarms not being saved if created by drag-and-drop but not edited further.

=== Version 2.1.3 (KDE 4.2 RC1) --- 5 January 2009 ===
* Fix invalid alarm remaining in calendar when pre-alarm action failure message
  is acknowledged before the alarm is deferred.

=== Version 2.1.2 --- 27 December 2008 ===
* New KAlarm icon.
* Distinguish disabled from enabled alarm colour when highlighted in alarm list.
* Ensure alarm windows show on top of full-screen windows.
* Fix crash if KAlarm is activated again while restoring from previous session.
* Fix kalarmautostart crash on logout while kalarmautostart is still running.
* Fix click on system tray icon not showing main window if 'Show in system tray'
  configuration setting deselected.

=== Version 2.1.1 (KDE 4.2 beta2) --- 8 December 2008 ===
* Allow global shortcuts for New Alarm actions.
* Fix failure to update alarms in KOrganizer when Kontact is running but
  Kontact's calendar component is not loaded.
* Fix toolbar configuration being lost after quitting KAlarm.

=== Version 2.1.0 (KDE 4.2 beta1) --- 13 November 2008 ===
* Add option to exclude holidays from recurring alarms.
* Provide More/Less Options button in edit alarm dialogue.
* Improve Configuration dialogue layout, split pages into tabs.
* Show separate toolbar buttons for new display, command and email alarms.
* Show 'Time Zone' button instead of time zone selection controls when using
  default time zone.
* Set file display alarm font & colour in same way as for text display alarms.
* Set default reminder time units according to how long until alarm is due.

=== Version 2.0.6 (KDE 4.1.3) --- 22 October 2008 ===
* Fix alarms not triggering correctly after laptop wakes from hibernation.
* Fix inability to change or cancel alarm deferral times.
* Prevent defer dialogue date being set outside the allowed range.
* Set background colour for file display alarm text.
* Don't wrap lines in file display alarm message windows.
* Fix addition and deletion of alarms to KOrganizer.

=== Version 2.0.5 --- 27 September 2008 ===
* Fix very high CPU usage by KAlarm when there are alarms with sub-repetitions,
  or deferrals, with periods greater than 1 week. Fix requires kdepimlibs 4.1.3.

=== Version 2.0.4 (KDE 4.1.2)--- 24 September 2008 ===
* Add work-time-only parameter for D-Bus calls to create new alarms.

=== Version 2.0.3 --- 7 September 2008 ===
* Double click accepts selected template in pick list.
* Make text in edit alarm dialogue change colour when foreground colour changed.
* Replace colour combo boxes by buttons which display standard KDE colour picker.

=== Version 2.0.2 (KDE 4.1.1) --- 27 August 2008 ===
* Show alarm text entry fields in the current alarm message colours.
* Show background colour selector for file display alarms.
* Set KDE sound files directory as default for picking sound files.
* Fix width of buttons containing only an icon.
* Change Control Center references to System Settings.
* Fix formatting of file display alarms for non-HTML text files.
* Fix crash when birthday dialogue is opened more than once.
* Prevent quitting when main window is closed but system tray icon is visible.

=== Version 2.0.2 --- 4 August 2008 ===
* Set KDE sound files directory as default for picking sound files.
* Fix width of buttons containing only an icon.
* Change Control Center references to System Settings.

=== Version 2.0.1 (KDE 4.1) --- 17 July 2008 ===
* Double click in template dialogue list activates template edit dialogue.
* Fix KAlarm quitting on closing message window when no main window visible.
* Fix KAlarm crashing when quitting.

=== Version 2.0.0 --- 7 July 2008 ===
* New facility to use multiple alarm calendar resources.
* Add facility to select time zone for alarm times.
* Handle summer/winter time changes correctly.
* New option to trigger a recurring alarm only during working hours.
* Add option for display alarm text to be generated by a command.
* Provide "Don't show again for this alarm" option for command error messages.
* Alarm edit dialogue layout improvements.
* Make alarm edit and preferences dialogues scrollable if too high for screen.
* Choose new alarm/template type from menu instead of in alarm edit dialogue.
* Add option to show alarm windows in centre of screen, with buttons initially
  disabled to prevent accidental acknowledgement.
* Remove alarm daemon (kalarmd) and do alarm monitoring in KAlarm itself.
* Remove --handleEvent command line option.
* Use custom properties instead of CATEGORIES in calendar events for KAlarm data.
* Don't discard non-KAlarm custom event properties when editing alarms.
* Use kconf_update to convert old config file settings.
* Change numeric codes in config file to strings for long-term maintainability.
* Rename Defaults section options in config file.
* Fix detection of yearly February 29th recurrences on Feb 28th or Mar 1st.

=== Version 1.5.3 --- 16 June 2008 ===
* In New From Template menu, show list of template names in sorted order.
* Fix recurrence count being lost when using alarm templates.
* Prevent invalid negative values appearing in 'Time from now' edit field.
* Fix time shown in alarm edit dialogue for recurring alarms.
* Fix recurrence count shown in alarm edit dialogue once alarm has triggered.
* Fix Find not working with a new search text after a failed search.
* Display correct error message when a search fails.
* Prevent user changing font/colour dialogue when editing read-only alarms.

=== Version 1.5.2 --- 13 February 2008 ===
* Prevent repetition duration error message when saving alarm which never
recurs.

=== Version 1.5.1 (KDE 3.5.9) --- 13 February 2008 ===
* Fix inability to set up sub-repetitions for simple yearly recurrences.

=== Version 1.5.0 --- 23 January 2008 ===
* Replace simple repetitions with recurrence sub-repetitions, to save confusion.
* Add option to enter reminder times in minutes, in addition to hours/minutes.
* Replace alarm edit dialogue background colour selector with font/colour sample.
* Store email unique IDs instead of names in email alarms to prevent problems if
  email IDs are renamed.
* Fix error "Sender verify failed (in reply to RCPT TO command)" using sendmail
  on some systems, by adding envelope sender address to emails.
* Fix OpenSolaris build error.

=== Version 1.4.21 --- 19 December 2007 ===
* Remember last used main window show/hide options instead of setting them in
  Preferences dialogue.
* Make the Menu key work in the alarm list.
* Fix crash when saving preferences, if 'xterm' is not installed in the system.
* Prevent multiple identical error messages being displayed for the same alarm.

=== Version 1.4.20 --- 18 November 2007 ===
* Fix deferral of non-recurring alarms not working.
* Fix loss of reminder details in archive when alarm has had a reminder deferred.
* Fix inability to reactivate deleted alarms which still have repetitions to go.
* Fix incorrect interpretation of --late-cancel weekly parameter on command line.

=== Version 1.4.19 --- 11 November 2007 ===
* Fix KAlarm hanging and freezing the system for a while, especially on startup.
* Fix next occurrence time set after editing alarm, when it's a sub-repetition.
* Prevent error messages while typing date value, until user finishes entering it.

=== Version 1.4.18 --- 2 November 2007 ===
* Fix failure to trigger some recurring date-only alarms (e.g. after suspend-resume).
* Fix date-only alarms triggering every minute from midnight to start-of-day time.
* Simplify recurrence text shown in alarm edit dialogue Alarm tab when possible.
* Prevent error after browsing for command log file, due to file:// prefix.

=== Version 1.4.17 (KDE 3.5.8) --- 8 October 2007 ===
* Allow time-from-now values up to 999 hours to be entered.
* Fix incorrect email headers resulting in failure to send some emails.

=== Version 1.4.16a --- 12 September 2007 ===
* Fix failure to retrieve font and colour settings for display alarms.

=== Version 1.4.16 --- 10 September 2007 ===
* Attempt to fix failure to retrieve font and colour settings for display alarms.
* Disable reminder etc. controls for at-login recurrence in alarm edit dialogue.

=== Version 1.4.15 --- 7 September 2007 ===
* Fix deferrals of recurring alarms not triggering correctly.
* Fix failure to archive details of repetitions within a recurrence.
* Enable/disable "Show expired alarms" action when preferences change.

=== Version 1.4.14 --- 5 August 2007 ===
* Fix handling of exception dates in recurrences.
* In sound file dialogue change Play button to a Stop button while playing a file.

=== Version 1.4.13 --- 18 May 2007 ===
* Fix time value in templates not being stored.
* Expand time spin boxes to make room for all digits.
* Make Preferences dialogue non-modal.

=== Version 1.4.12 (KDE 3.5.7) --- 11 May 2007 ===
* Display advance reminders for each occurrence of recurring alarms.
* Fix Undo of deletion of active alarms.
* Disable simple repetition controls if repetitions can't fit between recurrences.
* Make the system tray tooltip take account of alarm repetitions.
* Show repetition & special action status by button states in alarm edit dialogue.
* Fix reminder alarms displaying very big numbers for how long until alarm is due.
* Fix KMail omitting attachments from email alarms (if KMail is the email client).

=== Version 1.4.11 --- 16 April 2007 ===
* Prevent pre-alarm actions being executed multiple times when alarm is triggered.
* Prevent alarm daemon triggering alarms multiple times.
* Only execute pre-alarm actions once (not for reminders or deferrals).
* Only execute post-alarm actions once when alarm is finally acknowledged (after
  any deferrals), and not after reminders.
* Show file name as a tooltip on sound type combo box when "file" is selected.

=== Version 1.4.10 --- 3 March 2007 ===
* Add play button to sound file selection dialogue.
* Prevent simple repetitions triggering again when KAlarm is restarted.
* Fix recurring alarms being triggered on exception days.
* Fix start-of-day time being ignored for date-only alarms.
* Disable Defer button in new message window when deferral limit has been reached.
* Fix failure to save "Execute in terminal window" option in Preferences dialogue.
* Ensure up-to-date menus are displayed if user has a customised toolbar.

=== Version 1.4.9 (KDE 3.5.6) --- 3 January 2007 ===
* Minor changes.

=== Version 1.4.8 --- 28 December 2006 ===
* Fix Find always using first search text entered even after entering a new one.

=== Version 1.4.7 --- 14 December 2006 ===
* Fix crash saving Preferences dialogue (due to command alarm terminal setting).

=== Version 1.4.6 --- 30 November 2006 ===
* Fix crash if an alarm triggers while user is deleting it.
* Fix "Start alarm monitoring at login" value shown in preferences dialogue.
* Fix deselecting "Start alarm monitoring at login" when daemon not running.
* Fix editing of 29th February alarm options for non-leap years.
* Tidy up preferences dialogue Run mode options.
* Tidy up alarm edit/preferences dialogue sound type options into a combo box.
* Add context help for sound file fade options.

=== Version 1.4.5 (KDE 3.5.5) --- 29 September 2006 ===
* Improve alarm edit dialogue layout (Reminder controls moved to below Time box).

=== Version 1.4.4 --- 11 July 2006 ===
* Use an alarm's previous deferral time interval as default for its next deferral.

=== Version 1.4.3 (KDE 3.5.4) --- 11 July 2006 ===
* Add facility to import alarms from other calendar files.
* Fix Defer dialog time interval maximum to match maximum date/time value.
* Fix crash when a deferred expired recurring alarm is edited from message window.
* Fix crash when a message is redisplayed after login.
* Prevent inapplicable 'Unable to speak' error when alarm redisplayed after login.
* Save main window column order changes to use on restart (except message column).

=== Version 1.3.10 (KDE 3.5.3) --- 22 May 2006 ===
* Add DCOP calls and command line options to display the edit alarm dialogue.
* Add Select All and Deselect actions & shortcuts for import birthdays list.
* Make system tray icon appear in non-KDE window managers.
* Output error message if deleting copy of alarm from KOrganizer fails.
* Fix corruption of alarms displayed at logout and then deferred after login.
* Fix reminder time not being saved in alarm templates.
* Fix erroneous date adjustment of start of recurrence when saving alarm.
* Fix crash when --play command line option is used, if compiled without aRts.
* Don't show disabled alarms in system tray tooltip alarm list.

=== Version 1.3.9 (KDE 3.5.2) --- 7 March 2006 ===
* Notify daemon by DCOP that alarm has been processed: to prevent alarm loss, and
  to prevent defunct kalarm processes when run mode is on-demand.
* Add Select All and Deselect actions & shortcuts for alarm and template lists.

=== Version 1.3.8 --- 24 January 2006 ===
* Fix kalarmd hang when triggering late alarm and KAlarm run mode is on-demand.

=== Version 1.3.7 --- 22 January 2006 ===
* Fix column widths when main window is resized, if columns have been reordered.

=== Version 1.3.6 (KDE 3.5.1) --- 10 January 2006 ===
* Make autoclose of message windows work.
* Fix New From Template not creating alarm if template contents are not changed.
* Ensure that day and month names translations are independent of locale calendar.
* Display alarm message windows within current screen in multi-head systems.
* Reduce size of Preferences dialog to fit in 1024x768 screen.

=== Version 1.3.5 --- 14 December 2005 ===
* Fix email attachments being forgotten when saving alarms.
* Fix toolbar configuration being lost after quitting KAlarm.

=== Version 1.3.4 (KDE 3.5) --- 30 October 2005 ===
* Fix incorrect recurrence frequency in Alarm Edit dialogue's Alarm tab.

=== Version 1.3.3 --- 22 September 2005 ===
* Add day-of-week selection to daily recurrence dialog.

=== Version 1.3.2 (KDE 3.5 beta 1) --- 10 September 2005 ===
* Add option to show alarms in KOrganizer's active calendar.
* Add option for email text alarms to locate the email in KMail.
* When email alarm triggers and KMail isn't running, start KMail and send mail
  automatically instead of opening KMail composer window.
* Provide per-alarm option for yearly February 29th recurrences.
* Wait longer (20 seconds) before reporting alarm daemon registration failed.
* Minimise KMix window if KMix is started by KAlarm when displaying a message.
* Fix Plastik style 'enabled' indication for time spinbox left-hand buttons.
* Prevent message windows always being full screen after a big message is shown.
* Prevent message windows being initially larger than the desktop.
* Prevent message windows initially overlapping the KDE panel.
* Prevent session restoration displaying main windows which should be hidden.
* Fix alarms getting stuck if due during a daylight savings clock change.
* Change --volume command line option short form to -V (-v is used by --version).
* Fix reported shell errors when output from command alarm is discarded.
* Use 'KAlarm' untranslated in calendar product ID, to cater for locale changes.

=== Version 1.3.1 --- 30 May 2005 ===
* Add Undo/Redo facility for alarm edit/creation/deletion/reactivation.
* Add text search facility.
* Add option to speak alarm messages (if speech synthesis is installed).
* Add command line option --speak.
* Add 'New alarm from template' menu option and toolbar button.
* Add 'Time from now' option in alarm templates.
* Add fade option for playing sound files.
* Add option to log command alarm output to a file.
* Add Edit button to alarm message window to allow the alarm to be edited.
* Enable drag and drop of alarms to other applications.
* Email drag-and-drop from KMail (KDE >= 3.5) now presets alarm edit dialog with
  full From/To/Cc/Subject headers and body text.

=== Version 1.2.8 (KDE 3.4.1) --- 9 May 2005 ===
* Fix failure to enable "Reminder for first recurrence only" checkbox.

=== Version 1.2.7 --- 20 April 2005 ===
* Use a sensible default for terminal window command in Preferences dialog.
* Validate terminal window command entered in Preferences dialog.
* Fix date range no longer being validated in Defer dialog.
* Don't ignore Sound setting in Preferences dialog Edit tab.
* Reset sound volume (if it was set) as soon as audio file playing is complete.
* Don't start KMix when an alarm is displayed if no sound volume is specified.
* Add command script and execute-in-terminal options to DCOP interface.

=== Version 1.2.6 (KDE 3.4) --- 22 February 2005 ===
* Pop up message windows far from cursor to avoid accidental acknowledgement.
* Start KMix if not already running, for setting alarm sound level.
* Fix alarms not triggering if IDs are duplicated in different calendar files.
* Improve validation when reading configuration file values.

=== Version 1.2.5 (KDE 3.4 beta2) --- 21 January 2005 ===
* Prevent multiple "Failed to start Alarm Daemon" error messages at startup.
* Fix missing left border for time spinboxes in Plastik style.

=== Version 1.2.4 (KDE 3.4 beta1) --- 9 January 2005 ===
* Provide option to enter a script for a command alarm, instead of a command line.
* Add option to run command alarms in terminal windows.
* Accept drag and drop of KAddressBook entries to alarm edit dialog email fields.
* Drag and drop now inserts text where appropriate, rather than replacing it.
* Display correct controls after loading a template in alarm edit dialog.

=== Version 1.2.3 --- 7 December 2004 ===
* Put alarm type icons in a separate, sortable, column in alarm list.
* Align times in alarm list.
* Fix crash when the last recurrence of an alarm is reached.
* Fix random limit on expired alarm discard time if stepping with spinbox buttons.
* Fix dialog layouts for right-to-left languages.
* Fix time spin box layout for right-to-left languages.

=== Version 1.2.2 --- 27 November 2004 ===
* Make alarm daemon (kalarmd) exclusive to KAlarm.
* Move control options for alarm daemon into KAlarm preferences dialog.
* Allow user to specify the late-cancellation period for an alarm.
* Add option to automatically close window after late-cancellation period.
* Add facility to enable and disable individual alarms.
* Add simple repetition facility, including repetition within a recurrence.
* Add option to pick a KMail identity to use as sender of email alarms.
* Add option to copy emails sent via sendmail, to KMail sent-mail folder.
* Show scheduled times, not reminder times, in alarm list and system tray tooltip.
* Make time edit controls use 12-hour clock when that is the user's default.
* Also fill in alarm edit dialog email fields when email is dropped onto KAlarm.
* New revised DCOP request interface (old interface still kept for compatibility).
* Make detection of email message display alarms independent of language.
* Use KMix whenever possible to set hardware sound volume.
* Limit range of entered date/time to valid values in deferral dialogue.
* Prevent kalarm failing to register with kalarmd except when really necessary.
* Fix time-to-alarm column in main window not always updating every minute.

=== Version 1.1.7 (KDE 3.3.2) --- 27 November 2004 ===
* Fix KAlarm button on message windows to make it always display main window.
* Show scheduled times, not reminder times, in alarm list and system tray tooltip.
* Fix time-to-alarm column in main window not always updating every minute.

=== Version 1.1.6 (KDE 3.3.1) --- 30 September 2004 ===
* Prevent crash, and output error message, if menu creation fails.
* Unsuppress Quit warning message box if default answer is Cancel quit.
* Prevent blind copy to self of email alarms via KMail when bcc is deselected.

=== Version 1.1.5 --- 1 September 2004 ===
* Show erroneous control in alarm edit dialog when an error message is displayed.
* Make alarm edit dialog always appear on current desktop.
* Make weekly/monthly/yearly recurrences scheduled from command line correspond
  correctly to the start date.
* Fix start date for monthly/yearly recurrences scheduled from the command line.
* Fix DCOP triggerEvent() call to not reschedule alarm if it isn't due yet.

=== Version 1.1.4 --- 21 August 2004 ===
* Fix errors when altering or cancelling deferrals of expired recurrences.

=== Version 1.1.3 (KDE 3.3) --- 28 July 2004 ===
* Fix dialog sizing the first time KAlarm is run.

=== Version 1.1.2 (KDE 3.3 beta2) --- 11 July 2004 ===
* Fix hangup in interactions with alarm daemon introduced in version 1.1.1.
* Only tick Alarms Enabled menu items once alarms have actually been enabled.
* Fix build for "./configure --without-arts".

=== Version 1.1.1 (KDE 3.3 beta1) --- 20 June 2004 ===
* Output error message and disable alarms if can't register with alarm daemon.
* Exit if error in alarm calendar name configuration.
* Fix bug where sound file is selected even when Cancel is pressed.

=== Version 1.1.0 --- 1 June 2004 ===
* Add facility to define alarm templates.
* Add facility to specify pre- and post-alarm shell command actions.
* Add option to play sound file repeatedly until alarm window is closed.
* Add volume control for playing sound file.
* Add 'stop sound' button to alarm message window when sound file is played.
* Rename command line option --sound to --play, add option --play-repeat.
* Add command line option --volume.
* Add 'Configure Shortcuts' and 'Configure Toolbars' menu options in main window.
* After creating/editing alarm, prompt to re-enable alarms if currently disabled.
* Middle mouse button over system tray icon displays new alarm dialog.
* Add option to display a reminder once only before the first alarm recurrence.
* Display time-to-alarm in reminder message window.
* For message texts which are truncated in main window, show full text in tooltip.
* Allow time of day to be entered in format HHMM in time spin boxes.
* Allow hour to be omitted when colon format time is entered in time spin boxes.
* Add "Don't ask again" option to alarm deletion confirmation prompt.
* Prevent expired alarm calendar purges clashing with other alarm actions.
* Fix initial recurrence date/time for weekly/monthly/yearly recurrences.
* Fix yearly recurrences of the last day in the month.
* Disable yearly recurrence's month checkboxes depending on selected day of month.
* Update which time columns are displayed in alarm list when Preferences change.
* Don't store audio/reminder details in email/command alarms.
* Don't store email details in message/file/command alarms.
* Don't close message windows when quit is selected.
* Fix "Warn before quitting" configuration option.
* Don't redisplay error message windows on session restoration.
* Remove obsolete --displayEvent command line option (replaced by --triggerEvent).
* Remove obsolete pre-version 0.7 DCOP calls.

=== Version 1.0.7 --- 2 May 2004 ===
* Fix scheduleCommand() and scheduleEmail() DCOP handling.
* Make KAlarm build for "./configure --without-arts".
* Fix email body text not being saved in email alarms.
* Fix loss of --exec command line arguments.
* Remove wasted vertical space from message windows.

=== Version 1.0.6 (KDE 3.2.2) --- 26 March 2004 ===
* Make the Quit menu item in main window quit the program.
* Update time entry field after editing as soon as mouse cursor leaves it.
* Cancel deferral if reminder is set before it, to prevent it becoming stuck.
* Prevent undeleted recurring alarms being triggered immediately.
* Don't allow alarms to be undeleted if they are completely expired.

=== Version 1.0.5 (KDE 3.2.1) --- 24 February 2004 ===
* Fix whatsThis text on bottom row of alarm list.

=== Version 1.0.4 --- 22 February 2004 ===
* Fix freeze at login when multiple alarms trigger.
* Show all audio file types in sound file chooser dialogue.

=== Version 1.0.3 --- 15 February 2004 ===
* Prevent email alarms from being sent if no 'From' address is configured.
* Omit 'Bcc' when sending email alarms if no 'Bcc' address is configured.
* Fix freeze when starting the alarm daemon.
* Fix memory leaks displaying dialogs.
* Fix scheduleCommand() and scheduleEmail() DCOP handling.
* Fix errors saving expired alarm calendar.

=== Version 1.0.2 (KDE 3.2) --- 29 January 2004 ===
* Prevent editing alarm and saving without changes from deleting the alarm.

=== Version 1.0.1 --- 4 January 2004 ===
* Fix failure to see alarms if KAlarm is reactivated while restoring session.

=== Version 1.0.0 --- 7 December 2003 ===
* Allow entered start date for timed recurrence events to be earlier than now.
* Prevent attempted entry of recurrence end date earlier than start date or today.
* Fix error displaying time of expired repeat-at-login alarms.
* Fix memory leak when sending emails with attachments.
* Fix error trying to send emails with very small attachments.
* Eliminate duplicate reload-calendar calls to alarm daemon.

=== Version 0.9.6 (KDE 3.2 beta1) --- 7 November 2003 ===
* Add option to choose foreground colour for alarm messages.
* Create new alarm by dragging KMail email onto main window or system tray icon.
* Set initial recurrence defaults to correspond to alarm start date.
* Add option for how February 29th recurrences are handled in non-leap years.
* Monthly/yearly recurrence edit: adhere to user preference for start day of week.
* Eliminate multiple confirmation prompts when deleting multiple alarms.
* Eliminate duplicate alarms in system tray tooltip.
* Fix crash after reporting error opening calendar file.
* Fix wrong status in system tray icon if KAlarm starts up with alarms disabled.
* Fix wrong number of days in Time-to-alarm column in main window.
* Fix omission of deferred alarms from system tray tooltip.

=== Version 0.9.5 --- 3 September 2003 ===
* Add option for non-modal alarm message windows.
* Add option to display a notification when an email alarm queues an email.
* Emails via KMail are sent without opening composer window, if KMail is running.
* Provide separate configuration for 'From' and 'Bcc' addresses for email alarms.
* Add exceptions to recurrence specification.
* Add multiple month selection to yearly recurrence.
* Add day of month selection in yearly recurrence.
* Add last day of month option in monthly and yearly recurrences.
* Add 2nd - 5th last week of month options in monthly and yearly recurrences.
* Add filename completion to file and command alarm edit fields.
* Display alarms-disabled indication in system tray tooltip.
* Enable file alarms to display image files.
* Fix file alarms not dislaying some text files, and improve HTML file display.
* Fix loss of changes to attachment list after editing email alarms.
* Fix wrong recurrence end date being displayed when editing an existing alarm.

=== Version 0.9.4 --- 3 July 2003 ===
* Add time-to-alarm display option to main alarm list.
* Add option to list next 24 hours' alarms in system tray tooltip.
* Create new alarm by dragging text or URL onto main window or system tray icon.
* Display reasons for failure to send an email.
* Allow editing of the list of message colours.
* Edit new alarm by context menu or double click on white space in alarm list.
* Add show expired alarms option to preferences dialog.
* Display HTML files correctly in file display alarms.

=== Version 0.9.3 --- 4 March 2003 ===
* Add preferences option to set default sound file for the Edit Alarm dialog.
* Fix display of "Invalid date" message before Edit Alarm dialog displays.

=== Version 0.9.2 --- 28 February 2003 ===
* Option to set font for individual alarm messages.
* Allow multiple alarm selection in the main window.
* KAlarm icon in alarm message window selects the alarm in the main window.
* In Edit Alarm dialog, move all recurrence edit controls into Recurrence tab.
* Add quit warning message option to preferences dialog.
* Add "New Alarm" option to system tray context menu.
* Disallow command alarms when KDE is running in kiosk mode.
* Revised storage of beep, font, colour and program arguments in calendar file.
* Always save alarms in iCalendar format (but vCalendar may still be read).
* Add reminder, recurrence and font parameters to DCOP calls.
* Fix failure to enable alarms when running in on-demand mode.

=== Version 0.9.1 --- 16 January 2003 ===
* Add option to set advance reminders for display alarms.
* In run-in-system-tray mode, warn that alarms will be disabled before quitting.
* Fix monthly and yearly recurrences on nth Monday etc. of the month.
* Fix yearly recurrences on February 29th.
* Fix recurrence start times stored in expired calendar file.
* Fix extra empty events being stored in expired calendar file.

=== Version 0.9.0 --- 3 January 2003 ===
* Add facility to import birthdays from KAddressBook
* Add option to send an email instead of displaying an alarm message.
* Add option to store and view expired alarms.
* Add copy, view and undelete actions (as applicable) for the selected alarm.
* In alarm message window, message text can be copied to clipboard using mouse.
* Allow message text to be scrolled in alarm message window if too big to fit.
* Shift key with left mouse button steps time edit arrows by 5 minutes/6 hours.
* Report failure to run command alarm (bash, ksh shells only).
* Retain repeat-at-login status on alarm deferral.
* Restore alarm messages which were displayed before KAlarm was killed or crashed.
* Store alarm data in the calendar file in a more standard way.
* Alarm message defer dialog: update recurrence deferral time limit in real time.
* Weekly recurrence edit: adhere to user preference for start day of week.
* Use standard action icons.

=== Version 0.8.5 (KDE 3.1.1) --- 21 February 2003 ===
* Fix monthly and yearly recurrences on nth Monday etc. of the month.
* Fix yearly recurrences on February 29th.
* Fix failure to enable alarms when running in on-demand mode.

=== Version 0.8.4 (KDE 3.1) --- 8 January 2003 ===
* Make KAlarm icon in message window bring main window to current desktop.
* Fix detection of KDE desktop.
* Fix entry of yearly recurrences on a specified date in the year.

=== Version 0.8.3 --- 9 November 2002 ===
* Fix no system tray icon being displayed.
* Fix multiple system tray icons being displayed.
* Fix alarms being missed after changing "Disable alarms when not running" status.

=== Version 0.8.2 --- 2 November 2002 ===
* Fix audio files not playing.

=== Version 0.8.1 --- 1 November 2002 ===
* Adhere to KDE single/double click setting when clicking on alarm list.
* Fix possible loss of alarms if KAlarm has previously used another calendar file.
* Fix coordination between "At time" and "After time" values when they change.
* Always remove alarm deferral even when next recurrence triggers instead.
* When alarm triggers, replace any existing repeat-at-login alarm message window.
* Fix deselection of Sound not working after selecting a sound file.
* Fix display of hour spin buttons in time edit spin boxes.
* Prevent time edit spin box buttons from selecting the text.
* Clean up previous alarm list highlight properly when a new alarm is selected.
* Set sensible initial focus when edit alarm dialog pages are displayed.
* Fix Quit duplicate entry in system tray context menu.

=== Version 0.8 (KDE 3.1 beta2) --- 16 September 2002 ===
* Move recurrence edit to separate tab in alarm dialog (now fits 800x600 display).
* Add accelerator keys in dialogs.
* Provide date picker for entering dates.

=== Version 0.7.5 --- 1 September 2002 ===
* Add preferences options to choose default settings for the Edit Alarm dialog.
* Fix right-to-left character sets not being displayed in message edit control.
* Make "Help -> Report Bug" use the KDE bug system (bug #43250).
* Fix session restoration not occurring.

=== Version 0.7.4 (KDE 3.1 beta1) --- 5 August 2002 ===
* Add option to prompt for confirmation on alarm deletion.
* Add option to prompt for confirmation on alarm acknowedgement.
* Display KAlarm handbook Preferences section when Help clicked in config dialog.
* Correctly adjust wrong summer times stored by version 0.5.7 (KDE 3.0.0).

=== Version 0.7.3 --- 24 July 2002 ===
* Fix loss of alarm times after saving pre-version 0.7 calendar file.
* Fix main alarm list display of hours or hours/minutes repeat interval.
* Display KAlarm handbook when Help clicked in configuration dialog.

=== Version 0.7.2 --- 2 July 2002 ===
* Fix reading wrong alarm times from pre-version 0.7 calendar file.
* Partially fix loss of alarm times after saving pre-version 0.7 calendar file.

=== Version 0.7.1 --- 29 June 2002 ===
* Prevent duplicate message windows from being displayed.
* Make Close button on message window not the default button to reduce chance
  of accidental acknowledgement.
* Fix non-ASCII message texts being saved as question marks.
* Fix memory leak with recurrences.

=== Version 0.7.0 --- 15 June 2002 ===
* Add option to play audio file when message is displayed.
* Add daily, weekly, monthly, annual recurrences.
* Allow deferring only up to next scheduled repetition time.
* Don't defer repetitions when an alarm is deferred.
* Make regular repetition and repeat-at-login mutually exclusive.
* Double click on alarm in main window opens alarm edit dialog.
* Change Reset Daemon menu option to Refresh Alarms.
* Save and restore window sizes.

=== Version 0.6.4 --- 8 May 2002 ===
* Make click on system tray icon always bring KAlarm to top on current desktop.
* Fix alarms not being triggered (depending on time zone).

=== Version 0.6.0 --- 8 March 2002 ===
* Add option to execute a command instead of displaying an alarm message.
* Add Try button to alarm message edit dialog.
* Add icons in the alarm list to indicate each alarm's type.
* Display error message if a file to be displayed is not a text file.
* Reduce chance of lost late-cancel alarms when daemon check interval is reduced.
* Rename command line option --displayEvent to --triggerEvent.
* Rename DCOP function displayMessage() to triggerEvent().
* Rename DCOP function cancelMessage() to cancelEvent().

=== Version 0.5.8 (KDE 3.0.5A) --- 23 November 2002 ===
* Fix detection of KDE desktop.

=== Version 0.5.8 (KDE 3.0.5) --- 4 October 2002 ===
* Fix possible loss of alarms if KAlarm has previously used another calendar file.

=== Version 0.5.8 (KDE 3.0.4) --- 18 August 2002 ===
* Make "Help -> Report Bug" use the KDE bug system (bug #43250).
* Fix right-to-left character sets not being displayed in message edit control.

=== Version 0.5.8 (KDE 3.0.3) --- 5 August 2002 ===
* Adjust wrong summer times stored by version 0.5.7 (KDE 3.0.0).
* Display KAlarm handbook when Help clicked in configuration dialog.
* Make Close button on message window not the default button to reduce chance
  of accidental acknowledgement.
* Fix session restoration often not occurring at login.

=== Version 0.5.7 (KDE 3.0.1) --- 9 May 2002 ===
* Use local time for alarm times instead of using a time zone.
* Make click on system tray icon always bring KAlarm to top on current desktop.

=== Version 0.5.7 (KDE 3.0) --- 17 March 2002 ===
* Show system tray icon on deferring command line-initiated message (run-in-
  system-tray mode).
* Associate main window with system tray icon when displayed from message window.
* Don't start KAlarm at login, until it has been run for the first time.
* Add startup notification to kalarm.desktop.
* Prevent open main window from cancelling KDE session shutdown.
* Fix failure to display messages after daemon is restarted (run-on-demand mode).
* Fix possible failure to display command line-initiated message.
* Fix crash in some circumstances on changing run mode to run-on-demand.
* Fix crash on clicking KAlarm icon in command line-initiated message window.
* Fix crash on deferring alarm in command line-initiated message window.
* Fix duplication of repeat-at-login alarms at login.
* Fix error displaying text file messages.

=== Version 0.5.4 --- 7 February 2002 ===
* Fix extra window being displayed in session restoration.

=== Version 0.5.2 --- 31 January 2002 ===
* Fix session restore crash if in 'run continuously in system tray' mode.

=== Version 0.5.1 --- 30 January 2002 ===
* Change configuration defaults.

=== Version 0.5 --- 29 January 2002 ===
* Incorporate system tray icon into KAlarm, add --tray option.
* Add 'run continuously in system tray' operating mode.
* Don't use alarm daemon GUI application.
* Add enable/disable alarms option to main window menu.
* Add show/hide system tray icon option to main window menu.
* Add toolbar.
* Rename alarm dialog Set Alarm button to OK.
* Rename message window OK button to Close.
* Remove keyboard accelerator for Reset Daemon.
* Fix magnified system tray icon.
* Include README, etc. files in installation.

=== Version 0.4 --- 22 December 2001 ===
* Modify to use split alarm daemon/alarm daemon GUI.
* Prevent a command line error exiting all open KAlarm windows.
* Ensure the program exits after starting with --stop or --reset options.

=== Version 0.3.5 --- 5 December 2001 ===
* Add option to repeat alarms at login.
* Add context help button to main window and message window.
* Fix occasional crash on displaying non-repeating alarms.
* Fix possible failure to display alarms at login.
* Fix blank title bar when main window restored at login.
* Fix alarms not deleted from main window when displayed at login.
* Fix handling of zero-length calendar file.
* Improve error messages.
* Make documentation files installation dependent on KDE version.

=== Version 0.3.1 --- 20 November 2001 ===
* Fix build fault when using ./configure --enable-final

=== Version 0.3 --- 4 November 2001 ===
* Add option to display a file's contents instead of specifying a message.
* Add dialog option to set an alarm's time as an interval from the current time.
* Add defer option to alarm message window.
* Provide button in alarm message window to activate KAlarm.
* Make dialogs modal only for their parent window.

=== Version 0.2 --- 20 October 2001 ===
* Implement repeating alarms.
* Add extra pair of arrow buttons to time spinbox to change the hour.
* Fix sorting by colour column.
* Better What's This? texts for the main window.
* Remove -r, -s short options (use --reset, --stop instead).

=== Version 0.1.1 --- 1 September 2001 ===
* Fix documentation not being created by build.

=== Version 0.1 --- 31 August 2001 ===
* Initial release.<|MERGE_RESOLUTION|>--- conflicted
+++ resolved
@@ -1,14 +1,12 @@
 KAlarm Change Log
 
-<<<<<<< HEAD
-=== Version 2.11.13 (KDE Applications 17.04) --- 15 January 2017 ===
+=== Version 2.11.14 (KDE Applications 17.04) --- 15 January 2017 ===
 + Report if terminal for command alarms is not configured.
 + Don't allow 'auto-hide in system tray' on Unity desktop [KDE Bug 373848]
-=======
-=== Version 2.11.13 --- 26 January 2017 ===
+
+=== Version 2.11.13 (KDE Applications 16.12.2) --- 26 January 2017 ===
 + Fix system tray icon used for "some alarms disabled"
 + Improved system tray icons (requires Plasma 5.9) [KDE Bug 362631]
->>>>>>> 88d9170a
 
 === Version 2.11.12 (KDE Applications 16.12.1) --- 1 January 2017 ===
 + Fix Export Alarms file save error [KDE Bug 374337]
