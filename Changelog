KAlarm Change Log

<<<<<<< HEAD
=======
=== Version 2.11.12 (KDE Applications 16.12.1) --- 1 January 2017 ===
+ Fix Export Alarms file save error [KDE Bug 374337]
+ Fix arrow/page up/down keys not working in date edit control
  (needs KDE Frameworks 5.30) [KDE Bug 373886]

>>>>>>> cd7abb45
=== Version 2.11.11 (KDE Applications 16.12.0) --- 16 November 2016 ===
+ Fix crash on exit [KDE Bug 372223]

=== Version 2.11.10 (KDE Applications 16.08.3) --- 31 October 2016 ===
+ Fix default calendar files not being created on first run [KDE Bug 362962]
+ Fix crash when a second instance of KAlarm is started [KDE Bug 371628]
+ Don't output error messages about temporary files in directory calendar [KDE Bug 370627]

=== Version 2.11.9 (KDE Applications 16.08.1) --- 18 August 2016 ===
* Prevent KAlarm autostarting on non-KDE desktops if it has never been run [KDE Bug 366562]

=== Version 2.11.8 (KDE Applications 16.08.0) --- 13 July 2016 ===
* Use the default time format in alarm list and system tray status popup
  [KAlarm Forum: https://forum.kde.org/viewtopic.php?f=229&t=133788]

=== Version 2.11.7 (KDE Applications 16.04.3) --- 11 June 2016 ===
* Always use current setting for email sender address when sending emails [KDE Bug 359163]

=== Version 2.11.6 (KDE Applications 16.04.1) --- 20 April 2016 ===
* Prevent KAlarm autostarting on non-KDE desktops if start-at-login is disabled
  [KAlarm Forum: https://forum.kde.org/viewtopic.php?f=229&t=131410]

=== Version 2.11.5 (KDE Applications 16.04.0) --- 13 April 2016 ===
* Fix alarm times out by an hour in daylight savings time (needs kcalcore 16.04) [KDE Bug 336738]
* Don't show spurious extra calendar after adding new calendar [KDE Bug 361543]
* Fix crash when adding new calendar [KDE Bugs 361539, 361717]

=== Version 2.11.4 (KDE Applications 15.12.3) --- 1 February 2016 ===
* Fix reminder time edit being covered by 'in advance' combo [KDE Bug 357018]
* Fix crash after editing an alarm, if spell check is enabled [KDE Bug 356048]
* Fix occasional crash on startup [KDE Bug 358217]
* Fix specification on command line of a reminder after the alarm.
* Fix deferral time of date-only recurring alarms [KDE Bug 346060]
* Fix frequency edit field missing from recurrence editor.

=== Version 2.11.3 (KDE Applications 15.08.3) --- 4 November 2015 ===
* Re-enable use of sendmail for email alarms.
* Fix conversion error in sub-repetition interval from command line.

=== Version 2.11.2 (KDE Applications 15.08.2) --- 24 September 2015 ===
* Enable typing into New Alarm dialogue while alarm is displayed (Unity desktop) [KDE Bug 352889]

=== Version 2.11.1 (KDE Applications 15.08.1) --- 1 September 2015 ===
* Fix conversion error in sub-repetition value from command line or D-Bus command.

=== Version 2.11.0 (KDE Applications 15.08.0) --- 30 July 2015 ===
* Use KDE Frameworks.
* Disable use of sendmail for email alarms, due to removal from Akonadi.

=== Version 2.10.12 (KDE 4.14.2) --- 30 September 2014 ===
* Make New Audio Alarm dialogue use sound file repeat preference setting.

=== Version 2.10.11 (KDE 4.14.0) --- 12 August 2014 ===
* [Akonadi] Fix alarms not being redisplayed after Akonadi server restarts
            (requires kdepimlibs 4.14.0) [KDE Bug 336942]

=== Version 2.10.10 (KDE 4.13.2) --- 10 May 2014 ===
* [Akonadi] Fix no Defer button in alarm windows restored after login [KDE Bug 334334]
* Fix display of duplicate alarm windows after login.

=== Version 2.10.9 (KDE 4.13.1) --- 4 May 2014 ===
* [Akonadi] Fix no Defer button in alarm windows restored after crash [KDE Bug 334334]

=== Version 2.10.8 (KDE 4.12.5) --- 18 April 2014 ===
* [Akonadi] Fix wrong startup message about no writable active alarm calendar.
* [Akonadi] Fix setting Akonadi resource read-only making it unusable (requires kdepim-runtime 4.12.5) [KDE Bug 332889]

=== Version 2.10.7 (KDE 4.12.4, 4.13.0) --- 21 March 2014 ===
* [Akonadi] Fix deletion of alarm copies from KOrganiser not working.
* Fix crash after session restoration has nothing to restore [KDE Bug 331719]
* Prevent data in birthday import dialogue being editable.

=== Version 2.10.6 (KDE 4.11.1) --- 27 August 2013 ===
* [Akonadi] Fix error saving template when closing Edit Template dialogue [KDE Bug 323965]

=== Version 2.10.5 (KDE 4.11.0) --- 3 August 2013 ===
* Fix memory leak whenever the edit dialogue is closed.
* Fix auto-close alarms not displaying when KAlarm defaults to UTC time zone.
* Fix display alarm deferral limit when KAlarm defaults to UTC time zone.

=== Version 2.10.4 (KDE 4.11 beta2) --- 15 June 2013 ===
* Show startup warning if no writable active alarm calendar is enabled [KDE Bug 316338]

=== Version 2.10.3 (KDE 4.10.5) --- 15 June 2013 ===
* Fix sound repetition pause not working in audio alarms [KDE Bug 319261]
* Fix Stop Play button being left enabled after closing alarm window.

=== Version 2.10.2 (KDE 4.10.4) --- 4 May 2013 ===
* [Akonadi] Fix infinite loop on shutdown if display alarms are active [KDE Bug 317806]

=== Version 2.10.1 (KDE 4.10.0) --- 10 December 2012 ===
* [Akonadi] Fix memory leak when an alarm message window is displayed.
* [Akonadi] Fix memory leak on alarm edit.

=== Version 2.10.0 (KDE 4.10 beta1)--- 13 November 2012 ===
* Add --list command line option to list scheduled alarms to stdout.
* Add 'list' D-Bus command to return list of scheduled alarms.
* [Akonadi] Wait until calendars are populated before using them at startup.

=== Version 2.9.3 (KDE 4.9.4) --- 13 November 2012 ===
* [Akonadi] Fix alarm list not sorting new alarms when calendar is enabled [KDE Bug 306178]

=== Version 2.9.2 (KDE 4.9.1) --- 22 August 2012 ===
* Fix Quit not working in system tray icon context menu.
* [KResources] Fix KAlarm button not highlighting the alarm in the main window [KDE Bug 266082]

=== Version 2.9.1 (KDE 4.9.0) --- 7 July 2012 ===
* Add option to execute a pre-alarm action before deferred alarms.
* Provide options to auto-hide system tray icon when no alarms are due.
* Store KAlarm version and backend in config file.

=== Version 2.8.6 (KDE 4.8.5) --- 14 July 2012 ===
* [Akonadi] Don't display calendars which have no Akonadi resource.
* [Akonadi resources] Fix resource if config is missing.
* [Akonadi resources] Make resource work if location is set by path OR URL.
* Fix crash when closing alarm window for alarm which plays audio file.
* Fix "server did not accept the sender address" errors sending emails [KDE Bug 301946]

=== Version 2.8.5 (KDE 4.8.4) --- 6 June 2012 ===
* [Akonadi] Warn user and disable KAlarm if Akonadi fails to run [KDE Bug 300083]
* [Akonadi] Fix crash when saving new alarm [KDE Bug Bug 300376]

=== Version 2.8.3 (KDE 4.8.3) --- 22 April 2012 ===
* Store KAlarm version and backend in config file.
* Use the last selected sound file picker directory as the default next time.

=== Version 2.8.2 (KDE 4.8.2) --- 29 March 2012 ===
* [Akonadi] Fix error saving changed alarms when closing Edit Alarm dialogue.
* [Akonadi] Show old-format calendars in read-only colour in calendar list.
* [KResources] Fail cleanly if calendar resources fail to open [KDE Bug 296383]
* Prevent multiple email success messages after Try used in Edit Alarm dialogue.

=== Version 2.8.1 (KDE 4.8.1) --- 19 February 2012 ===
* [Akonadi] Don't give option to save new alarms in old format calendars.
* [Akonadi] Prevent duplicate prompts to update format of new calendar resource.
* [Akonadi] Automatically disable duplicated calendar resources [KDE Bug 293193]
* [Akonadi] Fix errors when creating default calendar resources [KDE Bug 293208]
* [Akonadi] Prevent multiple standard calendars for any alarm type.
* [Akonadi] Fix various crashes.
* Output cmake error if Akonadi option incompatible with kdepimlibs/kalarmcal.

=== Version 2.8.0 (KDE 4.8.0) --- 16 January 2012 ===
* Use Akonadi as the default calendar access method.
* Use configurable colours and KDE colour scheme for calendar list.
* Allow user to stop playback after clicking Try in audio alarm edit dialogue.

=== Version 2.7.5 (KDE 4.7.4) --- 23 November 2011 ===
* Fix crash due to audio thread not being correctly deleted.

=== Version 2.7.4 (KDE 4.7.1) --- 28 August 2011 ===
* Fix crash when last recurrence of late-cancel alarm triggers too late.
* Fix conversion of pre-version 1.4.14 subsidiary alarms.
* Fix new alarm not being scheduled after editing alarm from alarm window.
* Don't do search if invalid regular expression is entered in Find dialogue.
* Don't prevent interaction with alarm windows when a prompt or warning message
  window is displayed [using KDE 4.7.1 or later].
* Only reset visible tab in multi-tab settings sections when Defaults is clicked
  in Configuration dialogue, and Current tab option is selected.
* Disable command output option for display alarms in edit alarm dialogue if
  user not authorised to run shell commands.
* Always output "not authorised" error message if unauthorised user tries to run
  shell commands.

=== Version 2.7.3 --- 26 July 2011 ===
* Fix crash when Wake From Suspend dialogue is shown with no alarm selected.

=== Version 2.7.2 --- 15 July 2011 ===
* Fix KAlarm not quitting when no visible windows or system tray icon remain.
* Cancel wake-from-suspend if alarm is disabled, or if all alarms are disabled.
* Various improvements and bug fixes to Wake From Suspend dialogue.
* In calendar list show calendar colours by text background, not coloured square.
* In alarm list show multi-line tooltip for alarm text when appropriate.

=== Version 2.7.1 (KDE 4.7.0) --- 6 July 2011 ===
* Make wake-from-suspend schedule a time-from-now, to make it work correctly
  on systems whose hardware clock is out of sync with the system clock.
* Include Content-Transfer-Encoding header in emails to allow correct display.

=== Version 2.7.0 --- 9 May 2011 ===
* Add option to set a reminder AFTER the main alarm.
* Add option to wake computer from suspend when a selected alarm is triggered.
* Add command line option to disable alarm monitoring.
* Replace EMAILID, SPEAK, ERRCANCEL, ERRNOSHOW calendar properties with FLAGS
  property parameters.

=== Version 2.6.3 --- 27 April 2011 ===
* Add option to not notify execution errors for pre-alarm actions.
* Set environment variable KALARM_UID to event UID for pre- & post-alarm actions.
* Warn user if only UTC time zone is available (if ktimezoned not installed).
* Don't reactivate start-at-login without prompting, after user switches it off,
  except if KAlarm is session restored.
* Show error message and set read-only if location is blank for new resource.
* Fix crash on some systems when New Alarm dialogue is displayed from system tray
  icon menu.
* Fix KAlarm button in alarm window not always showing main window and not
  highlighting the alarm in the main window.
* Move New Alarm From Template action into New alarm menu to simplify toolbar.

=== Version 2.4.11 (KDEPIM 4.4.11) --- 16 April 2011 ===
* Fix bad borders round left hand buttons of time spinboxes in Oxygen style.
* Fix initialisation of library global statics.
* Ensure sound volume is not out of range when reading from calendar.
* Fix New Alarm dialogue from system tray menu restoring other windows.

=== Version 2.4.10 (KDEPIM 4.4.8) --- 2 December 2010 ===
* Fix KAlarm showing in system tray at login when configured not to show in tray.
* Fix working-time-only alarms not triggering if KAlarm is started up outside
  working hours, after the last trigger time during working hours was missed.
* Don't quit if no window is visible when 'show in system tray' is deselected.
* Disable Defer button in new message window when deferral limit has been reached.
* Fix reminder time shown when editing a non-recurring alarm's deferred reminder.
* Fix conversion of pre-version 1.9.10 non-recurring alarms with simple repetition.
* Make disabled system tray icon more distinguishable for colour blind users.

=== Version 2.4.9 (KDEPIM 4.4.7) --- 19 October 2010 ===
* Fix crash if alarm triggers while its deletion confirmation prompt is visible.
* Fix crash when Try button is clicked while creating new display alarm.
* Fix crash on KAlarm exit.
* Fix possible crash when enabling individual alarms.
* Prevent long file name from expanding the width of file display alarm window.
* Allow pre- & post-alarm actions for alarms whose text is generated by a command.
* Combine 4 New Alarm icons in toolbar, to fix icon texts not fitting into width.

=== Version 2.4.8 (KDEPIM 4.4.6) --- 4 September 2010 ===
* Fix crash when a reminder alarm is being redisplayed.
* Fix possible crash: on alarm deletion, always update next alarm to trigger.
* Fix Sound File selection dialogue Play button not playing any sound.
* Always show current storage location choice in Configuration dialogue.
* Fix inability to leave file name blank in audio alarm templates.
* Fix changes to volume not enabling OK button when editing an audio alarm
  template with no audio file specified.

=== Version 2.4.7 (KDE 4.4.5) --- 3 June 2010 ===
* Fix inability to defer non-recurring alarms.
* Fix crash when selecting calendar type in calendar selector, if text widths
  and selector width are "exactly wrong".
* Fix loss of time zone specification for date only alarms when converting a
  pre-2.3.2 calendar, if start-of-day time in calendar is not midnight.
* Enable alarm edit dialogue Time Zone button in read-only mode.

=== Version 2.4.6 (KDE 4.4.4) --- 20 May 2010 ===
* Fix alarm edit dialog not saving changes when invoked from alarm message
  window's Edit button.
* Fix main window close action not working when system tray icon is not shown.

=== Version 2.4.5 (KDE 4.4.3) --- 7 April 2010 ===
* Fix audio files playing silently when no volume level has been specified.

=== Version 2.4.4 (KDE 4.4.2) --- 17 March 2010 ===
* Fix display alarm whose text is generated by a command and which has an audio
  file, being converted into an audio-only alarm when reloaded.

=== Version 2.4.3 (KDE 4.4.1) --- 21 February 2010 ===
* Disable resource calendars which contain only wrong alarm types.

=== Version 2.4.2 (KDE 4.4.0) --- 30 January 2010 ===
* Fix non-ASCII text being corrupted in emails sent by KAlarm.
* Show error message if selected email identity has no email address.

=== Version 2.4.1 (KDE 4.4.0 RC1) --- 8 December 2009 ===
* Fix date-only recurring alarms triggering repeatedly at high frequency.

=== Version 2.4.0 --- 24 November 2009 ===
* New audio alarm option, without displaying alarm window.
* Add configuration setting for event duration for alarms copied to KOrganizer.
* Provide 'any time' option in Defer Alarm dialogue, for date-only alarms.
* Use KDE system settings to determine default working days in the week.
* Improve organisation of main menu.
* If dual screens, show alarm in other screen if any full screen window exists.
* Fix recurring date-only alarm triggering repeatedly and eating up CPU, if the
  start-of-day time is after midnight and the alarm is due, but current UTC time
  of day is earlier than the start-of-day time of day in the alarm's time zone.
* Update date-only alarm trigger times when user changes the start-of-day time.
* Don't write start-of-day time into calendar, to avoid clashes if it is shared.
* Don't waste processing time calculating next trigger time for archived alarms.
* Disable 'New Alarm from Template' action when no alarm templates exist.
* Interpret '~' (i.e. home directory) properly in entered file names.
* Fix crash if calendar formats are updated at login, during session restoration.
* Fix crash if editing alarm from alarm window Edit button, and window changes
  from reminder to normal, or window changes from at-login to final at-login
  trigger time, or window auto-closes.
* Prevent infinite loop if NEXTRECUR time in alarm is before alarm start time.
* Fix error saving the alarm after editing a repeat-at-login alarm.
* Don't set reminder/late-cancel/show-in-KOrganizer when saving repeat-at-login
  alarms.
* Improve error feedback in sound file selection.
* Prevent sound file configuration dialogue closing after showing error message.

=== Version 2.3.0 --- 10 July 2009 ===
* Alarm edit: warn user if entered start time needs adjustment to fit recurrence.
* Command alarm edit: show error message if no command/script has been entered.
* Allow use of other command line options with --edit-new-* to initialise edit
  dialogue options.
* Improve detection of conflicting command line options.

=== Version 2.2.4 --- 23 June 2009 ===
* Alarm edit: keep existing display file name if file select dialogue cancelled.
* Guard against crashes if KAlarm quits while a modal dialogue is open.
* Fix crash creating alarm from command line, if KAlarm not already running.
* Fix --reminder-once command line option being treated same as --reminder.

=== Version 2.2.3 --- 14 June 2009 ===
* Fix crash when more than one alarm with audio is displayed simultaneously.

=== Version 2.2.2 --- 10 June 2009 ===
* Fix email alarms sending multiple mails, when sent by KMail.
* Fix crash when closing remote calendars.

=== Version 2.2.1 --- 25 May 2009 ===
* Include new handbook translation: Ukrainian.

=== Version 2.2.0 --- 29 April 2009 ===
* Provide facility to export alarms to a new calendar file.
* Provide option to spread alarm and error messages over screen.
* Show command execution error indication for alarms in main window alarm list.
* Add configuration setting for default deferral time in Defer Alarm dialogue.
* Accept drag and drop of Todo entries to create a new alarm.

=== Version 2.1.8 (KDE 4.2.4) --- 25 May 2009 ===
* Fix crash on exit from birthday import dialogue.
* Fix crash when an alarm is open for edit when its last occurrence triggers,
  and the edit is then saved.
* Fix another possible crash when KAlarm quits.
* Don't show time in alarm list for date-only alarms without time zone (e.g.
  those created by Import Birthdays).

=== Version 2.1.7 (KDE 4.2.3) --- 29 April 2009 ===
* Fix recurring alarms being missed when deferred to earlier than next due alarm,
  when next due alarm is earlier than the next recurrence.
* Fix crash at startup if a non-recurring cancel-if-late alarm has been missed.
* Fix speech mode not working when alarm messages are displayed.
* Fix KAlarm hanging sometimes while trying to play an audio file.
* Fix crash when KAlarm quits.
* Fix memory leak with undo/redo.

=== Version 2.1.6 (KDE 4.2.2) --- 18 March 2009 ===
* Fix memory leaks.
* Fix crash when KAlarm quits.

=== Version 2.1.5 (KDE 4.2.1) --- 7 February 2009 ===
* Disable inapplicable alarm types in alarm edit dialogue Load Template list.
* Prevent multiple identical error messages being displayed for the same alarm.
* Fix possible crash on alarm refresh, or removal or disabling of a resource.

=== Version 2.1.4 (KDE 4.2) --- 18 January 2009 ===
* Prevent corrupt alarms if deferral reinstates from archived alarm instead of
  from the displaying calendar.
* Ignore events in calendar without usable alarms (which prevents them getting
  stuck in the alarm list, and fixes high CPU usage).
* Show error message when New Template selected but no writable resource exists.
* Fix crash when iCalendar item is dragged and dropped onto KAlarm.
* Make New Alarm shortcuts work.
* Fix alarms not being saved if created by drag-and-drop but not edited further.

=== Version 2.1.3 (KDE 4.2 RC1) --- 5 January 2009 ===
* Fix invalid alarm remaining in calendar when pre-alarm action failure message
  is acknowledged before the alarm is deferred.

=== Version 2.1.2 --- 27 December 2008 ===
* New KAlarm icon.
* Distinguish disabled from enabled alarm colour when highlighted in alarm list.
* Ensure alarm windows show on top of full-screen windows.
* Fix crash if KAlarm is activated again while restoring from previous session.
* Fix kalarmautostart crash on logout while kalarmautostart is still running.
* Fix click on system tray icon not showing main window if 'Show in system tray'
  configuration setting deselected.

=== Version 2.1.1 (KDE 4.2 beta2) --- 8 December 2008 ===
* Allow global shortcuts for New Alarm actions.
* Fix failure to update alarms in KOrganizer when Kontact is running but
  Kontact's calendar component is not loaded.
* Fix toolbar configuration being lost after quitting KAlarm.

=== Version 2.1.0 (KDE 4.2 beta1) --- 13 November 2008 ===
* Add option to exclude holidays from recurring alarms.
* Provide More/Less Options button in edit alarm dialogue.
* Improve Configuration dialogue layout, split pages into tabs.
* Show separate toolbar buttons for new display, command and email alarms.
* Show 'Time Zone' button instead of time zone selection controls when using
  default time zone.
* Set file display alarm font & colour in same way as for text display alarms.
* Set default reminder time units according to how long until alarm is due.

=== Version 2.0.6 (KDE 4.1.3) --- 22 October 2008 ===
* Fix alarms not triggering correctly after laptop wakes from hibernation.
* Fix inability to change or cancel alarm deferral times.
* Prevent defer dialogue date being set outside the allowed range.
* Set background colour for file display alarm text.
* Don't wrap lines in file display alarm message windows.
* Fix addition and deletion of alarms to KOrganizer.

=== Version 2.0.5 --- 27 September 2008 ===
* Fix very high CPU usage by KAlarm when there are alarms with sub-repetitions,
  or deferrals, with periods greater than 1 week. Fix requires kdepimlibs 4.1.3.

=== Version 2.0.4 (KDE 4.1.2)--- 24 September 2008 ===
* Add work-time-only parameter for D-Bus calls to create new alarms.

=== Version 2.0.3 --- 7 September 2008 ===
* Double click accepts selected template in pick list.
* Make text in edit alarm dialogue change colour when foreground colour changed.
* Replace colour combo boxes by buttons which display standard KDE colour picker.

=== Version 2.0.2 (KDE 4.1.1) --- 27 August 2008 ===
* Show alarm text entry fields in the current alarm message colours.
* Show background colour selector for file display alarms.
* Set KDE sound files directory as default for picking sound files.
* Fix width of buttons containing only an icon.
* Change Control Center references to System Settings.
* Fix formatting of file display alarms for non-HTML text files.
* Fix crash when birthday dialogue is opened more than once.
* Prevent quitting when main window is closed but system tray icon is visible.

=== Version 2.0.2 --- 4 August 2008 ===
* Set KDE sound files directory as default for picking sound files.
* Fix width of buttons containing only an icon.
* Change Control Center references to System Settings.

=== Version 2.0.1 (KDE 4.1) --- 17 July 2008 ===
* Double click in template dialogue list activates template edit dialogue.
* Fix KAlarm quitting on closing message window when no main window visible.
* Fix KAlarm crashing when quitting.

=== Version 2.0.0 --- 7 July 2008 ===
* New facility to use multiple alarm calendar resources.
* Add facility to select time zone for alarm times.
* Handle summer/winter time changes correctly.
* New option to trigger a recurring alarm only during working hours.
* Add option for display alarm text to be generated by a command.
* Provide "Don't show again for this alarm" option for command error messages.
* Alarm edit dialogue layout improvements.
* Make alarm edit and preferences dialogues scrollable if too high for screen.
* Choose new alarm/template type from menu instead of in alarm edit dialogue.
* Add option to show alarm windows in centre of screen, with buttons initially
  disabled to prevent accidental acknowledgement.
* Remove alarm daemon (kalarmd) and do alarm monitoring in KAlarm itself.
* Remove --handleEvent command line option.
* Use custom properties instead of CATEGORIES in calendar events for KAlarm data.
* Don't discard non-KAlarm custom event properties when editing alarms.
* Use kconf_update to convert old config file settings.
* Change numeric codes in config file to strings for long-term maintainability.
* Rename Defaults section options in config file.
* Fix detection of yearly February 29th recurrences on Feb 28th or Mar 1st.

=== Version 1.5.3 --- 16 June 2008 ===
* In New From Template menu, show list of template names in sorted order.
* Fix recurrence count being lost when using alarm templates.
* Prevent invalid negative values appearing in 'Time from now' edit field.
* Fix time shown in alarm edit dialogue for recurring alarms.
* Fix recurrence count shown in alarm edit dialogue once alarm has triggered.
* Fix Find not working with a new search text after a failed search.
* Display correct error message when a search fails.
* Prevent user changing font/colour dialogue when editing read-only alarms.

=== Version 1.5.2 --- 13 February 2008 ===
* Prevent repetition duration error message when saving alarm which never
recurs.

=== Version 1.5.1 (KDE 3.5.9) --- 13 February 2008 ===
* Fix inability to set up sub-repetitions for simple yearly recurrences.

=== Version 1.5.0 --- 23 January 2008 ===
* Replace simple repetitions with recurrence sub-repetitions, to save confusion.
* Add option to enter reminder times in minutes, in addition to hours/minutes.
* Replace alarm edit dialogue background colour selector with font/colour sample.
* Store email unique IDs instead of names in email alarms to prevent problems if
  email IDs are renamed.
* Fix error "Sender verify failed (in reply to RCPT TO command)" using sendmail
  on some systems, by adding envelope sender address to emails.
* Fix OpenSolaris build error.

=== Version 1.4.21 --- 19 December 2007 ===
* Remember last used main window show/hide options instead of setting them in
  Preferences dialogue.
* Make the Menu key work in the alarm list.
* Fix crash when saving preferences, if 'xterm' is not installed in the system.
* Prevent multiple identical error messages being displayed for the same alarm.

=== Version 1.4.20 --- 18 November 2007 ===
* Fix deferral of non-recurring alarms not working.
* Fix loss of reminder details in archive when alarm has had a reminder deferred.
* Fix inability to reactivate deleted alarms which still have repetitions to go.
* Fix incorrect interpretation of --late-cancel weekly parameter on command line.

=== Version 1.4.19 --- 11 November 2007 ===
* Fix KAlarm hanging and freezing the system for a while, especially on startup.
* Fix next occurrence time set after editing alarm, when it's a sub-repetition.
* Prevent error messages while typing date value, until user finishes entering it.

=== Version 1.4.18 --- 2 November 2007 ===
* Fix failure to trigger some recurring date-only alarms (e.g. after suspend-resume).
* Fix date-only alarms triggering every minute from midnight to start-of-day time.
* Simplify recurrence text shown in alarm edit dialogue Alarm tab when possible.
* Prevent error after browsing for command log file, due to file:// prefix.

=== Version 1.4.17 (KDE 3.5.8) --- 8 October 2007 ===
* Allow time-from-now values up to 999 hours to be entered.
* Fix incorrect email headers resulting in failure to send some emails.

=== Version 1.4.16a --- 12 September 2007 ===
* Fix failure to retrieve font and colour settings for display alarms.

=== Version 1.4.16 --- 10 September 2007 ===
* Attempt to fix failure to retrieve font and colour settings for display alarms.
* Disable reminder etc. controls for at-login recurrence in alarm edit dialogue.

=== Version 1.4.15 --- 7 September 2007 ===
* Fix deferrals of recurring alarms not triggering correctly.
* Fix failure to archive details of repetitions within a recurrence.
* Enable/disable "Show expired alarms" action when preferences change.

=== Version 1.4.14 --- 5 August 2007 ===
* Fix handling of exception dates in recurrences.
* In sound file dialogue change Play button to a Stop button while playing a file.

=== Version 1.4.13 --- 18 May 2007 ===
* Fix time value in templates not being stored.
* Expand time spin boxes to make room for all digits.
* Make Preferences dialogue non-modal.

=== Version 1.4.12 (KDE 3.5.7) --- 11 May 2007 ===
* Display advance reminders for each occurrence of recurring alarms.
* Fix Undo of deletion of active alarms.
* Disable simple repetition controls if repetitions can't fit between recurrences.
* Make the system tray tooltip take account of alarm repetitions.
* Show repetition & special action status by button states in alarm edit dialogue.
* Fix reminder alarms displaying very big numbers for how long until alarm is due.
* Fix KMail omitting attachments from email alarms (if KMail is the email client).

=== Version 1.4.11 --- 16 April 2007 ===
* Prevent pre-alarm actions being executed multiple times when alarm is triggered.
* Prevent alarm daemon triggering alarms multiple times.
* Only execute pre-alarm actions once (not for reminders or deferrals).
* Only execute post-alarm actions once when alarm is finally acknowledged (after
  any deferrals), and not after reminders.
* Show file name as a tooltip on sound type combo box when "file" is selected.

=== Version 1.4.10 --- 3 March 2007 ===
* Add play button to sound file selection dialogue.
* Prevent simple repetitions triggering again when KAlarm is restarted.
* Fix recurring alarms being triggered on exception days.
* Fix start-of-day time being ignored for date-only alarms.
* Disable Defer button in new message window when deferral limit has been reached.
* Fix failure to save "Execute in terminal window" option in Preferences dialogue.
* Ensure up-to-date menus are displayed if user has a customised toolbar.

=== Version 1.4.9 (KDE 3.5.6) --- 3 January 2007 ===
* Minor changes.

=== Version 1.4.8 --- 28 December 2006 ===
* Fix Find always using first search text entered even after entering a new one.

=== Version 1.4.7 --- 14 December 2006 ===
* Fix crash saving Preferences dialogue (due to command alarm terminal setting).

=== Version 1.4.6 --- 30 November 2006 ===
* Fix crash if an alarm triggers while user is deleting it.
* Fix "Start alarm monitoring at login" value shown in preferences dialogue.
* Fix deselecting "Start alarm monitoring at login" when daemon not running.
* Fix editing of 29th February alarm options for non-leap years.
* Tidy up preferences dialogue Run mode options.
* Tidy up alarm edit/preferences dialogue sound type options into a combo box.
* Add context help for sound file fade options.

=== Version 1.4.5 (KDE 3.5.5) --- 29 September 2006 ===
* Improve alarm edit dialogue layout (Reminder controls moved to below Time box).

=== Version 1.4.4 --- 11 July 2006 ===
* Use an alarm's previous deferral time interval as default for its next deferral.

=== Version 1.4.3 (KDE 3.5.4) --- 11 July 2006 ===
* Add facility to import alarms from other calendar files.
* Fix Defer dialog time interval maximum to match maximum date/time value.
* Fix crash when a deferred expired recurring alarm is edited from message window.
* Fix crash when a message is redisplayed after login.
* Prevent inapplicable 'Unable to speak' error when alarm redisplayed after login.
* Save main window column order changes to use on restart (except message column).

=== Version 1.3.10 (KDE 3.5.3) --- 22 May 2006 ===
* Add DCOP calls and command line options to display the edit alarm dialogue.
* Add Select All and Deselect actions & shortcuts for import birthdays list.
* Make system tray icon appear in non-KDE window managers.
* Output error message if deleting copy of alarm from KOrganizer fails.
* Fix corruption of alarms displayed at logout and then deferred after login.
* Fix reminder time not being saved in alarm templates.
* Fix erroneous date adjustment of start of recurrence when saving alarm.
* Fix crash when --play command line option is used, if compiled without aRts.
* Don't show disabled alarms in system tray tooltip alarm list.

=== Version 1.3.9 (KDE 3.5.2) --- 7 March 2006 ===
* Notify daemon by DCOP that alarm has been processed: to prevent alarm loss, and
  to prevent defunct kalarm processes when run mode is on-demand.
* Add Select All and Deselect actions & shortcuts for alarm and template lists.

=== Version 1.3.8 --- 24 January 2006 ===
* Fix kalarmd hang when triggering late alarm and KAlarm run mode is on-demand.

=== Version 1.3.7 --- 22 January 2006 ===
* Fix column widths when main window is resized, if columns have been reordered.

=== Version 1.3.6 (KDE 3.5.1) --- 10 January 2006 ===
* Make autoclose of message windows work.
* Fix New From Template not creating alarm if template contents are not changed.
* Ensure that day and month names translations are independent of locale calendar.
* Display alarm message windows within current screen in multi-head systems.
* Reduce size of Preferences dialog to fit in 1024x768 screen.

=== Version 1.3.5 --- 14 December 2005 ===
* Fix email attachments being forgotten when saving alarms.
* Fix toolbar configuration being lost after quitting KAlarm.

=== Version 1.3.4 (KDE 3.5) --- 30 October 2005 ===
* Fix incorrect recurrence frequency in Alarm Edit dialogue's Alarm tab.

=== Version 1.3.3 --- 22 September 2005 ===
* Add day-of-week selection to daily recurrence dialog.

=== Version 1.3.2 (KDE 3.5 beta 1) --- 10 September 2005 ===
* Add option to show alarms in KOrganizer's active calendar.
* Add option for email text alarms to locate the email in KMail.
* When email alarm triggers and KMail isn't running, start KMail and send mail
  automatically instead of opening KMail composer window.
* Provide per-alarm option for yearly February 29th recurrences.
* Wait longer (20 seconds) before reporting alarm daemon registration failed.
* Minimise KMix window if KMix is started by KAlarm when displaying a message.
* Fix Plastik style 'enabled' indication for time spinbox left-hand buttons.
* Prevent message windows always being full screen after a big message is shown.
* Prevent message windows being initially larger than the desktop.
* Prevent message windows initially overlapping the KDE panel.
* Prevent session restoration displaying main windows which should be hidden.
* Fix alarms getting stuck if due during a daylight savings clock change.
* Change --volume command line option short form to -V (-v is used by --version).
* Fix reported shell errors when output from command alarm is discarded.
* Use 'KAlarm' untranslated in calendar product ID, to cater for locale changes.

=== Version 1.3.1 --- 30 May 2005 ===
* Add Undo/Redo facility for alarm edit/creation/deletion/reactivation.
* Add text search facility.
* Add option to speak alarm messages (if speech synthesis is installed).
* Add command line option --speak.
* Add 'New alarm from template' menu option and toolbar button.
* Add 'Time from now' option in alarm templates.
* Add fade option for playing sound files.
* Add option to log command alarm output to a file.
* Add Edit button to alarm message window to allow the alarm to be edited.
* Enable drag and drop of alarms to other applications.
* Email drag-and-drop from KMail (KDE >= 3.5) now presets alarm edit dialog with
  full From/To/Cc/Subject headers and body text.

=== Version 1.2.8 (KDE 3.4.1) --- 9 May 2005 ===
* Fix failure to enable "Reminder for first recurrence only" checkbox.

=== Version 1.2.7 --- 20 April 2005 ===
* Use a sensible default for terminal window command in Preferences dialog.
* Validate terminal window command entered in Preferences dialog.
* Fix date range no longer being validated in Defer dialog.
* Don't ignore Sound setting in Preferences dialog Edit tab.
* Reset sound volume (if it was set) as soon as audio file playing is complete.
* Don't start KMix when an alarm is displayed if no sound volume is specified.
* Add command script and execute-in-terminal options to DCOP interface.

=== Version 1.2.6 (KDE 3.4) --- 22 February 2005 ===
* Pop up message windows far from cursor to avoid accidental acknowledgement.
* Start KMix if not already running, for setting alarm sound level.
* Fix alarms not triggering if IDs are duplicated in different calendar files.
* Improve validation when reading configuration file values.

=== Version 1.2.5 (KDE 3.4 beta2) --- 21 January 2005 ===
* Prevent multiple "Failed to start Alarm Daemon" error messages at startup.
* Fix missing left border for time spinboxes in Plastik style.

=== Version 1.2.4 (KDE 3.4 beta1) --- 9 January 2005 ===
* Provide option to enter a script for a command alarm, instead of a command line.
* Add option to run command alarms in terminal windows.
* Accept drag and drop of KAddressBook entries to alarm edit dialog email fields.
* Drag and drop now inserts text where appropriate, rather than replacing it.
* Display correct controls after loading a template in alarm edit dialog.

=== Version 1.2.3 --- 7 December 2004 ===
* Put alarm type icons in a separate, sortable, column in alarm list.
* Align times in alarm list.
* Fix crash when the last recurrence of an alarm is reached.
* Fix random limit on expired alarm discard time if stepping with spinbox buttons.
* Fix dialog layouts for right-to-left languages.
* Fix time spin box layout for right-to-left languages.

=== Version 1.2.2 --- 27 November 2004 ===
* Make alarm daemon (kalarmd) exclusive to KAlarm.
* Move control options for alarm daemon into KAlarm preferences dialog.
* Allow user to specify the late-cancellation period for an alarm.
* Add option to automatically close window after late-cancellation period.
* Add facility to enable and disable individual alarms.
* Add simple repetition facility, including repetition within a recurrence.
* Add option to pick a KMail identity to use as sender of email alarms.
* Add option to copy emails sent via sendmail, to KMail sent-mail folder.
* Show scheduled times, not reminder times, in alarm list and system tray tooltip.
* Make time edit controls use 12-hour clock when that is the user's default.
* Also fill in alarm edit dialog email fields when email is dropped onto KAlarm.
* New revised DCOP request interface (old interface still kept for compatibility).
* Make detection of email message display alarms independent of language.
* Use KMix whenever possible to set hardware sound volume.
* Limit range of entered date/time to valid values in deferral dialogue.
* Prevent kalarm failing to register with kalarmd except when really necessary.
* Fix time-to-alarm column in main window not always updating every minute.

=== Version 1.1.7 (KDE 3.3.2) --- 27 November 2004 ===
* Fix KAlarm button on message windows to make it always display main window.
* Show scheduled times, not reminder times, in alarm list and system tray tooltip.
* Fix time-to-alarm column in main window not always updating every minute.

=== Version 1.1.6 (KDE 3.3.1) --- 30 September 2004 ===
* Prevent crash, and output error message, if menu creation fails.
* Unsuppress Quit warning message box if default answer is Cancel quit.
* Prevent blind copy to self of email alarms via KMail when bcc is deselected.

=== Version 1.1.5 --- 1 September 2004 ===
* Show erroneous control in alarm edit dialog when an error message is displayed.
* Make alarm edit dialog always appear on current desktop.
* Make weekly/monthly/yearly recurrences scheduled from command line correspond
  correctly to the start date.
* Fix start date for monthly/yearly recurrences scheduled from the command line.
* Fix DCOP triggerEvent() call to not reschedule alarm if it isn't due yet.

=== Version 1.1.4 --- 21 August 2004 ===
* Fix errors when altering or cancelling deferrals of expired recurrences.

=== Version 1.1.3 (KDE 3.3) --- 28 July 2004 ===
* Fix dialog sizing the first time KAlarm is run.

=== Version 1.1.2 (KDE 3.3 beta2) --- 11 July 2004 ===
* Fix hangup in interactions with alarm daemon introduced in version 1.1.1.
* Only tick Alarms Enabled menu items once alarms have actually been enabled.
* Fix build for "./configure --without-arts".

=== Version 1.1.1 (KDE 3.3 beta1) --- 20 June 2004 ===
* Output error message and disable alarms if can't register with alarm daemon.
* Exit if error in alarm calendar name configuration.
* Fix bug where sound file is selected even when Cancel is pressed.

=== Version 1.1.0 --- 1 June 2004 ===
* Add facility to define alarm templates.
* Add facility to specify pre- and post-alarm shell command actions.
* Add option to play sound file repeatedly until alarm window is closed.
* Add volume control for playing sound file.
* Add 'stop sound' button to alarm message window when sound file is played.
* Rename command line option --sound to --play, add option --play-repeat.
* Add command line option --volume.
* Add 'Configure Shortcuts' and 'Configure Toolbars' menu options in main window.
* After creating/editing alarm, prompt to re-enable alarms if currently disabled.
* Middle mouse button over system tray icon displays new alarm dialog.
* Add option to display a reminder once only before the first alarm recurrence.
* Display time-to-alarm in reminder message window.
* For message texts which are truncated in main window, show full text in tooltip.
* Allow time of day to be entered in format HHMM in time spin boxes.
* Allow hour to be omitted when colon format time is entered in time spin boxes.
* Add "Don't ask again" option to alarm deletion confirmation prompt.
* Prevent expired alarm calendar purges clashing with other alarm actions.
* Fix initial recurrence date/time for weekly/monthly/yearly recurrences.
* Fix yearly recurrences of the last day in the month.
* Disable yearly recurrence's month checkboxes depending on selected day of month.
* Update which time columns are displayed in alarm list when Preferences change.
* Don't store audio/reminder details in email/command alarms.
* Don't store email details in message/file/command alarms.
* Don't close message windows when quit is selected.
* Fix "Warn before quitting" configuration option.
* Don't redisplay error message windows on session restoration.
* Remove obsolete --displayEvent command line option (replaced by --triggerEvent).
* Remove obsolete pre-version 0.7 DCOP calls.

=== Version 1.0.7 --- 2 May 2004 ===
* Fix scheduleCommand() and scheduleEmail() DCOP handling.
* Make KAlarm build for "./configure --without-arts".
* Fix email body text not being saved in email alarms.
* Fix loss of --exec command line arguments.
* Remove wasted vertical space from message windows.

=== Version 1.0.6 (KDE 3.2.2) --- 26 March 2004 ===
* Make the Quit menu item in main window quit the program.
* Update time entry field after editing as soon as mouse cursor leaves it.
* Cancel deferral if reminder is set before it, to prevent it becoming stuck.
* Prevent undeleted recurring alarms being triggered immediately.
* Don't allow alarms to be undeleted if they are completely expired.

=== Version 1.0.5 (KDE 3.2.1) --- 24 February 2004 ===
* Fix whatsThis text on bottom row of alarm list.

=== Version 1.0.4 --- 22 February 2004 ===
* Fix freeze at login when multiple alarms trigger.
* Show all audio file types in sound file chooser dialogue.

=== Version 1.0.3 --- 15 February 2004 ===
* Prevent email alarms from being sent if no 'From' address is configured.
* Omit 'Bcc' when sending email alarms if no 'Bcc' address is configured.
* Fix freeze when starting the alarm daemon.
* Fix memory leaks displaying dialogs.
* Fix scheduleCommand() and scheduleEmail() DCOP handling.
* Fix errors saving expired alarm calendar.

=== Version 1.0.2 (KDE 3.2) --- 29 January 2004 ===
* Prevent editing alarm and saving without changes from deleting the alarm.

=== Version 1.0.1 --- 4 January 2004 ===
* Fix failure to see alarms if KAlarm is reactivated while restoring session.

=== Version 1.0.0 --- 7 December 2003 ===
* Allow entered start date for timed recurrence events to be earlier than now.
* Prevent attempted entry of recurrence end date earlier than start date or today.
* Fix error displaying time of expired repeat-at-login alarms.
* Fix memory leak when sending emails with attachments.
* Fix error trying to send emails with very small attachments.
* Eliminate duplicate reload-calendar calls to alarm daemon.

=== Version 0.9.6 (KDE 3.2 beta1) --- 7 November 2003 ===
* Add option to choose foreground colour for alarm messages.
* Create new alarm by dragging KMail email onto main window or system tray icon.
* Set initial recurrence defaults to correspond to alarm start date.
* Add option for how February 29th recurrences are handled in non-leap years.
* Monthly/yearly recurrence edit: adhere to user preference for start day of week.
* Eliminate multiple confirmation prompts when deleting multiple alarms.
* Eliminate duplicate alarms in system tray tooltip.
* Fix crash after reporting error opening calendar file.
* Fix wrong status in system tray icon if KAlarm starts up with alarms disabled.
* Fix wrong number of days in Time-to-alarm column in main window.
* Fix omission of deferred alarms from system tray tooltip.

=== Version 0.9.5 --- 3 September 2003 ===
* Add option for non-modal alarm message windows.
* Add option to display a notification when an email alarm queues an email.
* Emails via KMail are sent without opening composer window, if KMail is running.
* Provide separate configuration for 'From' and 'Bcc' addresses for email alarms.
* Add exceptions to recurrence specification.
* Add multiple month selection to yearly recurrence.
* Add day of month selection in yearly recurrence.
* Add last day of month option in monthly and yearly recurrences.
* Add 2nd - 5th last week of month options in monthly and yearly recurrences.
* Add filename completion to file and command alarm edit fields.
* Display alarms-disabled indication in system tray tooltip.
* Enable file alarms to display image files.
* Fix file alarms not dislaying some text files, and improve HTML file display.
* Fix loss of changes to attachment list after editing email alarms.
* Fix wrong recurrence end date being displayed when editing an existing alarm.

=== Version 0.9.4 --- 3 July 2003 ===
* Add time-to-alarm display option to main alarm list.
* Add option to list next 24 hours' alarms in system tray tooltip.
* Create new alarm by dragging text or URL onto main window or system tray icon.
* Display reasons for failure to send an email.
* Allow editing of the list of message colours.
* Edit new alarm by context menu or double click on white space in alarm list.
* Add show expired alarms option to preferences dialog.
* Display HTML files correctly in file display alarms.

=== Version 0.9.3 --- 4 March 2003 ===
* Add preferences option to set default sound file for the Edit Alarm dialog.
* Fix display of "Invalid date" message before Edit Alarm dialog displays.

=== Version 0.9.2 --- 28 February 2003 ===
* Option to set font for individual alarm messages.
* Allow multiple alarm selection in the main window.
* KAlarm icon in alarm message window selects the alarm in the main window.
* In Edit Alarm dialog, move all recurrence edit controls into Recurrence tab.
* Add quit warning message option to preferences dialog.
* Add "New Alarm" option to system tray context menu.
* Disallow command alarms when KDE is running in kiosk mode.
* Revised storage of beep, font, colour and program arguments in calendar file.
* Always save alarms in iCalendar format (but vCalendar may still be read).
* Add reminder, recurrence and font parameters to DCOP calls.
* Fix failure to enable alarms when running in on-demand mode.

=== Version 0.9.1 --- 16 January 2003 ===
* Add option to set advance reminders for display alarms.
* In run-in-system-tray mode, warn that alarms will be disabled before quitting.
* Fix monthly and yearly recurrences on nth Monday etc. of the month.
* Fix yearly recurrences on February 29th.
* Fix recurrence start times stored in expired calendar file.
* Fix extra empty events being stored in expired calendar file.

=== Version 0.9.0 --- 3 January 2003 ===
* Add facility to import birthdays from KAddressBook
* Add option to send an email instead of displaying an alarm message.
* Add option to store and view expired alarms.
* Add copy, view and undelete actions (as applicable) for the selected alarm.
* In alarm message window, message text can be copied to clipboard using mouse.
* Allow message text to be scrolled in alarm message window if too big to fit.
* Shift key with left mouse button steps time edit arrows by 5 minutes/6 hours.
* Report failure to run command alarm (bash, ksh shells only).
* Retain repeat-at-login status on alarm deferral.
* Restore alarm messages which were displayed before KAlarm was killed or crashed.
* Store alarm data in the calendar file in a more standard way.
* Alarm message defer dialog: update recurrence deferral time limit in real time.
* Weekly recurrence edit: adhere to user preference for start day of week.
* Use standard action icons.

=== Version 0.8.5 (KDE 3.1.1) --- 21 February 2003 ===
* Fix monthly and yearly recurrences on nth Monday etc. of the month.
* Fix yearly recurrences on February 29th.
* Fix failure to enable alarms when running in on-demand mode.

=== Version 0.8.4 (KDE 3.1) --- 8 January 2003 ===
* Make KAlarm icon in message window bring main window to current desktop.
* Fix detection of KDE desktop.
* Fix entry of yearly recurrences on a specified date in the year.

=== Version 0.8.3 --- 9 November 2002 ===
* Fix no system tray icon being displayed.
* Fix multiple system tray icons being displayed.
* Fix alarms being missed after changing "Disable alarms when not running" status.

=== Version 0.8.2 --- 2 November 2002 ===
* Fix audio files not playing.

=== Version 0.8.1 --- 1 November 2002 ===
* Adhere to KDE single/double click setting when clicking on alarm list.
* Fix possible loss of alarms if KAlarm has previously used another calendar file.
* Fix coordination between "At time" and "After time" values when they change.
* Always remove alarm deferral even when next recurrence triggers instead.
* When alarm triggers, replace any existing repeat-at-login alarm message window.
* Fix deselection of Sound not working after selecting a sound file.
* Fix display of hour spin buttons in time edit spin boxes.
* Prevent time edit spin box buttons from selecting the text.
* Clean up previous alarm list highlight properly when a new alarm is selected.
* Set sensible initial focus when edit alarm dialog pages are displayed.
* Fix Quit duplicate entry in system tray context menu.

=== Version 0.8 (KDE 3.1 beta2) --- 16 September 2002 ===
* Move recurrence edit to separate tab in alarm dialog (now fits 800x600 display).
* Add accelerator keys in dialogs.
* Provide date picker for entering dates.

=== Version 0.7.5 --- 1 September 2002 ===
* Add preferences options to choose default settings for the Edit Alarm dialog.
* Fix right-to-left character sets not being displayed in message edit control.
* Make "Help -> Report Bug" use the KDE bug system (bug #43250).
* Fix session restoration not occurring.

=== Version 0.7.4 (KDE 3.1 beta1) --- 5 August 2002 ===
* Add option to prompt for confirmation on alarm deletion.
* Add option to prompt for confirmation on alarm acknowedgement.
* Display KAlarm handbook Preferences section when Help clicked in config dialog.
* Correctly adjust wrong summer times stored by version 0.5.7 (KDE 3.0.0).

=== Version 0.7.3 --- 24 July 2002 ===
* Fix loss of alarm times after saving pre-version 0.7 calendar file.
* Fix main alarm list display of hours or hours/minutes repeat interval.
* Display KAlarm handbook when Help clicked in configuration dialog.

=== Version 0.7.2 --- 2 July 2002 ===
* Fix reading wrong alarm times from pre-version 0.7 calendar file.
* Partially fix loss of alarm times after saving pre-version 0.7 calendar file.

=== Version 0.7.1 --- 29 June 2002 ===
* Prevent duplicate message windows from being displayed.
* Make Close button on message window not the default button to reduce chance
  of accidental acknowledgement.
* Fix non-ASCII message texts being saved as question marks.
* Fix memory leak with recurrences.

=== Version 0.7.0 --- 15 June 2002 ===
* Add option to play audio file when message is displayed.
* Add daily, weekly, monthly, annual recurrences.
* Allow deferring only up to next scheduled repetition time.
* Don't defer repetitions when an alarm is deferred.
* Make regular repetition and repeat-at-login mutually exclusive.
* Double click on alarm in main window opens alarm edit dialog.
* Change Reset Daemon menu option to Refresh Alarms.
* Save and restore window sizes.

=== Version 0.6.4 --- 8 May 2002 ===
* Make click on system tray icon always bring KAlarm to top on current desktop.
* Fix alarms not being triggered (depending on time zone).

=== Version 0.6.0 --- 8 March 2002 ===
* Add option to execute a command instead of displaying an alarm message.
* Add Try button to alarm message edit dialog.
* Add icons in the alarm list to indicate each alarm's type.
* Display error message if a file to be displayed is not a text file.
* Reduce chance of lost late-cancel alarms when daemon check interval is reduced.
* Rename command line option --displayEvent to --triggerEvent.
* Rename DCOP function displayMessage() to triggerEvent().
* Rename DCOP function cancelMessage() to cancelEvent().

=== Version 0.5.8 (KDE 3.0.5A) --- 23 November 2002 ===
* Fix detection of KDE desktop.

=== Version 0.5.8 (KDE 3.0.5) --- 4 October 2002 ===
* Fix possible loss of alarms if KAlarm has previously used another calendar file.

=== Version 0.5.8 (KDE 3.0.4) --- 18 August 2002 ===
* Make "Help -> Report Bug" use the KDE bug system (bug #43250).
* Fix right-to-left character sets not being displayed in message edit control.

=== Version 0.5.8 (KDE 3.0.3) --- 5 August 2002 ===
* Adjust wrong summer times stored by version 0.5.7 (KDE 3.0.0).
* Display KAlarm handbook when Help clicked in configuration dialog.
* Make Close button on message window not the default button to reduce chance
  of accidental acknowledgement.
* Fix session restoration often not occurring at login.

=== Version 0.5.7 (KDE 3.0.1) --- 9 May 2002 ===
* Use local time for alarm times instead of using a time zone.
* Make click on system tray icon always bring KAlarm to top on current desktop.

=== Version 0.5.7 (KDE 3.0) --- 17 March 2002 ===
* Show system tray icon on deferring command line-initiated message (run-in-
  system-tray mode).
* Associate main window with system tray icon when displayed from message window.
* Don't start KAlarm at login, until it has been run for the first time.
* Add startup notification to kalarm.desktop.
* Prevent open main window from cancelling KDE session shutdown.
* Fix failure to display messages after daemon is restarted (run-on-demand mode).
* Fix possible failure to display command line-initiated message.
* Fix crash in some circumstances on changing run mode to run-on-demand.
* Fix crash on clicking KAlarm icon in command line-initiated message window.
* Fix crash on deferring alarm in command line-initiated message window.
* Fix duplication of repeat-at-login alarms at login.
* Fix error displaying text file messages.

=== Version 0.5.4 --- 7 February 2002 ===
* Fix extra window being displayed in session restoration.

=== Version 0.5.2 --- 31 January 2002 ===
* Fix session restore crash if in 'run continuously in system tray' mode.

=== Version 0.5.1 --- 30 January 2002 ===
* Change configuration defaults.

=== Version 0.5 --- 29 January 2002 ===
* Incorporate system tray icon into KAlarm, add --tray option.
* Add 'run continuously in system tray' operating mode.
* Don't use alarm daemon GUI application.
* Add enable/disable alarms option to main window menu.
* Add show/hide system tray icon option to main window menu.
* Add toolbar.
* Rename alarm dialog Set Alarm button to OK.
* Rename message window OK button to Close.
* Remove keyboard accelerator for Reset Daemon.
* Fix magnified system tray icon.
* Include README, etc. files in installation.

=== Version 0.4 --- 22 December 2001 ===
* Modify to use split alarm daemon/alarm daemon GUI.
* Prevent a command line error exiting all open KAlarm windows.
* Ensure the program exits after starting with --stop or --reset options.

=== Version 0.3.5 --- 5 December 2001 ===
* Add option to repeat alarms at login.
* Add context help button to main window and message window.
* Fix occasional crash on displaying non-repeating alarms.
* Fix possible failure to display alarms at login.
* Fix blank title bar when main window restored at login.
* Fix alarms not deleted from main window when displayed at login.
* Fix handling of zero-length calendar file.
* Improve error messages.
* Make documentation files installation dependent on KDE version.

=== Version 0.3.1 --- 20 November 2001 ===
* Fix build fault when using ./configure --enable-final

=== Version 0.3 --- 4 November 2001 ===
* Add option to display a file's contents instead of specifying a message.
* Add dialog option to set an alarm's time as an interval from the current time.
* Add defer option to alarm message window.
* Provide button in alarm message window to activate KAlarm.
* Make dialogs modal only for their parent window.

=== Version 0.2 --- 20 October 2001 ===
* Implement repeating alarms.
* Add extra pair of arrow buttons to time spinbox to change the hour.
* Fix sorting by colour column.
* Better What's This? texts for the main window.
* Remove -r, -s short options (use --reset, --stop instead).

=== Version 0.1.1 --- 1 September 2001 ===
* Fix documentation not being created by build.

=== Version 0.1 --- 31 August 2001 ===
* Initial release.<|MERGE_RESOLUTION|>--- conflicted
+++ resolved
@@ -1,13 +1,10 @@
 KAlarm Change Log
 
-<<<<<<< HEAD
-=======
 === Version 2.11.12 (KDE Applications 16.12.1) --- 1 January 2017 ===
 + Fix Export Alarms file save error [KDE Bug 374337]
 + Fix arrow/page up/down keys not working in date edit control
   (needs KDE Frameworks 5.30) [KDE Bug 373886]
 
->>>>>>> cd7abb45
 === Version 2.11.11 (KDE Applications 16.12.0) --- 16 November 2016 ===
 + Fix crash on exit [KDE Bug 372223]
 
