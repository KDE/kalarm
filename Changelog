KAlarm Change Log

<<<<<<< HEAD
=== Version 3.5.1 (KDE Gear 22.12) --- 3 August 2022 ===
* Provide build option to disable use of X11, even if it is available.
=======
=== Version 3.5.1 (KDE Gear 22.08.1) --- 15 August 2022 ===
* Fix regression introduced in version 3.5.0:
    In some locales, displayed times were wrongly formatted.
>>>>>>> 6f730199

=== Version 3.5.0 (KDE Gear 22.08) --- 19 July 2022 ===
* Provide options to build and/or run KAlarm without any Akonadi dependency.
* Set volume correctly for repeated audio alarms [KDE Bug 456845]

=== Version 3.4.1 (KDE Gear 22.04.1) --- 2 May 2022 ===
* Fix checkboxes being disabled in Preferences dialogue.
* Fix time spin boxes being displayed in the wrong position.
* Fix crash when Try clicked to stop audio alarm with fade [KDE Bug 452962]
* Don't show volume fade controls if Phonon backend doesn't support fade.
* Fix sound files not playing after previously playing with fade.
* Fix Stop Play button not working for display alarm with audio file.
* Fix crash in font chooser when style is selected after deselecting default font [KDE Bug 453193]

=== Version 3.4.0 (KDE Gear 22.04) --- 6 April 2022 ===
* Allow calendars and date picker to be shown together in side panel [KDE Bug 440250]
* Shrink calendar list to remove empty space when too large.
* When a resource is re-enabled, ensure its alarms are displayed.
* When default resources are created on first run, set them as standard (default) calendars.
* Cancel sound file playback if audio alarm edit dialogue is closed after clicking Try.
* Remove all 'speak' functions if KAlarm is built with text-to-speech disabled.
* Add option to disable wake-from-suspend alarms if KAlarm is built without KAuth.
* Use threading correctly for playing sound files.
* Incorporate kalarmcal library into KAlarm as a private library.

=== Version 3.3.6 (KDE Gear 21.12.3) --- 9 February 2022 ===
* Fix failure to create a missing calendar file after enabling a resource.

=== Version 3.3.5 (KDE Gear 21.12.2) --- 31 January 2022 ===
* Fix crash after Defer is selected in alarm notification message [KDE Bug 448212]
* Fix deleted calendar resources reappearing when KAlarm restarts.
* For command alarms, use path to find executables, instead of current directory.
* Fix regression introduced in version 3.1.0:
    Make auto-close work for message windows.

=== Version 3.3.4 (KDE Gear 21.12.1) --- 28 December 2021 ===
* Treat empty read-only, or non-existent, calendar files as loaded.
* Fix bad calendar files preventing command line actions from running.
* Ensure KAlarm command line actions are performed if KAlarm is already running [KDE Bug 446749]
* Don't disable alarms after KAlarm command line action while KAlarm is already running [KDE Bug 446749]
* Fix resource ID numbers not working in command line & DBUS commands.
* If KAlarm is already running, don't exit if a new activation has unknown command line options.
* Fix crash when a resource is removed.

=== Version 3.3.3 (KDE Gear 21.12) --- 7 November 2021 ===
* Show numbers in localised form.
* Make time edit spinboxes show time using localised format and numbers.
* Fix infinite loop due to invalid recurrence date when using locale with non-ASCII numbers (requires kalarmcal 21.12).

=== Version 3.3.2 (KDE Gear 21.08.3) --- 30 October 2021 ===
* Make time edit field arrows work with Breeze application style [KDE Bug 443062]
* Fix display errors in time edit field arrows.
* Fix unusable sub-daily recurrence editor with non-Breeze application style.
* Use translated forms of "am" and "pm" when displaying times.

=== Version 3.3.1 (KDE Gear 21.08.1) --- 29 August 2021 ===
* Fix crash when KAlarm is launched while already running [KDE Bug 441660]

=== Version 3.3.0 (KDE Gear 21.08) --- 1 August 2021 ===
* Add date selector option to enable alarm list view to be filtered.
* Show hamburger menu when menu bar is hidden, to allow access to all options.
* Fix crash when context menu is requested after toolbar has been edited.
* Fix crash when alarm message is shown on a multiple screen system using Wayland [KDE Bug 439853]
* Fix alarm not triggering if a reminder is set after the main alarm (requires kalarmcal 21.08) [KDE Bug 440200]
* Fix 'Choose sound file' dialogue not showing audio files, under XFCE etc [KDE Bug 437217]
* Fix alarm time showing blank in alarm list when using right-to-left languages.
* Fixes to dialogue layouts when using right-to-left languages.

=== Version 3.2.2 (KDE Gear 21.04.2) --- 26 May 2021 ===
* In audio alarm edit dialogue, don't show file name in encoded format [KDE Bug 437676]

=== Version 3.2.1 (KDE Gear 21.04.1) --- 6 May 2021 ===
* In alarm list, don't hide display alarm colour for selected alarms [KDE Bug 436434]
* Fix date sometimes being hidden for selected alarms in alarm list [KDE Bug 436434]
* In alarm edit dialogue, enable OK button when date is edited [KDE Bug 436558]
* If time format is AM/PM, allow zero hours as an interim value while editing times.

=== Version 3.2.0 (KDE Gear 21.04) --- 2 April 2021 ===
* Remove KAlarm Akonadi resource code.
* Rename Preferences 'Edit' tab to 'Alarm Defaults'.
* Add default sound volume setting to Preferences dialogue.
* Fix erroneous output of terminal error message on disabling a calendar.

=== Version 3.1.3 (KDE Applications 20.12.3) --- 19 February 2021 ===
* Fix error creating alarm from command line if the only active alarm calendar is not the default [KDE Bug 417108].
* If command line action fails, quit application if not previously running.

=== Version 3.1.2 (KDE Applications 20.12.2) --- 26 January 2021 ===
* Default to using alarm names.
* Fix hang when an alarm is triggered in a read-only resource.

=== Version 3.1.1 (KDE Applications 20.12.1) --- 18 December 2020 ===
* Ensure that build uses the file resources option.
* When removing duplicate Akonadi resources, in priority keep enabled/standard ones.
* Fix regression introduced in version 3.1.0:
    Show correct alarm columns in main window on first run of KAlarm.

=== Version 3.1.0 (KDE Applications 20.12) --- 14 November 2020 ===
* Add option to show alarm message as a notification instead of in a window [KDE Bug 345922]
* Add option to give alarms a name.
* Don't execute display alarms while desktop notifications are inhibited.
* Cancel any screen saver when an alarm is displayed.
* On completion, calendar migration restores previous Akonadi run state.

=== Version 3.0.3 (KDE Applications 20.08.3) --- 25 October 2020 ===
* Prevent resources being disabled at logout [KDE Bug 427722]
* Fix regression introduced in version 3.0.0:
    Warn user if no active alarm calendar is enabled.

=== Version 3.0.2 (KDE Applications 20.08.2) --- 3 October 2020 ===
* Fix repeat-at-login alarms not triggering when KAlarm starts.
* If command generating text for display alarm fails, only display error message,
  not the display alarm, and don't redisplay the alarm on every restart.
* Fix next trigger time shown as "Never" after using Try button for command display alarm, if command fails.
* Display alarms in time order on startup (fixes regression).
* Allow alarm list and template list to be sorted by clicking headers.
* Fix inability to edit an existing calendar resource's configuration.
* Fix memory leaks.

=== Version 3.0.1 (KDE Applications 20.08.1) --- 24 August 2020 ===
* Fix inability to create alarms from templates, or load templates in edit dialogue [KDE Bug 425751]
* Don't show spurious error message when deleting alarm template [KDE Bug 425751]

=== Version 3.0.0 (KDE Applications 20.08) --- 5 August 2020 ===
* Default to using file system resources instead of Akonadi resources.
* Enable selection of multiple calendar files in Import Alarms dialogue.
* Show alarm calendars sorted by name in calendars list.
* Return to last used tab in Configuration dialogue when it is reopened.
* Add option for a command alarm to not notify execution errors [KDE Bug 315401]
* Fix handling of calendar update or save errors when making alarm changes.
* Fix possible calendar file corruption if disk is full (requires KDE Frameworks 5.72) [KDE Bug 370708]
* Allow drag-and-drop of email onto display alarm text edit field.
* Fix drag-and-drop of text onto line edits in alarm edit dialogue.
* Refactor AlarmCalendar to split out resources and display calendars.
* Fix infinite loop when evaluating next alarm to schedule.
* Cancel command execution error tooltip when mouse moves to another alarm.

=== Version 2.14.3 (KDE Applications 20.04.3) --- 19 June 2020 ===
* Fix possible corruption of autostart.desktop file if disk is full.

=== Version 2.14.2 (KDE Applications 20.04.2) --- 8 June 2020 ===
* Make multiple KAlarm invocations work (Qt >5.12, Frameworks >5.60) [KDE Bug 417108]
* Fix failure to set no-autostart for non-KDE desktops, if a writable autostart file exists.
* Fix failure to execute command alarms in a terminal window.
* Fix occasional crash on opening alarm edit dialogue [KDE Bug 412181]
* Fix regression introduced in version 2.13.0:
    Fix wrong Undo/Redo being performed when selected from list.

=== Version 2.14.1 (KDE Applications 20.04.1) --- 11 May 2020 ===
* Correctly interpret resource IDs in command line and DBus calls.
* Fix sizing and reconfiguration of columns in alarm and template lists.

=== Version 2.14.0 (KDE Applications 20.04) --- 27 March 2020 ===
* Warn user if archiving but no default archived alarms calendar is set.
* Fix some error messages not being displayed.
* Refactor to use generic resource classes (part 2).

=== Version 2.13.3 (KDE Applications 19.12.3) --- 20 February 2020 ===
* Fix failure of command line options requiring calendar access [KDE Bug 417108]

=== Version 2.13.2 (KDE Applications 19.12.2) --- 9 January 2020 ===
* Add Show/Hide Menubar menu option; change New Email Alarm shortcut to Ctrl-L.

=== Version 2.13.1 (KDE Applications 19.12.1) --- 30 December 2019 ===
* Make defer dialogue accessible when a full screen window is active [KDE Bug 414383]
* Only show 'Cancel Deferral' in defer dialogue if a deferral is already active.

=== Version 2.13.0 (KDE Applications 19.12) --- 19 November 2019 ===
* Fix user not always being prompted to update new resource if in old format.
* Terminate application after executing 'kalarm --list'.
* Fix alarm type column being too wide in alarm template list.
* Fix failure to display image when alarm is configured to display an image file.
* Fix failure to set no-autostart for non-KDE desktops, if no autostart directory exists.
* Refactor to use generic resource classes (part 1).

=== Version 2.12.8 (KDE Applications 19.08.3) --- 16 October 2019 ===
* Fix error on redo of an active alarm deletion.
* Archive repeat-at-login alarms if previously triggered, when they are deleted.
* Fix layout of defer alarm dialogue.
* Fix regression introduced in version 2.10.11:
    Make user settings changes take effect immediately.

=== Version 2.12.7 (KDE Applications 19.08.2) --- 7 October 2019 ===
* Show correct read-only status of an alarm in its context menu.
* Fix regression introduced in version 2.12.5:
    Fix errors deleting and reactivating alarms.
* Fix error on undo of an active alarm deletion.
* Don't trigger repeat-at-login alarms when they are edited or imported.

=== Version 2.12.6 (KDE Applications 19.08.1) --- 26 August 2019 ===
* Fix crash sometimes when a resource is enabled [KDE Bug 410596]
* Fix D-Bus alarm creation failing if time zone is omitted from start time [KDE Bug 411296]
* Fix command line options which don't work if KAlarm not already running:
    --edit, --list, --triggerEvent, --cancelEvent.

=== Version 2.12.5 (KDE Applications 19.08) --- 26 July 2019 ===
* Enable alarm list columns to be hidden using context menu on list header [KDE Bug 397093]
* Fix regression introduced in version 2.12.0:
    Show time zone abbreviation in message window if alarm time has non-local time zone.
* If only one writable archived alarm calendar exists, automatically set it as the default.
* Don't allow user to create a new resource using same calendar file as an existing resource.
* Remove duplicate resources (i.e. which use the same calendar file) at startup [KDE Bug 403124]
* Fix drag and drop of emails from KMail, and KMail button in message window.
* Improve drag and drop of events and todos from KOrganizer.

=== Version 2.12.4 (KDE Applications 19.04.3) --- 4 July 2019 ===
* Fix calendar resource dialogue not configuring resource correctly [KDE Bug 407882]
* Fix calendar resource dialogue creating new resources unusable until restart [KDE Bug 407882]
* Enable resource after creating with the calendar resource dialogue [KDE Bug 407882]
* Fix colour and alarm type columns being too wide in alarm list.

=== Version 2.12.3 (KDE Applications 19.04.2) --- 23 May 2019 ===
* Fix calendar configuration dialogue not appearing.
* Fix errors creating calendar resources on first run of KAlarm [KDE Bug 407544]
* Display alarm message windows within current screen in multi-head systems.

=== Version 2.12.2 (KDE Applications 18.08.2) --- 27 September 2018 ===
* Fix Defer button being disabled for recurring alarms [KDE Bug 398658]

=== Version 2.12.1 (KDE Applications 18.08.1) --- 18 August 2018 ===
* Align and right adjust 'Time to' column values in main window [KDE Bug 397130]
* Remove seconds values from Time column (erroneously added in 2.12.0).

=== Version 2.12.0 (KDE Applications 18.08) --- 29 July 2018 ===
* Use KAlarmCal::KADateTime instead of deprecated KDateTime.
* Remove 'clock time' option, in favour of local system time zone.
* Fix times being truncated and showing ellipsis in main window [KDE Bug 365257]
* Fix evaluation of work days.
* Fix reminder-once alarms not being correctly loaded from calendar file.
* Fix some regressions introduced in version 2.11.0, including:
    Make global shortcuts available.
    Default sound file selection dialogue to the system sound files directory.

=== Version 2.11.16 (KDE Applications 17.04.1) --- 15 April 2017 ===
* Fix option text for using default email address from KMail/System Settings [KDE Bug 378722]

=== Version 2.11.15 (KDE Applications 17.04) --- 15 January 2017 ===
* Report if terminal for command alarms is not configured.
* Don't allow 'auto-hide in system tray' on Unity desktop [KDE Bug 373848]

=== Version 2.11.14 --- 19 February 2017 ===
* Fix not showing main window if activated again while already running with --tray [KDE Bug 374520]
* Fix --help, --version and option errors not being reported if KAlarm is already running.
* Make command options --edit-new-* work [KDE Bug 376209]

=== Version 2.11.13 (KDE Applications 16.12.2) --- 29 January 2017 ===
* Fix system tray icon used for "some alarms disabled"
* Improved system tray icons (requires Plasma 5.9) [KDE Bug 362631]
* Don't show misleading "Failed to update alarm" if command alarm fails [KDE Bug 375615]

=== Version 2.11.12 (KDE Applications 16.12.1) --- 1 January 2017 ===
* Fix Export Alarms file save error [KDE Bug 374337]
* Fix arrow/page up/down keys not working in date edit control
  (needs KDE Frameworks 5.30) [KDE Bug 373886]

=== Version 2.11.11 (KDE Applications 16.12.0) --- 16 November 2016 ===
* Fix crash on exit [KDE Bug 372223]

=== Version 2.11.10 (KDE Applications 16.08.3) --- 31 October 2016 ===
* Fix default calendar files not being created on first run [KDE Bug 362962]
* Fix crash when a second instance of KAlarm is started [KDE Bug 371628]
* Don't output error messages about temporary files in directory calendar [KDE Bug 370627]

=== Version 2.11.9 (KDE Applications 16.08.1) --- 18 August 2016 ===
* Prevent KAlarm autostarting on non-KDE desktops if it has never been run [KDE Bug 366562]

=== Version 2.11.8 (KDE Applications 16.08.0) --- 13 July 2016 ===
* Use the default time format in alarm list and system tray status popup
  [KAlarm Forum: https://forum.kde.org/viewtopic.php?f=229&t=133788]

=== Version 2.11.7 (KDE Applications 16.04.3) --- 11 June 2016 ===
* Always use current setting for email sender address when sending emails [KDE Bug 359163]

=== Version 2.11.6 (KDE Applications 16.04.1) --- 20 April 2016 ===
* Prevent KAlarm autostarting on non-KDE desktops if start-at-login is disabled
  [KAlarm Forum: https://forum.kde.org/viewtopic.php?f=229&t=131410]

=== Version 2.11.5 (KDE Applications 16.04.0) --- 13 April 2016 ===
* Fix alarm times out by an hour in daylight savings time (needs kcalcore 16.04) [KDE Bug 336738]
* Don't show spurious extra calendar after adding new calendar [KDE Bug 361543]
* Fix crash when adding new calendar [KDE Bugs 361539, 361717]

=== Version 2.11.4 (KDE Applications 15.12.3) --- 1 February 2016 ===
* Fix reminder time edit being covered by 'in advance' combo [KDE Bug 357018]
* Fix crash after editing an alarm, if spell check is enabled [KDE Bug 356048]
* Fix occasional crash on startup [KDE Bug 358217]
* Fix specification on command line of a reminder after the alarm.
* Fix deferral time of date-only recurring alarms [KDE Bug 346060]
* Fix frequency edit field missing from recurrence editor.

=== Version 2.11.3 (KDE Applications 15.08.3) --- 4 November 2015 ===
* Re-enable use of sendmail for email alarms.
* Fix conversion error in sub-repetition interval from command line.

=== Version 2.11.2 (KDE Applications 15.08.2) --- 24 September 2015 ===
* Enable typing into New Alarm dialogue while alarm is displayed (Unity desktop) [KDE Bug 352889]

=== Version 2.11.1 (KDE Applications 15.08.1) --- 1 September 2015 ===
* Fix conversion error in sub-repetition value from command line or D-Bus command.

=== Version 2.11.0 (KDE Applications 15.08.0) --- 30 July 2015 ===
* Use KDE Frameworks.
* Disable use of sendmail for email alarms, due to removal from Akonadi.

=== Version 2.10.12 (KDE 4.14.2) --- 30 September 2014 ===
* Make New Audio Alarm dialogue use sound file repeat preference setting.

=== Version 2.10.11 (KDE 4.14.0) --- 12 August 2014 ===
* [Akonadi] Fix alarms not being redisplayed after Akonadi server restarts
            (requires kdepimlibs 4.14.0) [KDE Bug 336942]

=== Version 2.10.10 (KDE 4.13.2) --- 10 May 2014 ===
* [Akonadi] Fix no Defer button in alarm windows restored after login [KDE Bug 334334]
* Fix display of duplicate alarm windows after login.

=== Version 2.10.9 (KDE 4.13.1) --- 4 May 2014 ===
* [Akonadi] Fix no Defer button in alarm windows restored after crash [KDE Bug 334334]

=== Version 2.10.8 (KDE 4.12.5) --- 18 April 2014 ===
* [Akonadi] Fix wrong startup message about no writable active alarm calendar.
* [Akonadi] Fix setting Akonadi resource read-only making it unusable (requires kdepim-runtime 4.12.5) [KDE Bug 332889]

=== Version 2.10.7 (KDE 4.12.4, 4.13.0) --- 21 March 2014 ===
* [Akonadi] Fix deletion of alarm copies from KOrganiser not working.
* Fix crash after session restoration has nothing to restore [KDE Bug 331719]
* Prevent data in birthday import dialogue being editable.

=== Version 2.10.6 (KDE 4.11.1) --- 27 August 2013 ===
* [Akonadi] Fix error saving template when closing Edit Template dialogue [KDE Bug 323965]

=== Version 2.10.5 (KDE 4.11.0) --- 3 August 2013 ===
* Fix memory leak whenever the edit dialogue is closed.
* Fix auto-close alarms not displaying when KAlarm defaults to UTC time zone.
* Fix display alarm deferral limit when KAlarm defaults to UTC time zone.

=== Version 2.10.4 (KDE 4.11 beta2) --- 15 June 2013 ===
* Show startup warning if no writable active alarm calendar is enabled [KDE Bug 316338]

=== Version 2.10.3 (KDE 4.10.5) --- 15 June 2013 ===
* Fix sound repetition pause not working in audio alarms [KDE Bug 319261]
* Fix Stop Play button being left enabled after closing alarm window.

=== Version 2.10.2 (KDE 4.10.4) --- 4 May 2013 ===
* [Akonadi] Fix infinite loop on shutdown if display alarms are active [KDE Bug 317806]

=== Version 2.10.1 (KDE 4.10.0) --- 10 December 2012 ===
* [Akonadi] Fix memory leak when an alarm message window is displayed.
* [Akonadi] Fix memory leak on alarm edit.

=== Version 2.10.0 (KDE 4.10 beta1)--- 13 November 2012 ===
* Add --list command line option to list scheduled alarms to stdout.
* Add 'list' D-Bus command to return list of scheduled alarms.
* [Akonadi] Wait until calendars are populated before using them at startup.

=== Version 2.9.3 (KDE 4.9.4) --- 13 November 2012 ===
* [Akonadi] Fix alarm list not sorting new alarms when calendar is enabled [KDE Bug 306178]

=== Version 2.9.2 (KDE 4.9.1) --- 22 August 2012 ===
* Fix Quit not working in system tray icon context menu.
* [KResources] Fix KAlarm button not highlighting the alarm in the main window [KDE Bug 266082]

=== Version 2.9.1 (KDE 4.9.0) --- 7 July 2012 ===
* Add option to execute a pre-alarm action before deferred alarms.
* Provide options to auto-hide system tray icon when no alarms are due.
* Store KAlarm version and backend in config file.

=== Version 2.8.6 (KDE 4.8.5) --- 14 July 2012 ===
* [Akonadi] Don't display calendars which have no Akonadi resource.
* [Akonadi resources] Fix resource if config is missing.
* [Akonadi resources] Make resource work if location is set by path OR URL.
* Fix crash when closing alarm window for alarm which plays audio file.
* Fix "server did not accept the sender address" errors sending emails [KDE Bug 301946]

=== Version 2.8.5 (KDE 4.8.4) --- 6 June 2012 ===
* [Akonadi] Warn user and disable KAlarm if Akonadi fails to run [KDE Bug 300083]
* [Akonadi] Fix crash when saving new alarm [KDE Bug Bug 300376]

=== Version 2.8.3 (KDE 4.8.3) --- 22 April 2012 ===
* Store KAlarm version and backend in config file.
* Use the last selected sound file picker directory as the default next time.

=== Version 2.8.2 (KDE 4.8.2) --- 29 March 2012 ===
* [Akonadi] Fix error saving changed alarms when closing Edit Alarm dialogue.
* [Akonadi] Show old-format calendars in read-only colour in calendar list.
* [KResources] Fail cleanly if calendar resources fail to open [KDE Bug 296383]
* Prevent multiple email success messages after Try used in Edit Alarm dialogue.

=== Version 2.8.1 (KDE 4.8.1) --- 19 February 2012 ===
* [Akonadi] Don't give option to save new alarms in old format calendars.
* [Akonadi] Prevent duplicate prompts to update format of new calendar resource.
* [Akonadi] Automatically disable duplicated calendar resources [KDE Bug 293193]
* [Akonadi] Fix errors when creating default calendar resources [KDE Bug 293208]
* [Akonadi] Prevent multiple standard calendars for any alarm type.
* [Akonadi] Fix various crashes.
* Output cmake error if Akonadi option incompatible with kdepimlibs/kalarmcal.

=== Version 2.8.0 (KDE 4.8.0) --- 16 January 2012 ===
* Use Akonadi as the default calendar access method.
* Use configurable colours and KDE colour scheme for calendar list.
* Allow user to stop playback after clicking Try in audio alarm edit dialogue.

=== Version 2.7.5 (KDE 4.7.4) --- 23 November 2011 ===
* Fix crash due to audio thread not being correctly deleted.

=== Version 2.7.4 (KDE 4.7.1) --- 28 August 2011 ===
* Fix crash when last recurrence of late-cancel alarm triggers too late.
* Fix conversion of pre-version 1.4.14 subsidiary alarms.
* Fix new alarm not being scheduled after editing alarm from alarm window.
* Don't do search if invalid regular expression is entered in Find dialogue.
* Don't prevent interaction with alarm windows when a prompt or warning message
  window is displayed [using KDE 4.7.1 or later].
* Only reset visible tab in multi-tab settings sections when Defaults is clicked
  in Configuration dialogue, and Current tab option is selected.
* Disable command output option for display alarms in edit alarm dialogue if
  user not authorised to run shell commands.
* Always output "not authorised" error message if unauthorised user tries to run
  shell commands.

=== Version 2.7.3 --- 26 July 2011 ===
* Fix crash when Wake From Suspend dialogue is shown with no alarm selected.

=== Version 2.7.2 --- 15 July 2011 ===
* Fix KAlarm not quitting when no visible windows or system tray icon remain.
* Cancel wake-from-suspend if alarm is disabled, or if all alarms are disabled.
* Various improvements and bug fixes to Wake From Suspend dialogue.
* In calendar list show calendar colours by text background, not coloured square.
* In alarm list show multi-line tooltip for alarm text when appropriate.

=== Version 2.7.1 (KDE 4.7.0) --- 6 July 2011 ===
* Make wake-from-suspend schedule a time-from-now, to make it work correctly
  on systems whose hardware clock is out of sync with the system clock.
* Include Content-Transfer-Encoding header in emails to allow correct display.

=== Version 2.7.0 --- 9 May 2011 ===
* Add option to set a reminder AFTER the main alarm.
* Add option to wake computer from suspend when a selected alarm is triggered.
* Add command line option to disable alarm monitoring.
* Replace EMAILID, SPEAK, ERRCANCEL, ERRNOSHOW calendar properties with FLAGS
  property parameters.

=== Version 2.6.3 --- 27 April 2011 ===
* Add option to not notify execution errors for pre-alarm actions.
* Set environment variable KALARM_UID to event UID for pre- & post-alarm actions.
* Warn user if only UTC time zone is available (if ktimezoned not installed).
* Don't reactivate start-at-login without prompting, after user switches it off,
  except if KAlarm is session restored.
* Show error message and set read-only if location is blank for new resource.
* Fix crash on some systems when New Alarm dialogue is displayed from system tray
  icon menu.
* Fix KAlarm button in alarm window not always showing main window and not
  highlighting the alarm in the main window.
* Move New Alarm From Template action into New alarm menu to simplify toolbar.

=== Version 2.4.11 (KDEPIM 4.4.11) --- 16 April 2011 ===
* Fix bad borders round left hand buttons of time spinboxes in Oxygen style.
* Fix initialisation of library global statics.
* Ensure sound volume is not out of range when reading from calendar.
* Fix New Alarm dialogue from system tray menu restoring other windows.

=== Version 2.4.10 (KDEPIM 4.4.8) --- 2 December 2010 ===
* Fix KAlarm showing in system tray at login when configured not to show in tray.
* Fix working-time-only alarms not triggering if KAlarm is started up outside
  working hours, after the last trigger time during working hours was missed.
* Don't quit if no window is visible when 'show in system tray' is deselected.
* Disable Defer button in new message window when deferral limit has been reached.
* Fix reminder time shown when editing a non-recurring alarm's deferred reminder.
* Fix conversion of pre-version 1.9.10 non-recurring alarms with simple repetition.
* Make disabled system tray icon more distinguishable for colour blind users.

=== Version 2.4.9 (KDEPIM 4.4.7) --- 19 October 2010 ===
* Fix crash if alarm triggers while its deletion confirmation prompt is visible.
* Fix crash when Try button is clicked while creating new display alarm.
* Fix crash on KAlarm exit.
* Fix possible crash when enabling individual alarms.
* Prevent long file name from expanding the width of file display alarm window.
* Allow pre- & post-alarm actions for alarms whose text is generated by a command.
* Combine 4 New Alarm icons in toolbar, to fix icon texts not fitting into width.

=== Version 2.4.8 (KDEPIM 4.4.6) --- 4 September 2010 ===
* Fix crash when a reminder alarm is being redisplayed.
* Fix possible crash: on alarm deletion, always update next alarm to trigger.
* Fix Sound File selection dialogue Play button not playing any sound.
* Always show current storage location choice in Configuration dialogue.
* Fix inability to leave file name blank in audio alarm templates.
* Fix changes to volume not enabling OK button when editing an audio alarm
  template with no audio file specified.

=== Version 2.4.7 (KDE 4.4.5) --- 3 June 2010 ===
* Fix inability to defer non-recurring alarms.
* Fix crash when selecting calendar type in calendar selector, if text widths
  and selector width are "exactly wrong".
* Fix loss of time zone specification for date only alarms when converting a
  pre-2.3.2 calendar, if start-of-day time in calendar is not midnight.
* Enable alarm edit dialogue Time Zone button in read-only mode.

=== Version 2.4.6 (KDE 4.4.4) --- 20 May 2010 ===
* Fix alarm edit dialog not saving changes when invoked from alarm message
  window's Edit button.
* Fix main window close action not working when system tray icon is not shown.

=== Version 2.4.5 (KDE 4.4.3) --- 7 April 2010 ===
* Fix audio files playing silently when no volume level has been specified.

=== Version 2.4.4 (KDE 4.4.2) --- 17 March 2010 ===
* Fix display alarm whose text is generated by a command and which has an audio
  file, being converted into an audio-only alarm when reloaded.

=== Version 2.4.3 (KDE 4.4.1) --- 21 February 2010 ===
* Disable resource calendars which contain only wrong alarm types.

=== Version 2.4.2 (KDE 4.4.0) --- 30 January 2010 ===
* Fix non-ASCII text being corrupted in emails sent by KAlarm.
* Show error message if selected email identity has no email address.

=== Version 2.4.1 (KDE 4.4.0 RC1) --- 8 December 2009 ===
* Fix date-only recurring alarms triggering repeatedly at high frequency.

=== Version 2.4.0 --- 24 November 2009 ===
* New audio alarm option, without displaying alarm window.
* Add configuration setting for event duration for alarms copied to KOrganizer.
* Provide 'any time' option in Defer Alarm dialogue, for date-only alarms.
* Use KDE system settings to determine default working days in the week.
* Improve organisation of main menu.
* If dual screens, show alarm in other screen if any full screen window exists.
* Fix recurring date-only alarm triggering repeatedly and eating up CPU, if the
  start-of-day time is after midnight and the alarm is due, but current UTC time
  of day is earlier than the start-of-day time of day in the alarm's time zone.
* Update date-only alarm trigger times when user changes the start-of-day time.
* Don't write start-of-day time into calendar, to avoid clashes if it is shared.
* Don't waste processing time calculating next trigger time for archived alarms.
* Disable 'New Alarm from Template' action when no alarm templates exist.
* Interpret '~' (i.e. home directory) properly in entered file names.
* Fix crash if calendar formats are updated at login, during session restoration.
* Fix crash if editing alarm from alarm window Edit button, and window changes
  from reminder to normal, or window changes from at-login to final at-login
  trigger time, or window auto-closes.
* Prevent infinite loop if NEXTRECUR time in alarm is before alarm start time.
* Fix error saving the alarm after editing a repeat-at-login alarm.
* Don't set reminder/late-cancel/show-in-KOrganizer when saving repeat-at-login
  alarms.
* Improve error feedback in sound file selection.
* Prevent sound file configuration dialogue closing after showing error message.

=== Version 2.3.0 --- 10 July 2009 ===
* Alarm edit: warn user if entered start time needs adjustment to fit recurrence.
* Command alarm edit: show error message if no command/script has been entered.
* Allow use of other command line options with --edit-new-* to initialise edit
  dialogue options.
* Improve detection of conflicting command line options.

=== Version 2.2.4 --- 23 June 2009 ===
* Alarm edit: keep existing display file name if file select dialogue cancelled.
* Guard against crashes if KAlarm quits while a modal dialogue is open.
* Fix crash creating alarm from command line, if KAlarm not already running.
* Fix --reminder-once command line option being treated same as --reminder.

=== Version 2.2.3 --- 14 June 2009 ===
* Fix crash when more than one alarm with audio is displayed simultaneously.

=== Version 2.2.2 --- 10 June 2009 ===
* Fix email alarms sending multiple mails, when sent by KMail.
* Fix crash when closing remote calendars.

=== Version 2.2.1 --- 25 May 2009 ===
* Include new handbook translation: Ukrainian.

=== Version 2.2.0 --- 29 April 2009 ===
* Provide facility to export alarms to a new calendar file.
* Provide option to spread alarm and error messages over screen.
* Show command execution error indication for alarms in main window alarm list.
* Add configuration setting for default deferral time in Defer Alarm dialogue.
* Accept drag and drop of Todo entries to create a new alarm.

=== Version 2.1.8 (KDE 4.2.4) --- 25 May 2009 ===
* Fix crash on exit from birthday import dialogue.
* Fix crash when an alarm is open for edit when its last occurrence triggers,
  and the edit is then saved.
* Fix another possible crash when KAlarm quits.
* Don't show time in alarm list for date-only alarms without time zone (e.g.
  those created by Import Birthdays).

=== Version 2.1.7 (KDE 4.2.3) --- 29 April 2009 ===
* Fix recurring alarms being missed when deferred to earlier than next due alarm,
  when next due alarm is earlier than the next recurrence.
* Fix crash at startup if a non-recurring cancel-if-late alarm has been missed.
* Fix speech mode not working when alarm messages are displayed.
* Fix KAlarm hanging sometimes while trying to play an audio file.
* Fix crash when KAlarm quits.
* Fix memory leak with undo/redo.

=== Version 2.1.6 (KDE 4.2.2) --- 18 March 2009 ===
* Fix memory leaks.
* Fix crash when KAlarm quits.

=== Version 2.1.5 (KDE 4.2.1) --- 7 February 2009 ===
* Disable inapplicable alarm types in alarm edit dialogue Load Template list.
* Prevent multiple identical error messages being displayed for the same alarm.
* Fix possible crash on alarm refresh, or removal or disabling of a resource.

=== Version 2.1.4 (KDE 4.2) --- 18 January 2009 ===
* Prevent corrupt alarms if deferral reinstates from archived alarm instead of
  from the displaying calendar.
* Ignore events in calendar without usable alarms (which prevents them getting
  stuck in the alarm list, and fixes high CPU usage).
* Show error message when New Template selected but no writable resource exists.
* Fix crash when iCalendar item is dragged and dropped onto KAlarm.
* Make New Alarm shortcuts work.
* Fix alarms not being saved if created by drag-and-drop but not edited further.

=== Version 2.1.3 (KDE 4.2 RC1) --- 5 January 2009 ===
* Fix invalid alarm remaining in calendar when pre-alarm action failure message
  is acknowledged before the alarm is deferred.

=== Version 2.1.2 --- 27 December 2008 ===
* New KAlarm icon.
* Distinguish disabled from enabled alarm colour when highlighted in alarm list.
* Ensure alarm windows show on top of full-screen windows.
* Fix crash if KAlarm is activated again while restoring from previous session.
* Fix kalarmautostart crash on logout while kalarmautostart is still running.
* Fix click on system tray icon not showing main window if 'Show in system tray'
  configuration setting deselected.

=== Version 2.1.1 (KDE 4.2 beta2) --- 8 December 2008 ===
* Allow global shortcuts for New Alarm actions.
* Fix failure to update alarms in KOrganizer when Kontact is running but
  Kontact's calendar component is not loaded.
* Fix toolbar configuration being lost after quitting KAlarm.

=== Version 2.1.0 (KDE 4.2 beta1) --- 13 November 2008 ===
* Add option to exclude holidays from recurring alarms.
* Provide More/Less Options button in edit alarm dialogue.
* Improve Configuration dialogue layout, split pages into tabs.
* Show separate toolbar buttons for new display, command and email alarms.
* Show 'Time Zone' button instead of time zone selection controls when using
  default time zone.
* Set file display alarm font & colour in same way as for text display alarms.
* Set default reminder time units according to how long until alarm is due.

=== Version 2.0.6 (KDE 4.1.3) --- 22 October 2008 ===
* Fix alarms not triggering correctly after laptop wakes from hibernation.
* Fix inability to change or cancel alarm deferral times.
* Prevent defer dialogue date being set outside the allowed range.
* Set background colour for file display alarm text.
* Don't wrap lines in file display alarm message windows.
* Fix addition and deletion of alarms to KOrganizer.

=== Version 2.0.5 --- 27 September 2008 ===
* Fix very high CPU usage by KAlarm when there are alarms with sub-repetitions,
  or deferrals, with periods greater than 1 week. Fix requires kdepimlibs 4.1.3.

=== Version 2.0.4 (KDE 4.1.2)--- 24 September 2008 ===
* Add work-time-only parameter for D-Bus calls to create new alarms.

=== Version 2.0.3 --- 7 September 2008 ===
* Double click accepts selected template in pick list.
* Make text in edit alarm dialogue change colour when foreground colour changed.
* Replace colour combo boxes by buttons which display standard KDE colour picker.

=== Version 2.0.2 (KDE 4.1.1) --- 27 August 2008 ===
* Show alarm text entry fields in the current alarm message colours.
* Show background colour selector for file display alarms.
* Set KDE sound files directory as default for picking sound files.
* Fix width of buttons containing only an icon.
* Change Control Center references to System Settings.
* Fix formatting of file display alarms for non-HTML text files.
* Fix crash when birthday dialogue is opened more than once.
* Prevent quitting when main window is closed but system tray icon is visible.

=== Version 2.0.2 --- 4 August 2008 ===
* Set KDE sound files directory as default for picking sound files.
* Fix width of buttons containing only an icon.
* Change Control Center references to System Settings.

=== Version 2.0.1 (KDE 4.1) --- 17 July 2008 ===
* Double click in template dialogue list activates template edit dialogue.
* Fix KAlarm quitting on closing message window when no main window visible.
* Fix KAlarm crashing when quitting.

=== Version 2.0.0 --- 7 July 2008 ===
* New facility to use multiple alarm calendar resources.
* Add facility to select time zone for alarm times.
* Handle summer/winter time changes correctly.
* New option to trigger a recurring alarm only during working hours.
* Add option for display alarm text to be generated by a command.
* Provide "Don't show again for this alarm" option for command error messages.
* Alarm edit dialogue layout improvements.
* Make alarm edit and preferences dialogues scrollable if too high for screen.
* Choose new alarm/template type from menu instead of in alarm edit dialogue.
* Add option to show alarm windows in centre of screen, with buttons initially
  disabled to prevent accidental acknowledgement.
* Remove alarm daemon (kalarmd) and do alarm monitoring in KAlarm itself.
* Remove --handleEvent command line option.
* Use custom properties instead of CATEGORIES in calendar events for KAlarm data.
* Don't discard non-KAlarm custom event properties when editing alarms.
* Use kconf_update to convert old config file settings.
* Change numeric codes in config file to strings for long-term maintainability.
* Rename Defaults section options in config file.
* Fix detection of yearly February 29th recurrences on Feb 28th or Mar 1st.

=== Version 1.5.3 --- 16 June 2008 ===
* In New From Template menu, show list of template names in sorted order.
* Fix recurrence count being lost when using alarm templates.
* Prevent invalid negative values appearing in 'Time from now' edit field.
* Fix time shown in alarm edit dialogue for recurring alarms.
* Fix recurrence count shown in alarm edit dialogue once alarm has triggered.
* Fix Find not working with a new search text after a failed search.
* Display correct error message when a search fails.
* Prevent user changing font/colour dialogue when editing read-only alarms.

=== Version 1.5.2 --- 13 February 2008 ===
* Prevent repetition duration error message when saving alarm which never
recurs.

=== Version 1.5.1 (KDE 3.5.9) --- 13 February 2008 ===
* Fix inability to set up sub-repetitions for simple yearly recurrences.

=== Version 1.5.0 --- 23 January 2008 ===
* Replace simple repetitions with recurrence sub-repetitions, to save confusion.
* Add option to enter reminder times in minutes, in addition to hours/minutes.
* Replace alarm edit dialogue background colour selector with font/colour sample.
* Store email unique IDs instead of names in email alarms to prevent problems if
  email IDs are renamed.
* Fix error "Sender verify failed (in reply to RCPT TO command)" using sendmail
  on some systems, by adding envelope sender address to emails.
* Fix OpenSolaris build error.

=== Version 1.4.21 --- 19 December 2007 ===
* Remember last used main window show/hide options instead of setting them in
  Preferences dialogue.
* Make the Menu key work in the alarm list.
* Fix crash when saving preferences, if 'xterm' is not installed in the system.
* Prevent multiple identical error messages being displayed for the same alarm.

=== Version 1.4.20 --- 18 November 2007 ===
* Fix deferral of non-recurring alarms not working.
* Fix loss of reminder details in archive when alarm has had a reminder deferred.
* Fix inability to reactivate deleted alarms which still have repetitions to go.
* Fix incorrect interpretation of --late-cancel weekly parameter on command line.

=== Version 1.4.19 --- 11 November 2007 ===
* Fix KAlarm hanging and freezing the system for a while, especially on startup.
* Fix next occurrence time set after editing alarm, when it's a sub-repetition.
* Prevent error messages while typing date value, until user finishes entering it.

=== Version 1.4.18 --- 2 November 2007 ===
* Fix failure to trigger some recurring date-only alarms (e.g. after suspend-resume).
* Fix date-only alarms triggering every minute from midnight to start-of-day time.
* Simplify recurrence text shown in alarm edit dialogue Alarm tab when possible.
* Prevent error after browsing for command log file, due to file:// prefix.

=== Version 1.4.17 (KDE 3.5.8) --- 8 October 2007 ===
* Allow time-from-now values up to 999 hours to be entered.
* Fix incorrect email headers resulting in failure to send some emails.

=== Version 1.4.16a --- 12 September 2007 ===
* Fix failure to retrieve font and colour settings for display alarms.

=== Version 1.4.16 --- 10 September 2007 ===
* Attempt to fix failure to retrieve font and colour settings for display alarms.
* Disable reminder etc. controls for at-login recurrence in alarm edit dialogue.

=== Version 1.4.15 --- 7 September 2007 ===
* Fix deferrals of recurring alarms not triggering correctly.
* Fix failure to archive details of repetitions within a recurrence.
* Enable/disable "Show expired alarms" action when preferences change.

=== Version 1.4.14 --- 5 August 2007 ===
* Fix handling of exception dates in recurrences.
* In sound file dialogue change Play button to a Stop button while playing a file.

=== Version 1.4.13 --- 18 May 2007 ===
* Fix time value in templates not being stored.
* Expand time spin boxes to make room for all digits.
* Make Preferences dialogue non-modal.

=== Version 1.4.12 (KDE 3.5.7) --- 11 May 2007 ===
* Display advance reminders for each occurrence of recurring alarms.
* Fix Undo of deletion of active alarms.
* Disable simple repetition controls if repetitions can't fit between recurrences.
* Make the system tray tooltip take account of alarm repetitions.
* Show repetition & special action status by button states in alarm edit dialogue.
* Fix reminder alarms displaying very big numbers for how long until alarm is due.
* Fix KMail omitting attachments from email alarms (if KMail is the email client).

=== Version 1.4.11 --- 16 April 2007 ===
* Prevent pre-alarm actions being executed multiple times when alarm is triggered.
* Prevent alarm daemon triggering alarms multiple times.
* Only execute pre-alarm actions once (not for reminders or deferrals).
* Only execute post-alarm actions once when alarm is finally acknowledged (after
  any deferrals), and not after reminders.
* Show file name as a tooltip on sound type combo box when "file" is selected.

=== Version 1.4.10 --- 3 March 2007 ===
* Add play button to sound file selection dialogue.
* Prevent simple repetitions triggering again when KAlarm is restarted.
* Fix recurring alarms being triggered on exception days.
* Fix start-of-day time being ignored for date-only alarms.
* Disable Defer button in new message window when deferral limit has been reached.
* Fix failure to save "Execute in terminal window" option in Preferences dialogue.
* Ensure up-to-date menus are displayed if user has a customised toolbar.

=== Version 1.4.9 (KDE 3.5.6) --- 3 January 2007 ===
* Minor changes.

=== Version 1.4.8 --- 28 December 2006 ===
* Fix Find always using first search text entered even after entering a new one.

=== Version 1.4.7 --- 14 December 2006 ===
* Fix crash saving Preferences dialogue (due to command alarm terminal setting).

=== Version 1.4.6 --- 30 November 2006 ===
* Fix crash if an alarm triggers while user is deleting it.
* Fix "Start alarm monitoring at login" value shown in preferences dialogue.
* Fix deselecting "Start alarm monitoring at login" when daemon not running.
* Fix editing of 29th February alarm options for non-leap years.
* Tidy up preferences dialogue Run mode options.
* Tidy up alarm edit/preferences dialogue sound type options into a combo box.
* Add context help for sound file fade options.

=== Version 1.4.5 (KDE 3.5.5) --- 29 September 2006 ===
* Improve alarm edit dialogue layout (Reminder controls moved to below Time box).

=== Version 1.4.4 --- 11 July 2006 ===
* Use an alarm's previous deferral time interval as default for its next deferral.

=== Version 1.4.3 (KDE 3.5.4) --- 11 July 2006 ===
* Add facility to import alarms from other calendar files.
* Fix Defer dialogue time interval maximum to match maximum date/time value.
* Fix crash when a deferred expired recurring alarm is edited from message window.
* Fix crash when a message is redisplayed after login.
* Prevent inapplicable 'Unable to speak' error when alarm redisplayed after login.
* Save main window column order changes to use on restart (except message column).

=== Version 1.3.10 (KDE 3.5.3) --- 22 May 2006 ===
* Add DCOP calls and command line options to display the edit alarm dialogue.
* Add Select All and Deselect actions & shortcuts for import birthdays list.
* Make system tray icon appear in non-KDE window managers.
* Output error message if deleting copy of alarm from KOrganizer fails.
* Fix corruption of alarms displayed at logout and then deferred after login.
* Fix reminder time not being saved in alarm templates.
* Fix erroneous date adjustment of start of recurrence when saving alarm.
* Fix crash when --play command line option is used, if compiled without aRts.
* Don't show disabled alarms in system tray tooltip alarm list.

=== Version 1.3.9 (KDE 3.5.2) --- 7 March 2006 ===
* Notify daemon by DCOP that alarm has been processed: to prevent alarm loss, and
  to prevent defunct kalarm processes when run mode is on-demand.
* Add Select All and Deselect actions & shortcuts for alarm and template lists.

=== Version 1.3.8 --- 24 January 2006 ===
* Fix kalarmd hang when triggering late alarm and KAlarm run mode is on-demand.

=== Version 1.3.7 --- 22 January 2006 ===
* Fix column widths when main window is resized, if columns have been reordered.

=== Version 1.3.6 (KDE 3.5.1) --- 10 January 2006 ===
* Make autoclose of message windows work.
* Fix New From Template not creating alarm if template contents are not changed.
* Ensure that day and month names translations are independent of locale calendar.
* Display alarm message windows within current screen in multi-head systems.
* Reduce size of Preferences dialogue to fit in 1024x768 screen.

=== Version 1.3.5 --- 14 December 2005 ===
* Fix email attachments being forgotten when saving alarms.
* Fix toolbar configuration being lost after quitting KAlarm.

=== Version 1.3.4 (KDE 3.5) --- 30 October 2005 ===
* Fix incorrect recurrence frequency in Alarm Edit dialogue's Alarm tab.

=== Version 1.3.3 --- 22 September 2005 ===
* Add day-of-week selection to daily recurrence dialogue.

=== Version 1.3.2 (KDE 3.5 beta 1) --- 10 September 2005 ===
* Add option to show alarms in KOrganizer's active calendar.
* Add option for email text alarms to locate the email in KMail.
* When email alarm triggers and KMail isn't running, start KMail and send mail
  automatically instead of opening KMail composer window.
* Provide per-alarm option for yearly February 29th recurrences.
* Wait longer (20 seconds) before reporting alarm daemon registration failed.
* Minimise KMix window if KMix is started by KAlarm when displaying a message.
* Fix Plastik style 'enabled' indication for time spinbox left-hand buttons.
* Prevent message windows always being full screen after a big message is shown.
* Prevent message windows being initially larger than the desktop.
* Prevent message windows initially overlapping the KDE panel.
* Prevent session restoration displaying main windows which should be hidden.
* Fix alarms getting stuck if due during a daylight savings clock change.
* Change --volume command line option short form to -V (-v is used by --version).
* Fix reported shell errors when output from command alarm is discarded.
* Use 'KAlarm' untranslated in calendar product ID, to cater for locale changes.

=== Version 1.3.1 --- 30 May 2005 ===
* Add Undo/Redo facility for alarm edit/creation/deletion/reactivation.
* Add text search facility.
* Add option to speak alarm messages (if speech synthesis is installed).
* Add command line option --speak.
* Add 'New alarm from template' menu option and toolbar button.
* Add 'Time from now' option in alarm templates.
* Add fade option for playing sound files.
* Add option to log command alarm output to a file.
* Add Edit button to alarm message window to allow the alarm to be edited.
* Enable drag and drop of alarms to other applications.
* Email drag-and-drop from KMail (KDE >= 3.5) now presets alarm edit dialog with
  full From/To/Cc/Subject headers and body text.

=== Version 1.2.8 (KDE 3.4.1) --- 9 May 2005 ===
* Fix failure to enable "Reminder for first recurrence only" checkbox.

=== Version 1.2.7 --- 20 April 2005 ===
* Use a sensible default for terminal window command in Preferences dialogue.
* Validate terminal window command entered in Preferences dialogue.
* Fix date range no longer being validated in Defer dialogue.
* Don't ignore Sound setting in Preferences dialogue Edit tab.
* Reset sound volume (if it was set) as soon as audio file playing is complete.
* Don't start KMix when an alarm is displayed if no sound volume is specified.
* Add command script and execute-in-terminal options to DCOP interface.

=== Version 1.2.6 (KDE 3.4) --- 22 February 2005 ===
* Pop up message windows far from cursor to avoid accidental acknowledgement.
* Start KMix if not already running, for setting alarm sound level.
* Fix alarms not triggering if IDs are duplicated in different calendar files.
* Improve validation when reading configuration file values.

=== Version 1.2.5 (KDE 3.4 beta2) --- 21 January 2005 ===
* Prevent multiple "Failed to start Alarm Daemon" error messages at startup.
* Fix missing left border for time spinboxes in Plastik style.

=== Version 1.2.4 (KDE 3.4 beta1) --- 9 January 2005 ===
* Provide option to enter a script for a command alarm, instead of a command line.
* Add option to run command alarms in terminal windows.
* Accept drag and drop of KAddressBook entries to alarm edit dialog email fields.
* Drag and drop now inserts text where appropriate, rather than replacing it.
* Display correct controls after loading a template in alarm edit dialogue.

=== Version 1.2.3 --- 7 December 2004 ===
* Put alarm type icons in a separate, sortable, column in alarm list.
* Align times in alarm list.
* Fix crash when the last recurrence of an alarm is reached.
* Fix random limit on expired alarm discard time if stepping with spinbox buttons.
* Fix dialogue layouts for right-to-left languages.
* Fix time spin box layout for right-to-left languages.

=== Version 1.2.2 --- 27 November 2004 ===
* Make alarm daemon (kalarmd) exclusive to KAlarm.
* Move control options for alarm daemon into KAlarm preferences dialogue.
* Allow user to specify the late-cancellation period for an alarm.
* Add option to automatically close window after late-cancellation period.
* Add facility to enable and disable individual alarms.
* Add simple repetition facility, including repetition within a recurrence.
* Add option to pick a KMail identity to use as sender of email alarms.
* Add option to copy emails sent via sendmail, to KMail sent-mail folder.
* Show scheduled times, not reminder times, in alarm list and system tray tooltip.
* Make time edit controls use 12-hour clock when that is the user's default.
* Also fill in alarm edit dialog email fields when email is dropped onto KAlarm.
* New revised DCOP request interface (old interface still kept for compatibility).
* Make detection of email message display alarms independent of language.
* Use KMix whenever possible to set hardware sound volume.
* Limit range of entered date/time to valid values in deferral dialogue.
* Prevent kalarm failing to register with kalarmd except when really necessary.
* Fix time-to-alarm column in main window not always updating every minute.

=== Version 1.1.7 (KDE 3.3.2) --- 27 November 2004 ===
* Fix KAlarm button on message windows to make it always display main window.
* Show scheduled times, not reminder times, in alarm list and system tray tooltip.
* Fix time-to-alarm column in main window not always updating every minute.

=== Version 1.1.6 (KDE 3.3.1) --- 30 September 2004 ===
* Prevent crash, and output error message, if menu creation fails.
* Unsuppress Quit warning message box if default answer is Cancel quit.
* Prevent blind copy to self of email alarms via KMail when bcc is deselected.

=== Version 1.1.5 --- 1 September 2004 ===
* Show erroneous control in alarm edit dialog when an error message is displayed.
* Make alarm edit dialog always appear on current desktop.
* Make weekly/monthly/yearly recurrences scheduled from command line correspond
  correctly to the start date.
* Fix start date for monthly/yearly recurrences scheduled from the command line.
* Fix DCOP triggerEvent() call to not reschedule alarm if it isn't due yet.

=== Version 1.1.4 --- 21 August 2004 ===
* Fix errors when altering or cancelling deferrals of expired recurrences.

=== Version 1.1.3 (KDE 3.3) --- 28 July 2004 ===
* Fix dialog sizing the first time KAlarm is run.

=== Version 1.1.2 (KDE 3.3 beta2) --- 11 July 2004 ===
* Fix hangup in interactions with alarm daemon introduced in version 1.1.1.
* Only tick Alarms Enabled menu items once alarms have actually been enabled.
* Fix build for "./configure --without-arts".

=== Version 1.1.1 (KDE 3.3 beta1) --- 20 June 2004 ===
* Output error message and disable alarms if can't register with alarm daemon.
* Exit if error in alarm calendar name configuration.
* Fix bug where sound file is selected even when Cancel is pressed.

=== Version 1.1.0 --- 1 June 2004 ===
* Add facility to define alarm templates.
* Add facility to specify pre- and post-alarm shell command actions.
* Add option to play sound file repeatedly until alarm window is closed.
* Add volume control for playing sound file.
* Add 'stop sound' button to alarm message window when sound file is played.
* Rename command line option --sound to --play, add option --play-repeat.
* Add command line option --volume.
* Add 'Configure Shortcuts' and 'Configure Toolbars' menu options in main window.
* After creating/editing alarm, prompt to re-enable alarms if currently disabled.
* Middle mouse button over system tray icon displays new alarm dialog.
* Add option to display a reminder once only before the first alarm recurrence.
* Display time-to-alarm in reminder message window.
* For message texts which are truncated in main window, show full text in tooltip.
* Allow time of day to be entered in format HHMM in time spin boxes.
* Allow hour to be omitted when colon format time is entered in time spin boxes.
* Add "Don't ask again" option to alarm deletion confirmation prompt.
* Prevent expired alarm calendar purges clashing with other alarm actions.
* Fix initial recurrence date/time for weekly/monthly/yearly recurrences.
* Fix yearly recurrences of the last day in the month.
* Disable yearly recurrence's month checkboxes depending on selected day of month.
* Update which time columns are displayed in alarm list when Preferences change.
* Don't store audio/reminder details in email/command alarms.
* Don't store email details in message/file/command alarms.
* Don't close message windows when quit is selected.
* Fix "Warn before quitting" configuration option.
* Don't redisplay error message windows on session restoration.
* Remove obsolete --displayEvent command line option (replaced by --triggerEvent).
* Remove obsolete pre-version 0.7 DCOP calls.

=== Version 1.0.7 --- 2 May 2004 ===
* Fix scheduleCommand() and scheduleEmail() DCOP handling.
* Make KAlarm build for "./configure --without-arts".
* Fix email body text not being saved in email alarms.
* Fix loss of --exec command line arguments.
* Remove wasted vertical space from message windows.

=== Version 1.0.6 (KDE 3.2.2) --- 26 March 2004 ===
* Make the Quit menu item in main window quit the program.
* Update time entry field after editing as soon as mouse cursor leaves it.
* Cancel deferral if reminder is set before it, to prevent it becoming stuck.
* Prevent undeleted recurring alarms being triggered immediately.
* Don't allow alarms to be undeleted if they are completely expired.

=== Version 1.0.5 (KDE 3.2.1) --- 24 February 2004 ===
* Fix whatsThis text on bottom row of alarm list.

=== Version 1.0.4 --- 22 February 2004 ===
* Fix freeze at login when multiple alarms trigger.
* Show all audio file types in sound file chooser dialogue.

=== Version 1.0.3 --- 15 February 2004 ===
* Prevent email alarms from being sent if no 'From' address is configured.
* Omit 'Bcc' when sending email alarms if no 'Bcc' address is configured.
* Fix freeze when starting the alarm daemon.
* Fix memory leaks displaying dialogs.
* Fix scheduleCommand() and scheduleEmail() DCOP handling.
* Fix errors saving expired alarm calendar.

=== Version 1.0.2 (KDE 3.2) --- 29 January 2004 ===
* Prevent editing alarm and saving without changes from deleting the alarm.

=== Version 1.0.1 --- 4 January 2004 ===
* Fix failure to see alarms if KAlarm is reactivated while restoring session.

=== Version 1.0.0 --- 7 December 2003 ===
* Allow entered start date for timed recurrence events to be earlier than now.
* Prevent attempted entry of recurrence end date earlier than start date or today.
* Fix error displaying time of expired repeat-at-login alarms.
* Fix memory leak when sending emails with attachments.
* Fix error trying to send emails with very small attachments.
* Eliminate duplicate reload-calendar calls to alarm daemon.

=== Version 0.9.6 (KDE 3.2 beta1) --- 7 November 2003 ===
* Add option to choose foreground colour for alarm messages.
* Create new alarm by dragging KMail email onto main window or system tray icon.
* Set initial recurrence defaults to correspond to alarm start date.
* Add option for how February 29th recurrences are handled in non-leap years.
* Monthly/yearly recurrence edit: adhere to user preference for start day of week.
* Eliminate multiple confirmation prompts when deleting multiple alarms.
* Eliminate duplicate alarms in system tray tooltip.
* Fix crash after reporting error opening calendar file.
* Fix wrong status in system tray icon if KAlarm starts up with alarms disabled.
* Fix wrong number of days in Time-to-alarm column in main window.
* Fix omission of deferred alarms from system tray tooltip.

=== Version 0.9.5 --- 3 September 2003 ===
* Add option for non-modal alarm message windows.
* Add option to display a notification when an email alarm queues an email.
* Emails via KMail are sent without opening composer window, if KMail is running.
* Provide separate configuration for 'From' and 'Bcc' addresses for email alarms.
* Add exceptions to recurrence specification.
* Add multiple month selection to yearly recurrence.
* Add day of month selection in yearly recurrence.
* Add last day of month option in monthly and yearly recurrences.
* Add 2nd - 5th last week of month options in monthly and yearly recurrences.
* Add filename completion to file and command alarm edit fields.
* Display alarms-disabled indication in system tray tooltip.
* Enable file alarms to display image files.
* Fix file alarms not displaying some text files, and improve HTML file display.
* Fix loss of changes to attachment list after editing email alarms.
* Fix wrong recurrence end date being displayed when editing an existing alarm.

=== Version 0.9.4 --- 3 July 2003 ===
* Add time-to-alarm display option to main alarm list.
* Add option to list next 24 hours' alarms in system tray tooltip.
* Create new alarm by dragging text or URL onto main window or system tray icon.
* Display reasons for failure to send an email.
* Allow editing of the list of message colours.
* Edit new alarm by context menu or double click on white space in alarm list.
* Add show expired alarms option to preferences dialog.
* Display HTML files correctly in file display alarms.

=== Version 0.9.3 --- 4 March 2003 ===
* Add preferences option to set default sound file for the Edit Alarm dialog.
* Fix display of "Invalid date" message before Edit Alarm dialog displays.

=== Version 0.9.2 --- 28 February 2003 ===
* Option to set font for individual alarm messages.
* Allow multiple alarm selection in the main window.
* KAlarm icon in alarm message window selects the alarm in the main window.
* In Edit Alarm dialog, move all recurrence edit controls into Recurrence tab.
* Add quit warning message option to preferences dialog.
* Add "New Alarm" option to system tray context menu.
* Disallow command alarms when KDE is running in kiosk mode.
* Revised storage of beep, font, colour and program arguments in calendar file.
* Always save alarms in iCalendar format (but vCalendar may still be read).
* Add reminder, recurrence and font parameters to DCOP calls.
* Fix failure to enable alarms when running in on-demand mode.

=== Version 0.9.1 --- 16 January 2003 ===
* Add option to set advance reminders for display alarms.
* In run-in-system-tray mode, warn that alarms will be disabled before quitting.
* Fix monthly and yearly recurrences on nth Monday etc. of the month.
* Fix yearly recurrences on February 29th.
* Fix recurrence start times stored in expired calendar file.
* Fix extra empty events being stored in expired calendar file.

=== Version 0.9.0 --- 3 January 2003 ===
* Add facility to import birthdays from KAddressBook
* Add option to send an email instead of displaying an alarm message.
* Add option to store and view expired alarms.
* Add copy, view and undelete actions (as applicable) for the selected alarm.
* In alarm message window, message text can be copied to clipboard using mouse.
* Allow message text to be scrolled in alarm message window if too big to fit.
* Shift key with left mouse button steps time edit arrows by 5 minutes/6 hours.
* Report failure to run command alarm (bash, ksh shells only).
* Retain repeat-at-login status on alarm deferral.
* Restore alarm messages which were displayed before KAlarm was killed or crashed.
* Store alarm data in the calendar file in a more standard way.
* Alarm message defer dialog: update recurrence deferral time limit in real time.
* Weekly recurrence edit: adhere to user preference for start day of week.
* Use standard action icons.

=== Version 0.8.5 (KDE 3.1.1) --- 21 February 2003 ===
* Fix monthly and yearly recurrences on nth Monday etc. of the month.
* Fix yearly recurrences on February 29th.
* Fix failure to enable alarms when running in on-demand mode.

=== Version 0.8.4 (KDE 3.1) --- 8 January 2003 ===
* Make KAlarm icon in message window bring main window to current desktop.
* Fix detection of KDE desktop.
* Fix entry of yearly recurrences on a specified date in the year.

=== Version 0.8.3 --- 9 November 2002 ===
* Fix no system tray icon being displayed.
* Fix multiple system tray icons being displayed.
* Fix alarms being missed after changing "Disable alarms when not running" status.

=== Version 0.8.2 --- 2 November 2002 ===
* Fix audio files not playing.

=== Version 0.8.1 --- 1 November 2002 ===
* Adhere to KDE single/double click setting when clicking on alarm list.
* Fix possible loss of alarms if KAlarm has previously used another calendar file.
* Fix coordination between "At time" and "After time" values when they change.
* Always remove alarm deferral even when next recurrence triggers instead.
* When alarm triggers, replace any existing repeat-at-login alarm message window.
* Fix deselection of Sound not working after selecting a sound file.
* Fix display of hour spin buttons in time edit spin boxes.
* Prevent time edit spin box buttons from selecting the text.
* Clean up previous alarm list highlight properly when a new alarm is selected.
* Set sensible initial focus when edit alarm dialog pages are displayed.
* Fix Quit duplicate entry in system tray context menu.

=== Version 0.8 (KDE 3.1 beta2) --- 16 September 2002 ===
* Move recurrence edit to separate tab in alarm dialog (now fits 800x600 display).
* Add accelerator keys in dialogs.
* Provide date picker for entering dates.

=== Version 0.7.5 --- 1 September 2002 ===
* Add preferences options to choose default settings for the Edit Alarm dialog.
* Fix right-to-left character sets not being displayed in message edit control.
* Make "Help -> Report Bug" use the KDE bug system (bug #43250).
* Fix session restoration not occurring.

=== Version 0.7.4 (KDE 3.1 beta1) --- 5 August 2002 ===
* Add option to prompt for confirmation on alarm deletion.
* Add option to prompt for confirmation on alarm acknowedgement.
* Display KAlarm handbook Preferences section when Help clicked in config dialog.
* Correctly adjust wrong summer times stored by version 0.5.7 (KDE 3.0.0).

=== Version 0.7.3 --- 24 July 2002 ===
* Fix loss of alarm times after saving pre-version 0.7 calendar file.
* Fix main alarm list display of hours or hours/minutes repeat interval.
* Display KAlarm handbook when Help clicked in configuration dialog.

=== Version 0.7.2 --- 2 July 2002 ===
* Fix reading wrong alarm times from pre-version 0.7 calendar file.
* Partially fix loss of alarm times after saving pre-version 0.7 calendar file.

=== Version 0.7.1 --- 29 June 2002 ===
* Prevent duplicate message windows from being displayed.
* Make Close button on message window not the default button to reduce chance
  of accidental acknowledgement.
* Fix non-ASCII message texts being saved as question marks.
* Fix memory leak with recurrences.

=== Version 0.7.0 --- 15 June 2002 ===
* Add option to play audio file when message is displayed.
* Add daily, weekly, monthly, annual recurrences.
* Allow deferring only up to next scheduled repetition time.
* Don't defer repetitions when an alarm is deferred.
* Make regular repetition and repeat-at-login mutually exclusive.
* Double click on alarm in main window opens alarm edit dialog.
* Change Reset Daemon menu option to Refresh Alarms.
* Save and restore window sizes.

=== Version 0.6.4 --- 8 May 2002 ===
* Make click on system tray icon always bring KAlarm to top on current desktop.
* Fix alarms not being triggered (depending on time zone).

=== Version 0.6.0 --- 8 March 2002 ===
* Add option to execute a command instead of displaying an alarm message.
* Add Try button to alarm message edit dialog.
* Add icons in the alarm list to indicate each alarm's type.
* Display error message if a file to be displayed is not a text file.
* Reduce chance of lost late-cancel alarms when daemon check interval is reduced.
* Rename command line option --displayEvent to --triggerEvent.
* Rename DCOP function displayMessage() to triggerEvent().
* Rename DCOP function cancelMessage() to cancelEvent().

=== Version 0.5.8 (KDE 3.0.5A) --- 23 November 2002 ===
* Fix detection of KDE desktop.

=== Version 0.5.8 (KDE 3.0.5) --- 4 October 2002 ===
* Fix possible loss of alarms if KAlarm has previously used another calendar file.

=== Version 0.5.8 (KDE 3.0.4) --- 18 August 2002 ===
* Make "Help -> Report Bug" use the KDE bug system (bug #43250).
* Fix right-to-left character sets not being displayed in message edit control.

=== Version 0.5.8 (KDE 3.0.3) --- 5 August 2002 ===
* Adjust wrong summer times stored by version 0.5.7 (KDE 3.0.0).
* Display KAlarm handbook when Help clicked in configuration dialog.
* Make Close button on message window not the default button to reduce chance
  of accidental acknowledgement.
* Fix session restoration often not occurring at login.

=== Version 0.5.7 (KDE 3.0.1) --- 9 May 2002 ===
* Use local time for alarm times instead of using a time zone.
* Make click on system tray icon always bring KAlarm to top on current desktop.

=== Version 0.5.7 (KDE 3.0) --- 17 March 2002 ===
* Show system tray icon on deferring command line-initiated message (run-in-
  system-tray mode).
* Associate main window with system tray icon when displayed from message window.
* Don't start KAlarm at login, until it has been run for the first time.
* Add startup notification to kalarm.desktop.
* Prevent open main window from cancelling KDE session shutdown.
* Fix failure to display messages after daemon is restarted (run-on-demand mode).
* Fix possible failure to display command line-initiated message.
* Fix crash in some circumstances on changing run mode to run-on-demand.
* Fix crash on clicking KAlarm icon in command line-initiated message window.
* Fix crash on deferring alarm in command line-initiated message window.
* Fix duplication of repeat-at-login alarms at login.
* Fix error displaying text file messages.

=== Version 0.5.4 --- 7 February 2002 ===
* Fix extra window being displayed in session restoration.

=== Version 0.5.2 --- 31 January 2002 ===
* Fix session restore crash if in 'run continuously in system tray' mode.

=== Version 0.5.1 --- 30 January 2002 ===
* Change configuration defaults.

=== Version 0.5 --- 29 January 2002 ===
* Incorporate system tray icon into KAlarm, add --tray option.
* Add 'run continuously in system tray' operating mode.
* Don't use alarm daemon GUI application.
* Add enable/disable alarms option to main window menu.
* Add show/hide system tray icon option to main window menu.
* Add toolbar.
* Rename alarm dialog Set Alarm button to OK.
* Rename message window OK button to Close.
* Remove keyboard accelerator for Reset Daemon.
* Fix magnified system tray icon.
* Include README, etc. files in installation.

=== Version 0.4 --- 22 December 2001 ===
* Modify to use split alarm daemon/alarm daemon GUI.
* Prevent a command line error exiting all open KAlarm windows.
* Ensure the program exits after starting with --stop or --reset options.

=== Version 0.3.5 --- 5 December 2001 ===
* Add option to repeat alarms at login.
* Add context help button to main window and message window.
* Fix occasional crash on displaying non-repeating alarms.
* Fix possible failure to display alarms at login.
* Fix blank title bar when main window restored at login.
* Fix alarms not deleted from main window when displayed at login.
* Fix handling of zero-length calendar file.
* Improve error messages.
* Make documentation files installation dependent on KDE version.

=== Version 0.3.1 --- 20 November 2001 ===
* Fix build fault when using ./configure --enable-final

=== Version 0.3 --- 4 November 2001 ===
* Add option to display a file's contents instead of specifying a message.
* Add dialog option to set an alarm's time as an interval from the current time.
* Add defer option to alarm message window.
* Provide button in alarm message window to activate KAlarm.
* Make dialogs modal only for their parent window.

=== Version 0.2 --- 20 October 2001 ===
* Implement repeating alarms.
* Add extra pair of arrow buttons to time spinbox to change the hour.
* Fix sorting by colour column.
* Better What's This? texts for the main window.
* Remove -r, -s short options (use --reset, --stop instead).

=== Version 0.1.1 --- 1 September 2001 ===
* Fix documentation not being created by build.

=== Version 0.1 --- 31 August 2001 ===
* Initial release.<|MERGE_RESOLUTION|>--- conflicted
+++ resolved
@@ -1,13 +1,11 @@
 KAlarm Change Log
 
-<<<<<<< HEAD
-=== Version 3.5.1 (KDE Gear 22.12) --- 3 August 2022 ===
+=== Version 3.5.2 (KDE Gear 22.12) --- 3 August 2022 ===
 * Provide build option to disable use of X11, even if it is available.
-=======
+
 === Version 3.5.1 (KDE Gear 22.08.1) --- 15 August 2022 ===
 * Fix regression introduced in version 3.5.0:
     In some locales, displayed times were wrongly formatted.
->>>>>>> 6f730199
 
 === Version 3.5.0 (KDE Gear 22.08) --- 19 July 2022 ===
 * Provide options to build and/or run KAlarm without any Akonadi dependency.
