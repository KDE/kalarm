KAlarm Change Log

<<<<<<< HEAD
=== Version 3.4.0 (KDE Applications 22.04) --- 21 January 2022 ===
* Allow calendars and date picker to be shown together in side panel [KDE Bug 440250]
* Shrink calendar list to remove empty space when too large.

=== Version 3.3.5 (KDE Applications 21.12.2) --- 21 January 2022 ===
=======
=== Version 3.3.6 (KDE Applications 21.12.3) --- 9 February 2022 ===
* Fix failure to create a missing calendar file after enabling a resource.

=== Version 3.3.5 (KDE Applications 21.12.2) --- 31 January 2022 ===
>>>>>>> 07a585cd
* Fix crash after Defer is selected in alarm notification message [KDE Bug 448212]
* Fix deleted calendar resources reappearing when KAlarm restarts.
* For command alarms, use path to find executables, instead of current directory.
* Fix regression introduced in version 3.1.0:
    Make auto-close work for message windows.

=== Version 3.3.4 (KDE Applications 21.12.1) --- 28 December 2021 ===
* Treat empty read-only, or non-existent, calendar files as loaded.
* Fix bad calendar files preventing command line actions from running.
* Ensure KAlarm command line actions are performed if KAlarm is already running [KDE Bug 446749]
* Don't disable alarms after KAlarm command line action while KAlarm is already running [KDE Bug 446749]
* Fix resource ID numbers not working in command line & DBUS commands.
* If KAlarm is already running, don't exit if a new activation has unknown command line options.
* Fix crash when a resource is removed.

=== Version 3.3.3 (KDE Applications 21.12) --- 7 November 2021 ===
* Show numbers in localised form.
* Make time edit spinboxes show time using localised format and numbers.
* Fix infinite loop due to invalid recurrence date when using locale with non-ASCII numbers (requires kalarmcal 21.12).

=== Version 3.3.2 (KDE Applications 21.08.3) --- 30 October 2021 ===
* Make time edit field arrows work with Breeze application style [KDE Bug 443062]
* Fix display errors in time edit field arrows.
* Fix unusable sub-daily recurrence editor with non-Breeze application style.
* Use translated forms of "am" and "pm" when displaying times.

=== Version 3.3.1 (KDE Applications 21.08.1) --- 29 August 2021 ===
* Fix crash when KAlarm is launched while already running [KDE Bug 441660]

=== Version 3.3.0 (KDE Applications 21.08) --- 1 August 2021 ===
* Add date selector option to enable alarm list view to be filtered.
* Show hamburger menu when menu bar is hidden, to allow access to all options.
* Fix crash when context menu is requested after toolbar has been edited.
* Fix crash when alarm message is shown on a multiple screen system using Wayland [KDE Bug 439853]
* Fix alarm not triggering if a reminder is set after the main alarm (requires kalarmcal 21.08) [KDE Bug 440200]
* Fix 'Choose sound file' dialogue not showing audio files, under XFCE etc [KDE Bug 437217]
* Fix alarm time showing blank in alarm list when using right-to-left languages.
* Fixes to dialogue layouts when using right-to-left languages.

=== Version 3.2.2 (KDE Applications 21.04.2) --- 26 May 2021 ===
* In audio alarm edit dialogue, don't show file name in encoded format [KDE Bug 437676]

=== Version 3.2.1 (KDE Applications 21.04.1) --- 6 May 2021 ===
* In alarm list, don't hide display alarm colour for selected alarms [KDE Bug 436434]
* Fix date sometimes being hidden for selected alarms in alarm list [KDE Bug 436434]
* In alarm edit dialogue, enable OK button when date is edited [KDE Bug 436558]
* If time format is AM/PM, allow zero hours as an interim value while editing times.

=== Version 3.2.0 (KDE Applications 21.04) --- 2 April 2021 ===
* Remove KAlarm Akonadi resource code.
* Rename Preferences 'Edit' tab to 'Alarm Defaults'.
* Add default sound volume setting to Preferences dialogue.
* Fix erroneous output of terminal error message on disabling a calendar.

=== Version 3.1.3 (KDE Applications 20.12.3) --- 19 February 2021 ===
* Fix error creating alarm from command line if the only active alarm calendar is not the default [KDE Bug 417108].
* If command line action fails, quit application if not previously running.

=== Version 3.1.2 (KDE Applications 20.12.2) --- 26 January 2021 ===
* Default to using alarm names.
* Fix hang when an alarm is triggered in a read-only resource.

=== Version 3.1.1 (KDE Applications 20.12.1) --- 18 December 2020 ===
* Ensure that build uses the file resources option.
* When removing duplicate Akonadi resources, in priority keep enabled/standard ones.
* Fix regression introduced in version 3.1.0:
    Show correct alarm columns in main window on first run of KAlarm.

=== Version 3.1.0 (KDE Applications 20.12) --- 14 November 2020 ===
* Add option to show alarm message as a notification instead of in a window [KDE Bug 345922]
* Add option to give alarms a name.
* Don't execute display alarms while desktop notifications are inhibited.
* Cancel any screen saver when an alarm is displayed.
* On completion, calendar migration restores previous Akonadi run state.

=== Version 3.0.3 (KDE Applications 20.08.3) --- 25 October 2020 ===
* Prevent resources being disabled at logout [KDE Bug 427722]
* Fix regression introduced in version 3.0.0:
    Warn user if no active alarm calendar is enabled.

=== Version 3.0.2 (KDE Applications 20.08.2) --- 3 October 2020 ===
* Fix repeat-at-login alarms not triggering when KAlarm starts.
* If command generating text for display alarm fails, only display error message,
  not the display alarm, and don't redisplay the alarm on every restart.
* Fix next trigger time shown as "Never" after using Try button for command display alarm, if command fails.
* Display alarms in time order on startup (fixes regression).
* Allow alarm list and template list to be sorted by clicking headers.
* Fix inability to edit an existing calendar resource's configuration.
* Fix memory leaks.

=== Version 3.0.1 (KDE Applications 20.08.1) --- 24 August 2020 ===
* Fix inability to create alarms from templates, or load templates in edit dialogue [KDE Bug 425751]
* Don't show spurious error message when deleting alarm template [KDE Bug 425751]

=== Version 3.0.0 (KDE Applications 20.08) --- 5 August 2020 ===
* Default to using file system resources instead of Akonadi resources.
* Enable selection of multiple calendar files in Import Alarms dialogue.
* Show alarm calendars sorted by name in calendars list.
* Return to last used tab in Configuration dialogue when it is reopened.
* Add option for a command alarm to not notify execution errors [KDE Bug 315401]
* Fix handling of calendar update or save errors when making alarm changes.
* Fix possible calendar file corruption if disk is full (requires KDE Frameworks 5.72) [KDE Bug 370708]
* Allow drag-and-drop of email onto display alarm text edit field.
* Fix drag-and-drop of text onto line edits in alarm edit dialogue.
* Refactor AlarmCalendar to split out resources and display calendars.
* Fix infinite loop when evaluating next alarm to schedule.
* Cancel command execution error tooltip when mouse moves to another alarm.

=== Version 2.14.3 (KDE Applications 20.04.3) --- 19 June 2020 ===
* Fix possible corruption of autostart.desktop file if disk is full.

=== Version 2.14.2 (KDE Applications 20.04.2) --- 8 June 2020 ===
* Make multiple KAlarm invocations work (Qt >5.12, Frameworks >5.60) [KDE Bug 417108]
* Fix failure to set no-autostart for non-KDE desktops, if a writable autostart file exists.
* Fix failure to execute command alarms in a terminal window.
* Fix occasional crash on opening alarm edit dialogue [KDE Bug 412181]
* Fix regression introduced in version 2.13.0:
    Fix wrong Undo/Redo being performed when selected from list.

=== Version 2.14.1 (KDE Applications 20.04.1) --- 11 May 2020 ===
* Correctly interpret resource IDs in command line and DBus calls.
* Fix sizing and reconfiguration of columns in alarm and template lists.

=== Version 2.14.0 (KDE Applications 20.04) --- 27 March 2020 ===
* Warn user if archiving but no default archived alarms calendar is set.
* Fix some error messages not being displayed.
* Refactor to use generic resource classes (part 2).

=== Version 2.13.3 (KDE Applications 19.12.3) --- 20 February 2020 ===
* Fix failure of command line options requiring calendar access [KDE Bug 417108]

=== Version 2.13.2 (KDE Applications 19.12.2) --- 9 January 2020 ===
* Add Show/Hide Menubar menu option; change New Email Alarm shortcut to Ctrl-L.

=== Version 2.13.1 (KDE Applications 19.12.1) --- 30 December 2019 ===
* Make defer dialogue accessible when a full screen window is active [KDE Bug 414383]
* Only show 'Cancel Deferral' in defer dialogue if a deferral is already active.

=== Version 2.13.0 (KDE Applications 19.12) --- 19 November 2019 ===
* Fix user not always being prompted to update new resource if in old format.
* Terminate application after executing 'kalarm --list'.
* Fix alarm type column being too wide in alarm template list.
* Fix failure to display image when alarm is configured to display an image file.
* Fix failure to set no-autostart for non-KDE desktops, if no autostart directory exists.
* Refactor to use generic resource classes (part 1).

=== Version 2.12.8 (KDE Applications 19.08.3) --- 16 October 2019 ===
* Fix error on redo of an active alarm deletion.
* Archive repeat-at-login alarms if previously triggered, when they are deleted.
* Fix layout of defer alarm dialogue.
* Fix regression introduced in version 2.10.11:
    Make user settings changes take effect immediately.

=== Version 2.12.7 (KDE Applications 19.08.2) --- 7 October 2019 ===
* Show correct read-only status of an alarm in its context menu.
* Fix regression introduced in version 2.12.5:
    Fix errors deleting and reactivating alarms.
* Fix error on undo of an active alarm deletion.
* Don't trigger repeat-at-login alarms when they are edited or imported.

=== Version 2.12.6 (KDE Applications 19.08.1) --- 26 August 2019 ===
* Fix crash sometimes when a resource is enabled [KDE Bug 410596]
* Fix D-Bus alarm creation failing if time zone is omitted from start time [KDE Bug 411296]
* Fix command line options which don't work if KAlarm not already running:
    --edit, --list, --triggerEvent, --cancelEvent.

=== Version 2.12.5 (KDE Applications 19.08) --- 26 July 2019 ===
* Enable alarm list columns to be hidden using context menu on list header [KDE Bug 397093]
* Fix regression introduced in version 2.12.0:
    Show time zone abbreviation in message window if alarm time has non-local time zone.
* If only one writable archived alarm calendar exists, automatically set it as the default.
* Don't allow user to create a new resource using same calendar file as an existing resource.
* Remove duplicate resources (i.e. which use the same calendar file) at startup [KDE Bug 403124]
* Fix drag and drop of emails from KMail, and KMail button in message window.
* Improve drag and drop of events and todos from KOrganizer.

=== Version 2.12.4 (KDE Applications 19.04.3) --- 4 July 2019 ===
* Fix calendar resource dialogue not configuring resource correctly [KDE Bug 407882]
* Fix calendar resource dialogue creating new resources unusable until restart [KDE Bug 407882]
* Enable resource after creating with the calendar resource dialogue [KDE Bug 407882]
* Fix colour and alarm type columns being too wide in alarm list.

=== Version 2.12.3 (KDE Applications 19.04.2) --- 23 May 2019 ===
* Fix calendar configuration dialogue not appearing.
* Fix errors creating calendar resources on first run of KAlarm [KDE Bug 407544]
* Display alarm message windows within current screen in multi-head systems.

=== Version 2.12.2 (KDE Applications 18.08.2) --- 27 September 2018 ===
* Fix Defer button being disabled for recurring alarms [KDE Bug 398658]

=== Version 2.12.1 (KDE Applications 18.08.1) --- 18 August 2018 ===
* Align and right adjust 'Time to' column values in main window [KDE Bug 397130]
* Remove seconds values from Time column (erroneously added in 2.12.0).

=== Version 2.12.0 (KDE Applications 18.08) --- 29 July 2018 ===
* Use KAlarmCal::KADateTime instead of deprecated KDateTime.
* Remove 'clock time' option, in favour of local system time zone.
* Fix times being truncated and showing ellipsis in main window [KDE Bug 365257]
* Fix evaluation of work days.
* Fix reminder-once alarms not being correctly loaded from calendar file.
* Fix some regressions introduced in version 2.11.0, including:
    Make global shortcuts available.
    Default sound file selection dialogue to the system sound files directory.

=== Version 2.11.16 (KDE Applications 17.04.1) --- 15 April 2017 ===
* Fix option text for using default email address from KMail/System Settings [KDE Bug 378722]

=== Version 2.11.15 (KDE Applications 17.04) --- 15 January 2017 ===
* Report if terminal for command alarms is not configured.
* Don't allow 'auto-hide in system tray' on Unity desktop [KDE Bug 373848]

=== Version 2.11.14 --- 19 February 2017 ===
* Fix not showing main window if activated again while already running with --tray [KDE Bug 374520]
* Fix --help, --version and option errors not being reported if KAlarm is already running.
* Make command options --edit-new-* work [KDE Bug 376209]

=== Version 2.11.13 (KDE Applications 16.12.2) --- 29 January 2017 ===
* Fix system tray icon used for "some alarms disabled"
* Improved system tray icons (requires Plasma 5.9) [KDE Bug 362631]
* Don't show misleading "Failed to update alarm" if command alarm fails [KDE Bug 375615]

=== Version 2.11.12 (KDE Applications 16.12.1) --- 1 January 2017 ===
* Fix Export Alarms file save error [KDE Bug 374337]
* Fix arrow/page up/down keys not working in date edit control
  (needs KDE Frameworks 5.30) [KDE Bug 373886]

=== Version 2.11.11 (KDE Applications 16.12.0) --- 16 November 2016 ===
* Fix crash on exit [KDE Bug 372223]

=== Version 2.11.10 (KDE Applications 16.08.3) --- 31 October 2016 ===
* Fix default calendar files not being created on first run [KDE Bug 362962]
* Fix crash when a second instance of KAlarm is started [KDE Bug 371628]
* Don't output error messages about temporary files in directory calendar [KDE Bug 370627]

=== Version 2.11.9 (KDE Applications 16.08.1) --- 18 August 2016 ===
* Prevent KAlarm autostarting on non-KDE desktops if it has never been run [KDE Bug 366562]

=== Version 2.11.8 (KDE Applications 16.08.0) --- 13 July 2016 ===
* Use the default time format in alarm list and system tray status popup
  [KAlarm Forum: https://forum.kde.org/viewtopic.php?f=229&t=133788]

=== Version 2.11.7 (KDE Applications 16.04.3) --- 11 June 2016 ===
* Always use current setting for email sender address when sending emails [KDE Bug 359163]

=== Version 2.11.6 (KDE Applications 16.04.1) --- 20 April 2016 ===
* Prevent KAlarm autostarting on non-KDE desktops if start-at-login is disabled
  [KAlarm Forum: https://forum.kde.org/viewtopic.php?f=229&t=131410]

=== Version 2.11.5 (KDE Applications 16.04.0) --- 13 April 2016 ===
* Fix alarm times out by an hour in daylight savings time (needs kcalcore 16.04) [KDE Bug 336738]
* Don't show spurious extra calendar after adding new calendar [KDE Bug 361543]
* Fix crash when adding new calendar [KDE Bugs 361539, 361717]

=== Version 2.11.4 (KDE Applications 15.12.3) --- 1 February 2016 ===
* Fix reminder time edit being covered by 'in advance' combo [KDE Bug 357018]
* Fix crash after editing an alarm, if spell check is enabled [KDE Bug 356048]
* Fix occasional crash on startup [KDE Bug 358217]
* Fix specification on command line of a reminder after the alarm.
* Fix deferral time of date-only recurring alarms [KDE Bug 346060]
* Fix frequency edit field missing from recurrence editor.

=== Version 2.11.3 (KDE Applications 15.08.3) --- 4 November 2015 ===
* Re-enable use of sendmail for email alarms.
* Fix conversion error in sub-repetition interval from command line.

=== Version 2.11.2 (KDE Applications 15.08.2) --- 24 September 2015 ===
* Enable typing into New Alarm dialogue while alarm is displayed (Unity desktop) [KDE Bug 352889]

=== Version 2.11.1 (KDE Applications 15.08.1) --- 1 September 2015 ===
* Fix conversion error in sub-repetition value from command line or D-Bus command.

=== Version 2.11.0 (KDE Applications 15.08.0) --- 30 July 2015 ===
* Use KDE Frameworks.
* Disable use of sendmail for email alarms, due to removal from Akonadi.

=== Version 2.10.12 (KDE 4.14.2) --- 30 September 2014 ===
* Make New Audio Alarm dialogue use sound file repeat preference setting.

=== Version 2.10.11 (KDE 4.14.0) --- 12 August 2014 ===
* [Akonadi] Fix alarms not being redisplayed after Akonadi server restarts
            (requires kdepimlibs 4.14.0) [KDE Bug 336942]

=== Version 2.10.10 (KDE 4.13.2) --- 10 May 2014 ===
* [Akonadi] Fix no Defer button in alarm windows restored after login [KDE Bug 334334]
* Fix display of duplicate alarm windows after login.

=== Version 2.10.9 (KDE 4.13.1) --- 4 May 2014 ===
* [Akonadi] Fix no Defer button in alarm windows restored after crash [KDE Bug 334334]

=== Version 2.10.8 (KDE 4.12.5) --- 18 April 2014 ===
* [Akonadi] Fix wrong startup message about no writable active alarm calendar.
* [Akonadi] Fix setting Akonadi resource read-only making it unusable (requires kdepim-runtime 4.12.5) [KDE Bug 332889]

=== Version 2.10.7 (KDE 4.12.4, 4.13.0) --- 21 March 2014 ===
* [Akonadi] Fix deletion of alarm copies from KOrganiser not working.
* Fix crash after session restoration has nothing to restore [KDE Bug 331719]
* Prevent data in birthday import dialogue being editable.

=== Version 2.10.6 (KDE 4.11.1) --- 27 August 2013 ===
* [Akonadi] Fix error saving template when closing Edit Template dialogue [KDE Bug 323965]

=== Version 2.10.5 (KDE 4.11.0) --- 3 August 2013 ===
* Fix memory leak whenever the edit dialogue is closed.
* Fix auto-close alarms not displaying when KAlarm defaults to UTC time zone.
* Fix display alarm deferral limit when KAlarm defaults to UTC time zone.

=== Version 2.10.4 (KDE 4.11 beta2) --- 15 June 2013 ===
* Show startup warning if no writable active alarm calendar is enabled [KDE Bug 316338]

=== Version 2.10.3 (KDE 4.10.5) --- 15 June 2013 ===
* Fix sound repetition pause not working in audio alarms [KDE Bug 319261]
* Fix Stop Play button being left enabled after closing alarm window.

=== Version 2.10.2 (KDE 4.10.4) --- 4 May 2013 ===
* [Akonadi] Fix infinite loop on shutdown if display alarms are active [KDE Bug 317806]

=== Version 2.10.1 (KDE 4.10.0) --- 10 December 2012 ===
* [Akonadi] Fix memory leak when an alarm message window is displayed.
* [Akonadi] Fix memory leak on alarm edit.

=== Version 2.10.0 (KDE 4.10 beta1)--- 13 November 2012 ===
* Add --list command line option to list scheduled alarms to stdout.
* Add 'list' D-Bus command to return list of scheduled alarms.
* [Akonadi] Wait until calendars are populated before using them at startup.

=== Version 2.9.3 (KDE 4.9.4) --- 13 November 2012 ===
* [Akonadi] Fix alarm list not sorting new alarms when calendar is enabled [KDE Bug 306178]

=== Version 2.9.2 (KDE 4.9.1) --- 22 August 2012 ===
* Fix Quit not working in system tray icon context menu.
* [KResources] Fix KAlarm button not highlighting the alarm in the main window [KDE Bug 266082]

=== Version 2.9.1 (KDE 4.9.0) --- 7 July 2012 ===
* Add option to execute a pre-alarm action before deferred alarms.
* Provide options to auto-hide system tray icon when no alarms are due.
* Store KAlarm version and backend in config file.

=== Version 2.8.6 (KDE 4.8.5) --- 14 July 2012 ===
* [Akonadi] Don't display calendars which have no Akonadi resource.
* [Akonadi resources] Fix resource if config is missing.
* [Akonadi resources] Make resource work if location is set by path OR URL.
* Fix crash when closing alarm window for alarm which plays audio file.
* Fix "server did not accept the sender address" errors sending emails [KDE Bug 301946]

=== Version 2.8.5 (KDE 4.8.4) --- 6 June 2012 ===
* [Akonadi] Warn user and disable KAlarm if Akonadi fails to run [KDE Bug 300083]
* [Akonadi] Fix crash when saving new alarm [KDE Bug Bug 300376]

=== Version 2.8.3 (KDE 4.8.3) --- 22 April 2012 ===
* Store KAlarm version and backend in config file.
* Use the last selected sound file picker directory as the default next time.

=== Version 2.8.2 (KDE 4.8.2) --- 29 March 2012 ===
* [Akonadi] Fix error saving changed alarms when closing Edit Alarm dialogue.
* [Akonadi] Show old-format calendars in read-only colour in calendar list.
* [KResources] Fail cleanly if calendar resources fail to open [KDE Bug 296383]
* Prevent multiple email success messages after Try used in Edit Alarm dialogue.

=== Version 2.8.1 (KDE 4.8.1) --- 19 February 2012 ===
* [Akonadi] Don't give option to save new alarms in old format calendars.
* [Akonadi] Prevent duplicate prompts to update format of new calendar resource.
* [Akonadi] Automatically disable duplicated calendar resources [KDE Bug 293193]
* [Akonadi] Fix errors when creating default calendar resources [KDE Bug 293208]
* [Akonadi] Prevent multiple standard calendars for any alarm type.
* [Akonadi] Fix various crashes.
* Output cmake error if Akonadi option incompatible with kdepimlibs/kalarmcal.

=== Version 2.8.0 (KDE 4.8.0) --- 16 January 2012 ===
* Use Akonadi as the default calendar access method.
* Use configurable colours and KDE colour scheme for calendar list.
* Allow user to stop playback after clicking Try in audio alarm edit dialogue.

=== Version 2.7.5 (KDE 4.7.4) --- 23 November 2011 ===
* Fix crash due to audio thread not being correctly deleted.

=== Version 2.7.4 (KDE 4.7.1) --- 28 August 2011 ===
* Fix crash when last recurrence of late-cancel alarm triggers too late.
* Fix conversion of pre-version 1.4.14 subsidiary alarms.
* Fix new alarm not being scheduled after editing alarm from alarm window.
* Don't do search if invalid regular expression is entered in Find dialogue.
* Don't prevent interaction with alarm windows when a prompt or warning message
  window is displayed [using KDE 4.7.1 or later].
* Only reset visible tab in multi-tab settings sections when Defaults is clicked
  in Configuration dialogue, and Current tab option is selected.
* Disable command output option for display alarms in edit alarm dialogue if
  user not authorised to run shell commands.
* Always output "not authorised" error message if unauthorised user tries to run
  shell commands.

=== Version 2.7.3 --- 26 July 2011 ===
* Fix crash when Wake From Suspend dialogue is shown with no alarm selected.

=== Version 2.7.2 --- 15 July 2011 ===
* Fix KAlarm not quitting when no visible windows or system tray icon remain.
* Cancel wake-from-suspend if alarm is disabled, or if all alarms are disabled.
* Various improvements and bug fixes to Wake From Suspend dialogue.
* In calendar list show calendar colours by text background, not coloured square.
* In alarm list show multi-line tooltip for alarm text when appropriate.

=== Version 2.7.1 (KDE 4.7.0) --- 6 July 2011 ===
* Make wake-from-suspend schedule a time-from-now, to make it work correctly
  on systems whose hardware clock is out of sync with the system clock.
* Include Content-Transfer-Encoding header in emails to allow correct display.

=== Version 2.7.0 --- 9 May 2011 ===
* Add option to set a reminder AFTER the main alarm.
* Add option to wake computer from suspend when a selected alarm is triggered.
* Add command line option to disable alarm monitoring.
* Replace EMAILID, SPEAK, ERRCANCEL, ERRNOSHOW calendar properties with FLAGS
  property parameters.

=== Version 2.6.3 --- 27 April 2011 ===
* Add option to not notify execution errors for pre-alarm actions.
* Set environment variable KALARM_UID to event UID for pre- & post-alarm actions.
* Warn user if only UTC time zone is available (if ktimezoned not installed).
* Don't reactivate start-at-login without prompting, after user switches it off,
  except if KAlarm is session restored.
* Show error message and set read-only if location is blank for new resource.
* Fix crash on some systems when New Alarm dialogue is displayed from system tray
  icon menu.
* Fix KAlarm button in alarm window not always showing main window and not
  highlighting the alarm in the main window.
* Move New Alarm From Template action into New alarm menu to simplify toolbar.

=== Version 2.4.11 (KDEPIM 4.4.11) --- 16 April 2011 ===
* Fix bad borders round left hand buttons of time spinboxes in Oxygen style.
* Fix initialisation of library global statics.
* Ensure sound volume is not out of range when reading from calendar.
* Fix New Alarm dialogue from system tray menu restoring other windows.

=== Version 2.4.10 (KDEPIM 4.4.8) --- 2 December 2010 ===
* Fix KAlarm showing in system tray at login when configured not to show in tray.
* Fix working-time-only alarms not triggering if KAlarm is started up outside
  working hours, after the last trigger time during working hours was missed.
* Don't quit if no window is visible when 'show in system tray' is deselected.
* Disable Defer button in new message window when deferral limit has been reached.
* Fix reminder time shown when editing a non-recurring alarm's deferred reminder.
* Fix conversion of pre-version 1.9.10 non-recurring alarms with simple repetition.
* Make disabled system tray icon more distinguishable for colour blind users.

=== Version 2.4.9 (KDEPIM 4.4.7) --- 19 October 2010 ===
* Fix crash if alarm triggers while its deletion confirmation prompt is visible.
* Fix crash when Try button is clicked while creating new display alarm.
* Fix crash on KAlarm exit.
* Fix possible crash when enabling individual alarms.
* Prevent long file name from expanding the width of file display alarm window.
* Allow pre- & post-alarm actions for alarms whose text is generated by a command.
* Combine 4 New Alarm icons in toolbar, to fix icon texts not fitting into width.

=== Version 2.4.8 (KDEPIM 4.4.6) --- 4 September 2010 ===
* Fix crash when a reminder alarm is being redisplayed.
* Fix possible crash: on alarm deletion, always update next alarm to trigger.
* Fix Sound File selection dialogue Play button not playing any sound.
* Always show current storage location choice in Configuration dialogue.
* Fix inability to leave file name blank in audio alarm templates.
* Fix changes to volume not enabling OK button when editing an audio alarm
  template with no audio file specified.

=== Version 2.4.7 (KDE 4.4.5) --- 3 June 2010 ===
* Fix inability to defer non-recurring alarms.
* Fix crash when selecting calendar type in calendar selector, if text widths
  and selector width are "exactly wrong".
* Fix loss of time zone specification for date only alarms when converting a
  pre-2.3.2 calendar, if start-of-day time in calendar is not midnight.
* Enable alarm edit dialogue Time Zone button in read-only mode.

=== Version 2.4.6 (KDE 4.4.4) --- 20 May 2010 ===
* Fix alarm edit dialog not saving changes when invoked from alarm message
  window's Edit button.
* Fix main window close action not working when system tray icon is not shown.

=== Version 2.4.5 (KDE 4.4.3) --- 7 April 2010 ===
* Fix audio files playing silently when no volume level has been specified.

=== Version 2.4.4 (KDE 4.4.2) --- 17 March 2010 ===
* Fix display alarm whose text is generated by a command and which has an audio
  file, being converted into an audio-only alarm when reloaded.

=== Version 2.4.3 (KDE 4.4.1) --- 21 February 2010 ===
* Disable resource calendars which contain only wrong alarm types.

=== Version 2.4.2 (KDE 4.4.0) --- 30 January 2010 ===
* Fix non-ASCII text being corrupted in emails sent by KAlarm.
* Show error message if selected email identity has no email address.

=== Version 2.4.1 (KDE 4.4.0 RC1) --- 8 December 2009 ===
* Fix date-only recurring alarms triggering repeatedly at high frequency.

=== Version 2.4.0 --- 24 November 2009 ===
* New audio alarm option, without displaying alarm window.
* Add configuration setting for event duration for alarms copied to KOrganizer.
* Provide 'any time' option in Defer Alarm dialogue, for date-only alarms.
* Use KDE system settings to determine default working days in the week.
* Improve organisation of main menu.
* If dual screens, show alarm in other screen if any full screen window exists.
* Fix recurring date-only alarm triggering repeatedly and eating up CPU, if the
  start-of-day time is after midnight and the alarm is due, but current UTC time
  of day is earlier than the start-of-day time of day in the alarm's time zone.
* Update date-only alarm trigger times when user changes the start-of-day time.
* Don't write start-of-day time into calendar, to avoid clashes if it is shared.
* Don't waste processing time calculating next trigger time for archived alarms.
* Disable 'New Alarm from Template' action when no alarm templates exist.
* Interpret '~' (i.e. home directory) properly in entered file names.
* Fix crash if calendar formats are updated at login, during session restoration.
* Fix crash if editing alarm from alarm window Edit button, and window changes
  from reminder to normal, or window changes from at-login to final at-login
  trigger time, or window auto-closes.
* Prevent infinite loop if NEXTRECUR time in alarm is before alarm start time.
* Fix error saving the alarm after editing a repeat-at-login alarm.
* Don't set reminder/late-cancel/show-in-KOrganizer when saving repeat-at-login
  alarms.
* Improve error feedback in sound file selection.
* Prevent sound file configuration dialogue closing after showing error message.

=== Version 2.3.0 --- 10 July 2009 ===
* Alarm edit: warn user if entered start time needs adjustment to fit recurrence.
* Command alarm edit: show error message if no command/script has been entered.
* Allow use of other command line options with --edit-new-* to initialise edit
  dialogue options.
* Improve detection of conflicting command line options.

=== Version 2.2.4 --- 23 June 2009 ===
* Alarm edit: keep existing display file name if file select dialogue cancelled.
* Guard against crashes if KAlarm quits while a modal dialogue is open.
* Fix crash creating alarm from command line, if KAlarm not already running.
* Fix --reminder-once command line option being treated same as --reminder.

=== Version 2.2.3 --- 14 June 2009 ===
* Fix crash when more than one alarm with audio is displayed simultaneously.

=== Version 2.2.2 --- 10 June 2009 ===
* Fix email alarms sending multiple mails, when sent by KMail.
* Fix crash when closing remote calendars.

=== Version 2.2.1 --- 25 May 2009 ===
* Include new handbook translation: Ukrainian.

=== Version 2.2.0 --- 29 April 2009 ===
* Provide facility to export alarms to a new calendar file.
* Provide option to spread alarm and error messages over screen.
* Show command execution error indication for alarms in main window alarm list.
* Add configuration setting for default deferral time in Defer Alarm dialogue.
* Accept drag and drop of Todo entries to create a new alarm.

=== Version 2.1.8 (KDE 4.2.4) --- 25 May 2009 ===
* Fix crash on exit from birthday import dialogue.
* Fix crash when an alarm is open for edit when its last occurrence triggers,
  and the edit is then saved.
* Fix another possible crash when KAlarm quits.
* Don't show time in alarm list for date-only alarms without time zone (e.g.
  those created by Import Birthdays).

=== Version 2.1.7 (KDE 4.2.3) --- 29 April 2009 ===
* Fix recurring alarms being missed when deferred to earlier than next due alarm,
  when next due alarm is earlier than the next recurrence.
* Fix crash at startup if a non-recurring cancel-if-late alarm has been missed.
* Fix speech mode not working when alarm messages are displayed.
* Fix KAlarm hanging sometimes while trying to play an audio file.
* Fix crash when KAlarm quits.
* Fix memory leak with undo/redo.

=== Version 2.1.6 (KDE 4.2.2) --- 18 March 2009 ===
* Fix memory leaks.
* Fix crash when KAlarm quits.

=== Version 2.1.5 (KDE 4.2.1) --- 7 February 2009 ===
* Disable inapplicable alarm types in alarm edit dialogue Load Template list.
* Prevent multiple identical error messages being displayed for the same alarm.
* Fix possible crash on alarm refresh, or removal or disabling of a resource.

=== Version 2.1.4 (KDE 4.2) --- 18 January 2009 ===
* Prevent corrupt alarms if deferral reinstates from archived alarm instead of
  from the displaying calendar.
* Ignore events in calendar without usable alarms (which prevents them getting
  stuck in the alarm list, and fixes high CPU usage).
* Show error message when New Template selected but no writable resource exists.
* Fix crash when iCalendar item is dragged and dropped onto KAlarm.
* Make New Alarm shortcuts work.
* Fix alarms not being saved if created by drag-and-drop but not edited further.

=== Version 2.1.3 (KDE 4.2 RC1) --- 5 January 2009 ===
* Fix invalid alarm remaining in calendar when pre-alarm action failure message
  is acknowledged before the alarm is deferred.

=== Version 2.1.2 --- 27 December 2008 ===
* New KAlarm icon.
* Distinguish disabled from enabled alarm colour when highlighted in alarm list.
* Ensure alarm windows show on top of full-screen windows.
* Fix crash if KAlarm is activated again while restoring from previous session.
* Fix kalarmautostart crash on logout while kalarmautostart is still running.
* Fix click on system tray icon not showing main window if 'Show in system tray'
  configuration setting deselected.

=== Version 2.1.1 (KDE 4.2 beta2) --- 8 December 2008 ===
* Allow global shortcuts for New Alarm actions.
* Fix failure to update alarms in KOrganizer when Kontact is running but
  Kontact's calendar component is not loaded.
* Fix toolbar configuration being lost after quitting KAlarm.

=== Version 2.1.0 (KDE 4.2 beta1) --- 13 November 2008 ===
* Add option to exclude holidays from recurring alarms.
* Provide More/Less Options button in edit alarm dialogue.
* Improve Configuration dialogue layout, split pages into tabs.
* Show separate toolbar buttons for new display, command and email alarms.
* Show 'Time Zone' button instead of time zone selection controls when using
  default time zone.
* Set file display alarm font & colour in same way as for text display alarms.
* Set default reminder time units according to how long until alarm is due.

=== Version 2.0.6 (KDE 4.1.3) --- 22 October 2008 ===
* Fix alarms not triggering correctly after laptop wakes from hibernation.
* Fix inability to change or cancel alarm deferral times.
* Prevent defer dialogue date being set outside the allowed range.
* Set background colour for file display alarm text.
* Don't wrap lines in file display alarm message windows.
* Fix addition and deletion of alarms to KOrganizer.

=== Version 2.0.5 --- 27 September 2008 ===
* Fix very high CPU usage by KAlarm when there are alarms with sub-repetitions,
  or deferrals, with periods greater than 1 week. Fix requires kdepimlibs 4.1.3.

=== Version 2.0.4 (KDE 4.1.2)--- 24 September 2008 ===
* Add work-time-only parameter for D-Bus calls to create new alarms.

=== Version 2.0.3 --- 7 September 2008 ===
* Double click accepts selected template in pick list.
* Make text in edit alarm dialogue change colour when foreground colour changed.
* Replace colour combo boxes by buttons which display standard KDE colour picker.

=== Version 2.0.2 (KDE 4.1.1) --- 27 August 2008 ===
* Show alarm text entry fields in the current alarm message colours.
* Show background colour selector for file display alarms.
* Set KDE sound files directory as default for picking sound files.
* Fix width of buttons containing only an icon.
* Change Control Center references to System Settings.
* Fix formatting of file display alarms for non-HTML text files.
* Fix crash when birthday dialogue is opened more than once.
* Prevent quitting when main window is closed but system tray icon is visible.

=== Version 2.0.2 --- 4 August 2008 ===
* Set KDE sound files directory as default for picking sound files.
* Fix width of buttons containing only an icon.
* Change Control Center references to System Settings.

=== Version 2.0.1 (KDE 4.1) --- 17 July 2008 ===
* Double click in template dialogue list activates template edit dialogue.
* Fix KAlarm quitting on closing message window when no main window visible.
* Fix KAlarm crashing when quitting.

=== Version 2.0.0 --- 7 July 2008 ===
* New facility to use multiple alarm calendar resources.
* Add facility to select time zone for alarm times.
* Handle summer/winter time changes correctly.
* New option to trigger a recurring alarm only during working hours.
* Add option for display alarm text to be generated by a command.
* Provide "Don't show again for this alarm" option for command error messages.
* Alarm edit dialogue layout improvements.
* Make alarm edit and preferences dialogues scrollable if too high for screen.
* Choose new alarm/template type from menu instead of in alarm edit dialogue.
* Add option to show alarm windows in centre of screen, with buttons initially
  disabled to prevent accidental acknowledgement.
* Remove alarm daemon (kalarmd) and do alarm monitoring in KAlarm itself.
* Remove --handleEvent command line option.
* Use custom properties instead of CATEGORIES in calendar events for KAlarm data.
* Don't discard non-KAlarm custom event properties when editing alarms.
* Use kconf_update to convert old config file settings.
* Change numeric codes in config file to strings for long-term maintainability.
* Rename Defaults section options in config file.
* Fix detection of yearly February 29th recurrences on Feb 28th or Mar 1st.

=== Version 1.5.3 --- 16 June 2008 ===
* In New From Template menu, show list of template names in sorted order.
* Fix recurrence count being lost when using alarm templates.
* Prevent invalid negative values appearing in 'Time from now' edit field.
* Fix time shown in alarm edit dialogue for recurring alarms.
* Fix recurrence count shown in alarm edit dialogue once alarm has triggered.
* Fix Find not working with a new search text after a failed search.
* Display correct error message when a search fails.
* Prevent user changing font/colour dialogue when editing read-only alarms.

=== Version 1.5.2 --- 13 February 2008 ===
* Prevent repetition duration error message when saving alarm which never
recurs.

=== Version 1.5.1 (KDE 3.5.9) --- 13 February 2008 ===
* Fix inability to set up sub-repetitions for simple yearly recurrences.

=== Version 1.5.0 --- 23 January 2008 ===
* Replace simple repetitions with recurrence sub-repetitions, to save confusion.
* Add option to enter reminder times in minutes, in addition to hours/minutes.
* Replace alarm edit dialogue background colour selector with font/colour sample.
* Store email unique IDs instead of names in email alarms to prevent problems if
  email IDs are renamed.
* Fix error "Sender verify failed (in reply to RCPT TO command)" using sendmail
  on some systems, by adding envelope sender address to emails.
* Fix OpenSolaris build error.

=== Version 1.4.21 --- 19 December 2007 ===
* Remember last used main window show/hide options instead of setting them in
  Preferences dialogue.
* Make the Menu key work in the alarm list.
* Fix crash when saving preferences, if 'xterm' is not installed in the system.
* Prevent multiple identical error messages being displayed for the same alarm.

=== Version 1.4.20 --- 18 November 2007 ===
* Fix deferral of non-recurring alarms not working.
* Fix loss of reminder details in archive when alarm has had a reminder deferred.
* Fix inability to reactivate deleted alarms which still have repetitions to go.
* Fix incorrect interpretation of --late-cancel weekly parameter on command line.

=== Version 1.4.19 --- 11 November 2007 ===
* Fix KAlarm hanging and freezing the system for a while, especially on startup.
* Fix next occurrence time set after editing alarm, when it's a sub-repetition.
* Prevent error messages while typing date value, until user finishes entering it.

=== Version 1.4.18 --- 2 November 2007 ===
* Fix failure to trigger some recurring date-only alarms (e.g. after suspend-resume).
* Fix date-only alarms triggering every minute from midnight to start-of-day time.
* Simplify recurrence text shown in alarm edit dialogue Alarm tab when possible.
* Prevent error after browsing for command log file, due to file:// prefix.

=== Version 1.4.17 (KDE 3.5.8) --- 8 October 2007 ===
* Allow time-from-now values up to 999 hours to be entered.
* Fix incorrect email headers resulting in failure to send some emails.

=== Version 1.4.16a --- 12 September 2007 ===
* Fix failure to retrieve font and colour settings for display alarms.

=== Version 1.4.16 --- 10 September 2007 ===
* Attempt to fix failure to retrieve font and colour settings for display alarms.
* Disable reminder etc. controls for at-login recurrence in alarm edit dialogue.

=== Version 1.4.15 --- 7 September 2007 ===
* Fix deferrals of recurring alarms not triggering correctly.
* Fix failure to archive details of repetitions within a recurrence.
* Enable/disable "Show expired alarms" action when preferences change.

=== Version 1.4.14 --- 5 August 2007 ===
* Fix handling of exception dates in recurrences.
* In sound file dialogue change Play button to a Stop button while playing a file.

=== Version 1.4.13 --- 18 May 2007 ===
* Fix time value in templates not being stored.
* Expand time spin boxes to make room for all digits.
* Make Preferences dialogue non-modal.

=== Version 1.4.12 (KDE 3.5.7) --- 11 May 2007 ===
* Display advance reminders for each occurrence of recurring alarms.
* Fix Undo of deletion of active alarms.
* Disable simple repetition controls if repetitions can't fit between recurrences.
* Make the system tray tooltip take account of alarm repetitions.
* Show repetition & special action status by button states in alarm edit dialogue.
* Fix reminder alarms displaying very big numbers for how long until alarm is due.
* Fix KMail omitting attachments from email alarms (if KMail is the email client).

=== Version 1.4.11 --- 16 April 2007 ===
* Prevent pre-alarm actions being executed multiple times when alarm is triggered.
* Prevent alarm daemon triggering alarms multiple times.
* Only execute pre-alarm actions once (not for reminders or deferrals).
* Only execute post-alarm actions once when alarm is finally acknowledged (after
  any deferrals), and not after reminders.
* Show file name as a tooltip on sound type combo box when "file" is selected.

=== Version 1.4.10 --- 3 March 2007 ===
* Add play button to sound file selection dialogue.
* Prevent simple repetitions triggering again when KAlarm is restarted.
* Fix recurring alarms being triggered on exception days.
* Fix start-of-day time being ignored for date-only alarms.
* Disable Defer button in new message window when deferral limit has been reached.
* Fix failure to save "Execute in terminal window" option in Preferences dialogue.
* Ensure up-to-date menus are displayed if user has a customised toolbar.

=== Version 1.4.9 (KDE 3.5.6) --- 3 January 2007 ===
* Minor changes.

=== Version 1.4.8 --- 28 December 2006 ===
* Fix Find always using first search text entered even after entering a new one.

=== Version 1.4.7 --- 14 December 2006 ===
* Fix crash saving Preferences dialogue (due to command alarm terminal setting).

=== Version 1.4.6 --- 30 November 2006 ===
* Fix crash if an alarm triggers while user is deleting it.
* Fix "Start alarm monitoring at login" value shown in preferences dialogue.
* Fix deselecting "Start alarm monitoring at login" when daemon not running.
* Fix editing of 29th February alarm options for non-leap years.
* Tidy up preferences dialogue Run mode options.
* Tidy up alarm edit/preferences dialogue sound type options into a combo box.
* Add context help for sound file fade options.

=== Version 1.4.5 (KDE 3.5.5) --- 29 September 2006 ===
* Improve alarm edit dialogue layout (Reminder controls moved to below Time box).

=== Version 1.4.4 --- 11 July 2006 ===
* Use an alarm's previous deferral time interval as default for its next deferral.

=== Version 1.4.3 (KDE 3.5.4) --- 11 July 2006 ===
* Add facility to import alarms from other calendar files.
* Fix Defer dialogue time interval maximum to match maximum date/time value.
* Fix crash when a deferred expired recurring alarm is edited from message window.
* Fix crash when a message is redisplayed after login.
* Prevent inapplicable 'Unable to speak' error when alarm redisplayed after login.
* Save main window column order changes to use on restart (except message column).

=== Version 1.3.10 (KDE 3.5.3) --- 22 May 2006 ===
* Add DCOP calls and command line options to display the edit alarm dialogue.
* Add Select All and Deselect actions & shortcuts for import birthdays list.
* Make system tray icon appear in non-KDE window managers.
* Output error message if deleting copy of alarm from KOrganizer fails.
* Fix corruption of alarms displayed at logout and then deferred after login.
* Fix reminder time not being saved in alarm templates.
* Fix erroneous date adjustment of start of recurrence when saving alarm.
* Fix crash when --play command line option is used, if compiled without aRts.
* Don't show disabled alarms in system tray tooltip alarm list.

=== Version 1.3.9 (KDE 3.5.2) --- 7 March 2006 ===
* Notify daemon by DCOP that alarm has been processed: to prevent alarm loss, and
  to prevent defunct kalarm processes when run mode is on-demand.
* Add Select All and Deselect actions & shortcuts for alarm and template lists.

=== Version 1.3.8 --- 24 January 2006 ===
* Fix kalarmd hang when triggering late alarm and KAlarm run mode is on-demand.

=== Version 1.3.7 --- 22 January 2006 ===
* Fix column widths when main window is resized, if columns have been reordered.

=== Version 1.3.6 (KDE 3.5.1) --- 10 January 2006 ===
* Make autoclose of message windows work.
* Fix New From Template not creating alarm if template contents are not changed.
* Ensure that day and month names translations are independent of locale calendar.
* Display alarm message windows within current screen in multi-head systems.
* Reduce size of Preferences dialogue to fit in 1024x768 screen.

=== Version 1.3.5 --- 14 December 2005 ===
* Fix email attachments being forgotten when saving alarms.
* Fix toolbar configuration being lost after quitting KAlarm.

=== Version 1.3.4 (KDE 3.5) --- 30 October 2005 ===
* Fix incorrect recurrence frequency in Alarm Edit dialogue's Alarm tab.

=== Version 1.3.3 --- 22 September 2005 ===
* Add day-of-week selection to daily recurrence dialogue.

=== Version 1.3.2 (KDE 3.5 beta 1) --- 10 September 2005 ===
* Add option to show alarms in KOrganizer's active calendar.
* Add option for email text alarms to locate the email in KMail.
* When email alarm triggers and KMail isn't running, start KMail and send mail
  automatically instead of opening KMail composer window.
* Provide per-alarm option for yearly February 29th recurrences.
* Wait longer (20 seconds) before reporting alarm daemon registration failed.
* Minimise KMix window if KMix is started by KAlarm when displaying a message.
* Fix Plastik style 'enabled' indication for time spinbox left-hand buttons.
* Prevent message windows always being full screen after a big message is shown.
* Prevent message windows being initially larger than the desktop.
* Prevent message windows initially overlapping the KDE panel.
* Prevent session restoration displaying main windows which should be hidden.
* Fix alarms getting stuck if due during a daylight savings clock change.
* Change --volume command line option short form to -V (-v is used by --version).
* Fix reported shell errors when output from command alarm is discarded.
* Use 'KAlarm' untranslated in calendar product ID, to cater for locale changes.

=== Version 1.3.1 --- 30 May 2005 ===
* Add Undo/Redo facility for alarm edit/creation/deletion/reactivation.
* Add text search facility.
* Add option to speak alarm messages (if speech synthesis is installed).
* Add command line option --speak.
* Add 'New alarm from template' menu option and toolbar button.
* Add 'Time from now' option in alarm templates.
* Add fade option for playing sound files.
* Add option to log command alarm output to a file.
* Add Edit button to alarm message window to allow the alarm to be edited.
* Enable drag and drop of alarms to other applications.
* Email drag-and-drop from KMail (KDE >= 3.5) now presets alarm edit dialog with
  full From/To/Cc/Subject headers and body text.

=== Version 1.2.8 (KDE 3.4.1) --- 9 May 2005 ===
* Fix failure to enable "Reminder for first recurrence only" checkbox.

=== Version 1.2.7 --- 20 April 2005 ===
* Use a sensible default for terminal window command in Preferences dialogue.
* Validate terminal window command entered in Preferences dialogue.
* Fix date range no longer being validated in Defer dialogue.
* Don't ignore Sound setting in Preferences dialogue Edit tab.
* Reset sound volume (if it was set) as soon as audio file playing is complete.
* Don't start KMix when an alarm is displayed if no sound volume is specified.
* Add command script and execute-in-terminal options to DCOP interface.

=== Version 1.2.6 (KDE 3.4) --- 22 February 2005 ===
* Pop up message windows far from cursor to avoid accidental acknowledgement.
* Start KMix if not already running, for setting alarm sound level.
* Fix alarms not triggering if IDs are duplicated in different calendar files.
* Improve validation when reading configuration file values.

=== Version 1.2.5 (KDE 3.4 beta2) --- 21 January 2005 ===
* Prevent multiple "Failed to start Alarm Daemon" error messages at startup.
* Fix missing left border for time spinboxes in Plastik style.

=== Version 1.2.4 (KDE 3.4 beta1) --- 9 January 2005 ===
* Provide option to enter a script for a command alarm, instead of a command line.
* Add option to run command alarms in terminal windows.
* Accept drag and drop of KAddressBook entries to alarm edit dialog email fields.
* Drag and drop now inserts text where appropriate, rather than replacing it.
* Display correct controls after loading a template in alarm edit dialogue.

=== Version 1.2.3 --- 7 December 2004 ===
* Put alarm type icons in a separate, sortable, column in alarm list.
* Align times in alarm list.
* Fix crash when the last recurrence of an alarm is reached.
* Fix random limit on expired alarm discard time if stepping with spinbox buttons.
* Fix dialogue layouts for right-to-left languages.
* Fix time spin box layout for right-to-left languages.

=== Version 1.2.2 --- 27 November 2004 ===
* Make alarm daemon (kalarmd) exclusive to KAlarm.
* Move control options for alarm daemon into KAlarm preferences dialogue.
* Allow user to specify the late-cancellation period for an alarm.
* Add option to automatically close window after late-cancellation period.
* Add facility to enable and disable individual alarms.
* Add simple repetition facility, including repetition within a recurrence.
* Add option to pick a KMail identity to use as sender of email alarms.
* Add option to copy emails sent via sendmail, to KMail sent-mail folder.
* Show scheduled times, not reminder times, in alarm list and system tray tooltip.
* Make time edit controls use 12-hour clock when that is the user's default.
* Also fill in alarm edit dialog email fields when email is dropped onto KAlarm.
* New revised DCOP request interface (old interface still kept for compatibility).
* Make detection of email message display alarms independent of language.
* Use KMix whenever possible to set hardware sound volume.
* Limit range of entered date/time to valid values in deferral dialogue.
* Prevent kalarm failing to register with kalarmd except when really necessary.
* Fix time-to-alarm column in main window not always updating every minute.

=== Version 1.1.7 (KDE 3.3.2) --- 27 November 2004 ===
* Fix KAlarm button on message windows to make it always display main window.
* Show scheduled times, not reminder times, in alarm list and system tray tooltip.
* Fix time-to-alarm column in main window not always updating every minute.

=== Version 1.1.6 (KDE 3.3.1) --- 30 September 2004 ===
* Prevent crash, and output error message, if menu creation fails.
* Unsuppress Quit warning message box if default answer is Cancel quit.
* Prevent blind copy to self of email alarms via KMail when bcc is deselected.

=== Version 1.1.5 --- 1 September 2004 ===
* Show erroneous control in alarm edit dialog when an error message is displayed.
* Make alarm edit dialog always appear on current desktop.
* Make weekly/monthly/yearly recurrences scheduled from command line correspond
  correctly to the start date.
* Fix start date for monthly/yearly recurrences scheduled from the command line.
* Fix DCOP triggerEvent() call to not reschedule alarm if it isn't due yet.

=== Version 1.1.4 --- 21 August 2004 ===
* Fix errors when altering or cancelling deferrals of expired recurrences.

=== Version 1.1.3 (KDE 3.3) --- 28 July 2004 ===
* Fix dialog sizing the first time KAlarm is run.

=== Version 1.1.2 (KDE 3.3 beta2) --- 11 July 2004 ===
* Fix hangup in interactions with alarm daemon introduced in version 1.1.1.
* Only tick Alarms Enabled menu items once alarms have actually been enabled.
* Fix build for "./configure --without-arts".

=== Version 1.1.1 (KDE 3.3 beta1) --- 20 June 2004 ===
* Output error message and disable alarms if can't register with alarm daemon.
* Exit if error in alarm calendar name configuration.
* Fix bug where sound file is selected even when Cancel is pressed.

=== Version 1.1.0 --- 1 June 2004 ===
* Add facility to define alarm templates.
* Add facility to specify pre- and post-alarm shell command actions.
* Add option to play sound file repeatedly until alarm window is closed.
* Add volume control for playing sound file.
* Add 'stop sound' button to alarm message window when sound file is played.
* Rename command line option --sound to --play, add option --play-repeat.
* Add command line option --volume.
* Add 'Configure Shortcuts' and 'Configure Toolbars' menu options in main window.
* After creating/editing alarm, prompt to re-enable alarms if currently disabled.
* Middle mouse button over system tray icon displays new alarm dialog.
* Add option to display a reminder once only before the first alarm recurrence.
* Display time-to-alarm in reminder message window.
* For message texts which are truncated in main window, show full text in tooltip.
* Allow time of day to be entered in format HHMM in time spin boxes.
* Allow hour to be omitted when colon format time is entered in time spin boxes.
* Add "Don't ask again" option to alarm deletion confirmation prompt.
* Prevent expired alarm calendar purges clashing with other alarm actions.
* Fix initial recurrence date/time for weekly/monthly/yearly recurrences.
* Fix yearly recurrences of the last day in the month.
* Disable yearly recurrence's month checkboxes depending on selected day of month.
* Update which time columns are displayed in alarm list when Preferences change.
* Don't store audio/reminder details in email/command alarms.
* Don't store email details in message/file/command alarms.
* Don't close message windows when quit is selected.
* Fix "Warn before quitting" configuration option.
* Don't redisplay error message windows on session restoration.
* Remove obsolete --displayEvent command line option (replaced by --triggerEvent).
* Remove obsolete pre-version 0.7 DCOP calls.

=== Version 1.0.7 --- 2 May 2004 ===
* Fix scheduleCommand() and scheduleEmail() DCOP handling.
* Make KAlarm build for "./configure --without-arts".
* Fix email body text not being saved in email alarms.
* Fix loss of --exec command line arguments.
* Remove wasted vertical space from message windows.

=== Version 1.0.6 (KDE 3.2.2) --- 26 March 2004 ===
* Make the Quit menu item in main window quit the program.
* Update time entry field after editing as soon as mouse cursor leaves it.
* Cancel deferral if reminder is set before it, to prevent it becoming stuck.
* Prevent undeleted recurring alarms being triggered immediately.
* Don't allow alarms to be undeleted if they are completely expired.

=== Version 1.0.5 (KDE 3.2.1) --- 24 February 2004 ===
* Fix whatsThis text on bottom row of alarm list.

=== Version 1.0.4 --- 22 February 2004 ===
* Fix freeze at login when multiple alarms trigger.
* Show all audio file types in sound file chooser dialogue.

=== Version 1.0.3 --- 15 February 2004 ===
* Prevent email alarms from being sent if no 'From' address is configured.
* Omit 'Bcc' when sending email alarms if no 'Bcc' address is configured.
* Fix freeze when starting the alarm daemon.
* Fix memory leaks displaying dialogs.
* Fix scheduleCommand() and scheduleEmail() DCOP handling.
* Fix errors saving expired alarm calendar.

=== Version 1.0.2 (KDE 3.2) --- 29 January 2004 ===
* Prevent editing alarm and saving without changes from deleting the alarm.

=== Version 1.0.1 --- 4 January 2004 ===
* Fix failure to see alarms if KAlarm is reactivated while restoring session.

=== Version 1.0.0 --- 7 December 2003 ===
* Allow entered start date for timed recurrence events to be earlier than now.
* Prevent attempted entry of recurrence end date earlier than start date or today.
* Fix error displaying time of expired repeat-at-login alarms.
* Fix memory leak when sending emails with attachments.
* Fix error trying to send emails with very small attachments.
* Eliminate duplicate reload-calendar calls to alarm daemon.

=== Version 0.9.6 (KDE 3.2 beta1) --- 7 November 2003 ===
* Add option to choose foreground colour for alarm messages.
* Create new alarm by dragging KMail email onto main window or system tray icon.
* Set initial recurrence defaults to correspond to alarm start date.
* Add option for how February 29th recurrences are handled in non-leap years.
* Monthly/yearly recurrence edit: adhere to user preference for start day of week.
* Eliminate multiple confirmation prompts when deleting multiple alarms.
* Eliminate duplicate alarms in system tray tooltip.
* Fix crash after reporting error opening calendar file.
* Fix wrong status in system tray icon if KAlarm starts up with alarms disabled.
* Fix wrong number of days in Time-to-alarm column in main window.
* Fix omission of deferred alarms from system tray tooltip.

=== Version 0.9.5 --- 3 September 2003 ===
* Add option for non-modal alarm message windows.
* Add option to display a notification when an email alarm queues an email.
* Emails via KMail are sent without opening composer window, if KMail is running.
* Provide separate configuration for 'From' and 'Bcc' addresses for email alarms.
* Add exceptions to recurrence specification.
* Add multiple month selection to yearly recurrence.
* Add day of month selection in yearly recurrence.
* Add last day of month option in monthly and yearly recurrences.
* Add 2nd - 5th last week of month options in monthly and yearly recurrences.
* Add filename completion to file and command alarm edit fields.
* Display alarms-disabled indication in system tray tooltip.
* Enable file alarms to display image files.
* Fix file alarms not displaying some text files, and improve HTML file display.
* Fix loss of changes to attachment list after editing email alarms.
* Fix wrong recurrence end date being displayed when editing an existing alarm.

=== Version 0.9.4 --- 3 July 2003 ===
* Add time-to-alarm display option to main alarm list.
* Add option to list next 24 hours' alarms in system tray tooltip.
* Create new alarm by dragging text or URL onto main window or system tray icon.
* Display reasons for failure to send an email.
* Allow editing of the list of message colours.
* Edit new alarm by context menu or double click on white space in alarm list.
* Add show expired alarms option to preferences dialog.
* Display HTML files correctly in file display alarms.

=== Version 0.9.3 --- 4 March 2003 ===
* Add preferences option to set default sound file for the Edit Alarm dialog.
* Fix display of "Invalid date" message before Edit Alarm dialog displays.

=== Version 0.9.2 --- 28 February 2003 ===
* Option to set font for individual alarm messages.
* Allow multiple alarm selection in the main window.
* KAlarm icon in alarm message window selects the alarm in the main window.
* In Edit Alarm dialog, move all recurrence edit controls into Recurrence tab.
* Add quit warning message option to preferences dialog.
* Add "New Alarm" option to system tray context menu.
* Disallow command alarms when KDE is running in kiosk mode.
* Revised storage of beep, font, colour and program arguments in calendar file.
* Always save alarms in iCalendar format (but vCalendar may still be read).
* Add reminder, recurrence and font parameters to DCOP calls.
* Fix failure to enable alarms when running in on-demand mode.

=== Version 0.9.1 --- 16 January 2003 ===
* Add option to set advance reminders for display alarms.
* In run-in-system-tray mode, warn that alarms will be disabled before quitting.
* Fix monthly and yearly recurrences on nth Monday etc. of the month.
* Fix yearly recurrences on February 29th.
* Fix recurrence start times stored in expired calendar file.
* Fix extra empty events being stored in expired calendar file.

=== Version 0.9.0 --- 3 January 2003 ===
* Add facility to import birthdays from KAddressBook
* Add option to send an email instead of displaying an alarm message.
* Add option to store and view expired alarms.
* Add copy, view and undelete actions (as applicable) for the selected alarm.
* In alarm message window, message text can be copied to clipboard using mouse.
* Allow message text to be scrolled in alarm message window if too big to fit.
* Shift key with left mouse button steps time edit arrows by 5 minutes/6 hours.
* Report failure to run command alarm (bash, ksh shells only).
* Retain repeat-at-login status on alarm deferral.
* Restore alarm messages which were displayed before KAlarm was killed or crashed.
* Store alarm data in the calendar file in a more standard way.
* Alarm message defer dialog: update recurrence deferral time limit in real time.
* Weekly recurrence edit: adhere to user preference for start day of week.
* Use standard action icons.

=== Version 0.8.5 (KDE 3.1.1) --- 21 February 2003 ===
* Fix monthly and yearly recurrences on nth Monday etc. of the month.
* Fix yearly recurrences on February 29th.
* Fix failure to enable alarms when running in on-demand mode.

=== Version 0.8.4 (KDE 3.1) --- 8 January 2003 ===
* Make KAlarm icon in message window bring main window to current desktop.
* Fix detection of KDE desktop.
* Fix entry of yearly recurrences on a specified date in the year.

=== Version 0.8.3 --- 9 November 2002 ===
* Fix no system tray icon being displayed.
* Fix multiple system tray icons being displayed.
* Fix alarms being missed after changing "Disable alarms when not running" status.

=== Version 0.8.2 --- 2 November 2002 ===
* Fix audio files not playing.

=== Version 0.8.1 --- 1 November 2002 ===
* Adhere to KDE single/double click setting when clicking on alarm list.
* Fix possible loss of alarms if KAlarm has previously used another calendar file.
* Fix coordination between "At time" and "After time" values when they change.
* Always remove alarm deferral even when next recurrence triggers instead.
* When alarm triggers, replace any existing repeat-at-login alarm message window.
* Fix deselection of Sound not working after selecting a sound file.
* Fix display of hour spin buttons in time edit spin boxes.
* Prevent time edit spin box buttons from selecting the text.
* Clean up previous alarm list highlight properly when a new alarm is selected.
* Set sensible initial focus when edit alarm dialog pages are displayed.
* Fix Quit duplicate entry in system tray context menu.

=== Version 0.8 (KDE 3.1 beta2) --- 16 September 2002 ===
* Move recurrence edit to separate tab in alarm dialog (now fits 800x600 display).
* Add accelerator keys in dialogs.
* Provide date picker for entering dates.

=== Version 0.7.5 --- 1 September 2002 ===
* Add preferences options to choose default settings for the Edit Alarm dialog.
* Fix right-to-left character sets not being displayed in message edit control.
* Make "Help -> Report Bug" use the KDE bug system (bug #43250).
* Fix session restoration not occurring.

=== Version 0.7.4 (KDE 3.1 beta1) --- 5 August 2002 ===
* Add option to prompt for confirmation on alarm deletion.
* Add option to prompt for confirmation on alarm acknowedgement.
* Display KAlarm handbook Preferences section when Help clicked in config dialog.
* Correctly adjust wrong summer times stored by version 0.5.7 (KDE 3.0.0).

=== Version 0.7.3 --- 24 July 2002 ===
* Fix loss of alarm times after saving pre-version 0.7 calendar file.
* Fix main alarm list display of hours or hours/minutes repeat interval.
* Display KAlarm handbook when Help clicked in configuration dialog.

=== Version 0.7.2 --- 2 July 2002 ===
* Fix reading wrong alarm times from pre-version 0.7 calendar file.
* Partially fix loss of alarm times after saving pre-version 0.7 calendar file.

=== Version 0.7.1 --- 29 June 2002 ===
* Prevent duplicate message windows from being displayed.
* Make Close button on message window not the default button to reduce chance
  of accidental acknowledgement.
* Fix non-ASCII message texts being saved as question marks.
* Fix memory leak with recurrences.

=== Version 0.7.0 --- 15 June 2002 ===
* Add option to play audio file when message is displayed.
* Add daily, weekly, monthly, annual recurrences.
* Allow deferring only up to next scheduled repetition time.
* Don't defer repetitions when an alarm is deferred.
* Make regular repetition and repeat-at-login mutually exclusive.
* Double click on alarm in main window opens alarm edit dialog.
* Change Reset Daemon menu option to Refresh Alarms.
* Save and restore window sizes.

=== Version 0.6.4 --- 8 May 2002 ===
* Make click on system tray icon always bring KAlarm to top on current desktop.
* Fix alarms not being triggered (depending on time zone).

=== Version 0.6.0 --- 8 March 2002 ===
* Add option to execute a command instead of displaying an alarm message.
* Add Try button to alarm message edit dialog.
* Add icons in the alarm list to indicate each alarm's type.
* Display error message if a file to be displayed is not a text file.
* Reduce chance of lost late-cancel alarms when daemon check interval is reduced.
* Rename command line option --displayEvent to --triggerEvent.
* Rename DCOP function displayMessage() to triggerEvent().
* Rename DCOP function cancelMessage() to cancelEvent().

=== Version 0.5.8 (KDE 3.0.5A) --- 23 November 2002 ===
* Fix detection of KDE desktop.

=== Version 0.5.8 (KDE 3.0.5) --- 4 October 2002 ===
* Fix possible loss of alarms if KAlarm has previously used another calendar file.

=== Version 0.5.8 (KDE 3.0.4) --- 18 August 2002 ===
* Make "Help -> Report Bug" use the KDE bug system (bug #43250).
* Fix right-to-left character sets not being displayed in message edit control.

=== Version 0.5.8 (KDE 3.0.3) --- 5 August 2002 ===
* Adjust wrong summer times stored by version 0.5.7 (KDE 3.0.0).
* Display KAlarm handbook when Help clicked in configuration dialog.
* Make Close button on message window not the default button to reduce chance
  of accidental acknowledgement.
* Fix session restoration often not occurring at login.

=== Version 0.5.7 (KDE 3.0.1) --- 9 May 2002 ===
* Use local time for alarm times instead of using a time zone.
* Make click on system tray icon always bring KAlarm to top on current desktop.

=== Version 0.5.7 (KDE 3.0) --- 17 March 2002 ===
* Show system tray icon on deferring command line-initiated message (run-in-
  system-tray mode).
* Associate main window with system tray icon when displayed from message window.
* Don't start KAlarm at login, until it has been run for the first time.
* Add startup notification to kalarm.desktop.
* Prevent open main window from cancelling KDE session shutdown.
* Fix failure to display messages after daemon is restarted (run-on-demand mode).
* Fix possible failure to display command line-initiated message.
* Fix crash in some circumstances on changing run mode to run-on-demand.
* Fix crash on clicking KAlarm icon in command line-initiated message window.
* Fix crash on deferring alarm in command line-initiated message window.
* Fix duplication of repeat-at-login alarms at login.
* Fix error displaying text file messages.

=== Version 0.5.4 --- 7 February 2002 ===
* Fix extra window being displayed in session restoration.

=== Version 0.5.2 --- 31 January 2002 ===
* Fix session restore crash if in 'run continuously in system tray' mode.

=== Version 0.5.1 --- 30 January 2002 ===
* Change configuration defaults.

=== Version 0.5 --- 29 January 2002 ===
* Incorporate system tray icon into KAlarm, add --tray option.
* Add 'run continuously in system tray' operating mode.
* Don't use alarm daemon GUI application.
* Add enable/disable alarms option to main window menu.
* Add show/hide system tray icon option to main window menu.
* Add toolbar.
* Rename alarm dialog Set Alarm button to OK.
* Rename message window OK button to Close.
* Remove keyboard accelerator for Reset Daemon.
* Fix magnified system tray icon.
* Include README, etc. files in installation.

=== Version 0.4 --- 22 December 2001 ===
* Modify to use split alarm daemon/alarm daemon GUI.
* Prevent a command line error exiting all open KAlarm windows.
* Ensure the program exits after starting with --stop or --reset options.

=== Version 0.3.5 --- 5 December 2001 ===
* Add option to repeat alarms at login.
* Add context help button to main window and message window.
* Fix occasional crash on displaying non-repeating alarms.
* Fix possible failure to display alarms at login.
* Fix blank title bar when main window restored at login.
* Fix alarms not deleted from main window when displayed at login.
* Fix handling of zero-length calendar file.
* Improve error messages.
* Make documentation files installation dependent on KDE version.

=== Version 0.3.1 --- 20 November 2001 ===
* Fix build fault when using ./configure --enable-final

=== Version 0.3 --- 4 November 2001 ===
* Add option to display a file's contents instead of specifying a message.
* Add dialog option to set an alarm's time as an interval from the current time.
* Add defer option to alarm message window.
* Provide button in alarm message window to activate KAlarm.
* Make dialogs modal only for their parent window.

=== Version 0.2 --- 20 October 2001 ===
* Implement repeating alarms.
* Add extra pair of arrow buttons to time spinbox to change the hour.
* Fix sorting by colour column.
* Better What's This? texts for the main window.
* Remove -r, -s short options (use --reset, --stop instead).

=== Version 0.1.1 --- 1 September 2001 ===
* Fix documentation not being created by build.

=== Version 0.1 --- 31 August 2001 ===
* Initial release.<|MERGE_RESOLUTION|>--- conflicted
+++ resolved
@@ -1,17 +1,13 @@
 KAlarm Change Log
 
-<<<<<<< HEAD
-=== Version 3.4.0 (KDE Applications 22.04) --- 21 January 2022 ===
+=== Version 3.4.0 (KDE Applications 22.04) --- 9 February 2022 ===
 * Allow calendars and date picker to be shown together in side panel [KDE Bug 440250]
 * Shrink calendar list to remove empty space when too large.
 
-=== Version 3.3.5 (KDE Applications 21.12.2) --- 21 January 2022 ===
-=======
 === Version 3.3.6 (KDE Applications 21.12.3) --- 9 February 2022 ===
 * Fix failure to create a missing calendar file after enabling a resource.
 
 === Version 3.3.5 (KDE Applications 21.12.2) --- 31 January 2022 ===
->>>>>>> 07a585cd
 * Fix crash after Defer is selected in alarm notification message [KDE Bug 448212]
 * Fix deleted calendar resources reappearing when KAlarm restarts.
 * For command alarms, use path to find executables, instead of current directory.
