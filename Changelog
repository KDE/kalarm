--- conflicted
+++ resolved
@@ -1,13 +1,9 @@
 KAlarm Change Log
 
-<<<<<<< HEAD
 === Version 3.5.0 (KDE Gear 22.08) --- 24 April 2022 ===
 * Provide options to build and/or run KAlarm without any Akonadi dependency.
 
-=== Version 3.4.1 (KDE Gear 22.04.1) --- 20 April 2022 ===
-=======
 === Version 3.4.1 (KDE Gear 22.04.1) --- 25 April 2022 ===
->>>>>>> 7a6348bd
 * Fix checkboxes being disabled in Preferences dialogue.
 * Fix time spin boxes being displayed in the wrong position.
 * Fix crash when Try clicked to stop audio alarm with fade [KDE Bug 452962]
