--- conflicted
+++ resolved
@@ -1,12 +1,10 @@
 KAlarm Change Log
 
-<<<<<<< HEAD
-=== Version 3.5.2 (KDE Gear 22.12) --- 15 August 2022 ===
+=== Version 3.5.3 (KDE Gear 22.12) --- 4 October 2022 ===
 * Provide build option to disable use of X11, even if it is available.
-=======
+
 === Version 3.5.2 (KDE Gear 22.08.2) --- 4 October 2022 ===
 * Fix possible crash when alarm restored at login is deferred [KDE Bug 459901]
->>>>>>> 97e71e60
 
 === Version 3.5.1 (KDE Gear 22.08.1) --- 15 August 2022 ===
 * Fix regression introduced in version 3.5.0:
