--- conflicted
+++ resolved
@@ -1,6 +1,5 @@
 KAlarm Change Log
 
-<<<<<<< HEAD
 === Version 3.0.0 --- 14 May 2020 ===
 + Provide option to use file system resources instead of Akonadi resources.
 + Enable selection of multiple calendar files in Import Alarms dialogue.
@@ -8,10 +7,7 @@
 + Return to last used tab in Configuration dialogue when it is reopened.
 + Refactor AlarmCalendar to split out resources and display calendars.
 
-=== Version 2.14.2 (KDE Applications 20.04.2) --- 13 May 2020 ===
-=======
 === Version 2.14.2 (KDE Applications 20.04.2) --- 20 May 2020 ===
->>>>>>> f948be0e
 + Make multiple KAlarm invocations work (Qt >5.12, Frameworks >5.60) [KDE Bug 417108]
 
 === Version 2.14.1 (KDE Applications 20.04.1) --- 11 May 2020 ===
