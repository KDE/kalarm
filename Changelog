--- conflicted
+++ resolved
@@ -1,13 +1,9 @@
 KAlarm Change Log
 
-<<<<<<< HEAD
 === Version 2.12.5 --- 25 June 2019 ===
 + Enable alarm list columns to be hidden using context menu on list header [KDE Bug 397093]
 
-=== Version 2.12.4 (KDE Applications 19.04.3) --- 18 June 2019 ===
-=======
 === Version 2.12.4 (KDE Applications 19.04.3) --- 4 July 2019 ===
->>>>>>> 56c2f8ba
 + Fix calendar resource dialogue not configuring resource correctly [KDE Bug 407882]
 + Fix calendar resource dialogue creating new resources unusable until restart [KDE Bug 407882]
 + Enable resource after creating with the calendar resource dialogue [KDE Bug 407882]
