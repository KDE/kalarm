/*
 *  alarmresources.h  -  alarm calendar resources
 *  Program:  kalarm
 *  Copyright © 2006-2009 by David Jarvie <djarvie@kde.org>
 *  Based on calendarresources.h in libkcal,
 *  Copyright (c) 2003 Cornelius Schumacher <schumacher@kde.org>
 *  Copyright (C) 2003-2004 Reinhold Kainhofer <reinhold@kainhofer.com>
 *
 *  This program is free software; you can redistribute it and/or modify
 *  it under the terms of the GNU General Public License as published by
 *  the Free Software Foundation; either version 2 of the License, or
 *  (at your option) any later version.
 *
 *  This program is distributed in the hope that it will be useful,
 *  but WITHOUT ANY WARRANTY; without even the implied warranty of
 *  MERCHANTABILITY or FITNESS FOR A PARTICULAR PURPOSE. See the
 *  GNU General Public License for more details.
 *
 *  You should have received a copy of the GNU General Public License along
 *  with this program; if not, write to the Free Software Foundation, Inc.,
 *  51 Franklin Street, Fifth Floor, Boston, MA 02110-1301, USA.
 */

#ifndef ALARMRESOURCES_H
#define ALARMRESOURCES_H

#include <kdatetime.h>
#include <kresources/manager.h>

#include "alarmresource.h"
#include "kalarm_resources_export.h"
#include "kcalendar.h"

class KConfigGroup;
namespace KCal { class Event; }
using KCal::CalendarLocal;
using KCal::ResourceCalendar;


/** Provides access to all alarm calendar resources. */
class KALARM_RESOURCES_EXPORT AlarmResources : public KCal::Calendar, public KRES::ManagerObserver<AlarmResource>
{
		Q_OBJECT
	public:
		enum Change { Added, Deleted, Invalidated, Enabled, ReadOnly, Location, Colour };
		// Return code when the user can cancel an operation
		enum Result { Success, Cancelled, Failed };

		class Ticket
		{
		    friend class AlarmResources;
		  public:
		    AlarmResource* resource() const  { return mResource; }
		  private:
		    Ticket(AlarmResource* r) : mResource(r) { }
		    AlarmResource* mResource;
		};

		/** Create the alarm calendar resources instance.
		 *  If the alarm calendar resources instance has already been created,
		 *  the existing instance is returned regardless of parameters passed.
		 *  @return The alarm calendar resources instance, or 0 if a reserved
		 *          file name was used (in which case, use creationError() to
		 *          fetch the error message).
		 */
		static AlarmResources* create(const KDateTime::Spec& timeSpec, bool activeOnly = false, bool passiveClient = false);
		static QString creationError()   { return mConstructionError; }
		virtual ~AlarmResources();
		/** Return the alarm calendar resources instance.
		 *  @return The alarm calendar resources instance, or 0 if not already created.
		 */
		static AlarmResources* instance()   { return mInstance; }
		/** Set a reserved local calendar file path which can't be used by this class. */
		static void setReservedFile(const QString& path)     { mReservedFile = path; }

		/** Set whether the application has a GUI. This determines whether error or
		 *  progress messages are displayed. */
		void setNoGui(bool);

		/** Specify that the client is passive, i.e. never makes changes to the
		 *  resource configuration. This will prevent any configuration changes
		 *  from being saved. */
		void   setPassiveClient(bool p)  { mPassiveClient = p; }
		bool   passiveClient()           { return mPassiveClient; }

		/** Return the standard resource for the given alarm type.
		 *  @return 0 if no standard resource is set.
		 */
		AlarmResource* getStandardResource(AlarmResource::Type);
		/** Set the specified resource to be the standard resource for its alarm type,
		 *  replacing any existing standard resource.
		 */
		void setStandardResource(AlarmResource*);

		/** Add the standard KAlarm default resource for the given alarm type. */
		AlarmResource* addDefaultResource(AlarmResource::Type);

		/** Return the number of active resources for a given alarm type. */
		int activeCount(AlarmResource::Type, bool writable);

		void writeConfig();
		/** Set a function to write the application ID into a calendar. */
		void setCalIDFunction(void (*f)(CalendarLocal&))
		                              { AlarmResource::setCalIDFunction(f); }
		/** Set a function to create KAlarm event instances.
		 *  When the function is called, the CalendarLocal parameter is
		 *  set to null to indicate that the resource is about to be reloaded. */
		void setCustomEventFunction(void (*f)(AlarmResource*, CalendarLocal*))
		                              { AlarmResource::setCustomEventFunction(f); }
		/** Set a function to fix the calendar once it has been loaded. */
		void setFixFunction(KCalendar::Status (*f)(CalendarLocal&, const QString&, AlarmResource*, AlarmResource::FixFunc))
		                              { AlarmResource::setFixFunction(f); }

		/** Add an event to the resource calendar.
		 *  The resource calendar takes ownership of the event.
		 *  @return Success if success; otherwise the event is deleted, and
		 *          Cancelled or Failed is returned.
		 */
		Result addEvent(KCal::Event*, KCalEvent::Status, QWidget* promptParent = 0, bool noPrompt = false);

		/** Return whether all, some or none of the active resources are loaded.
		 *  @return 0 if no resources are loaded,
		 *          1 if some but not all active resources are loaded,
		 *          2 if all active resources are loaded.
		 */
		int loadedState(AlarmResource::Type) const;
		bool isLoading(AlarmResource::Type) const;
		void showProgress(bool);

		/** Loads all incidences from the resources.  The resources must be added
		 *  first using either readConfig(KConfig*), which adds the system
		 *  resources, or manually using resourceAdded(AlarmResource*).
		*/
		void load(KCal::ResourceCached::CacheAction = KCal::ResourceCached::DefaultCache);
		bool load(AlarmResource*, KCal::ResourceCached::CacheAction = KCal::ResourceCached::DefaultCache);

    /**
     * Reloads all incidences from all resources.
     * @return success or failure
     */
    virtual bool reload();

    /**
       Clear out the current Calendar, freeing all used memory etc.
    */
    virtual void close();

    /**
       Sync changes in memory to persistant storage.
    */
    virtual bool save();

    /**
       Determine if the Calendar is currently being saved.

       @return true if the Calendar is currently being saved; false otherwise.
    */
    virtual bool isSaving();

    /**
       Get the CalendarResourceManager used by this calendar.

       @return a pointer to the CalendarResourceManage.
    */
    AlarmResourceManager* resourceManager() const    { return mManager; }

	/**
	   Get the resource with the specified resource ID.

	   @param resourceID the ID of the resource
	   @return pointer to the resource, or null if not found
	*/
	AlarmResource* resourceWithId(const QString& resourceID) const;

	/**
	   Get the resource associated with a specified incidence.

	   @param incidence is a pointer to an incidence whose resource
	   is to be located.
	   @return a pointer to the resource containing the incidence.
	*/
	AlarmResource* resource(const KCal::Incidence*) const;

	/**
	   Get the resource associated with a specified incidence ID.

	   @param incidenceID the ID of the incidence whose resource is to be located.
	   @return a pointer to the resource containing the incidence.
	*/
	AlarmResource* resourceForIncidence(const QString& incidenceID);

    /**
       Read the Resources settings from a config file.

       @param config The KConfig object which points to the config file.
       If no object is given (null pointer) the standard config file is used.

       @note Call this method <em>before</em> load().
    */
    void readConfig(KConfig* config = 0);

    /**
       Set the destination policy such that Incidences are added to a
       Resource which is queried.
       @param ask if true, prompt for which resource to add to, if
       false, add to standard resource.
    */
    void setAskDestinationPolicy(bool ask)  { mAskDestination = ask; }

		/** Find the resource to be used to store an event of a given type.
		 *  @param cancelled If non-null: set to true if the user cancelled
		 *             the prompt dialogue; set to false if any other error.
		 */
		AlarmResource* destination(KCalEvent::Status, QWidget* promptParent = 0, bool noPrompt = false, bool* cancelled = 0);

		/**
		   Called when a resource is added to the managed collection.
		   Overrides KRES::ManagerObserver<AlarmResource>::resourceAdded().
		   This method must be public, because in-process added resources
		   do not emit the corresponding signal, so this methodd has to be
		   called manually!

		   @param resource is a pointer to the AlarmResource to add.
		*/
		virtual void resourceAdded(AlarmResource* resource);

// Incidence Specific Methods //

		// Event Specific Methods //

		/**
		   Insert an Event into the Calendar.

		   @param event is a pointer to the Event to insert.
		   @return true if the Event was successfully inserted; false otherwise.
		*/
		virtual bool addEvent(KCal::Event* event)   { return addEvent(event, (QWidget*)0); }
		/** @return Success if success; otherwise the event is deleted, and
		 *          Cancelled or Failed is returned.
		 */
		Result addEvent(KCal::Event* event, QWidget* promptParent);

		/**
		   Insert an Event into a Calendar Resource.

		   @param event is a pointer to the Event to insert.
		   @param resource is a pointer to the AlarmResource to be added to.
		   @return true if the Event was successfully inserted; false otherwise.
		*/
		bool addEvent(KCal::Event* event, AlarmResource* resource);

		/**
		   Remove an Event from the Calendar.

		   @param event is a pointer to the Event to remove.
		   @return true if the Event was successfully removed; false otherwise.

		   @note In most cases use deleteIncidence(Incidence*) instead.
		*/
		virtual bool deleteEvent(KCal::Event* event);

		/**
		   Removes all Events from the calendar.
		*/
		virtual void deleteAllEvents() {}

		/**
		   Return a sorted, unfiltered list of all Events.

		   @param sortField specifies the EventSortField.
		   @param sortDirection specifies the SortDirection.
		   @return the list of all unfiltered Events sorted as specified.
		*/
		virtual KCal::Event::List rawEvents(
		  KCal::EventSortField sortField = KCal::EventSortUnsorted,
		  KCal::SortDirection sortDirection = KCal::SortDirectionAscending);

		/**
		   Return a sorted, unfiltered list of all Events for one resource.
		   Call this in preference to AlarmResource::rawEvents(), to ensure
		   that the overall events index is updated.

		   @param resource the AlarmResource to retrieve events for
		   @param sortField specifies the EventSortField.
		   @param sortDirection specifies the SortDirection.
		   @return the list of all unfiltered Events sorted as specified.
		*/
		virtual KCal::Event::List rawEvents(AlarmResource* resource,
		  KCal::EventSortField sortField = KCal::EventSortUnsorted,
		  KCal::SortDirection sortDirection = KCal::SortDirectionAscending);

		/**
		   Return an unfiltered list of all Events which occur on the given
		   timestamp.

		   @param dt request unfiltered Event list for this KDateTime only.
		   @return the list of unfiltered Events occurring on the specified
		   timestamp.
		*/
		virtual KCal::Event::List rawEventsForDate(const KDateTime& dt);

		/**
		   Return an unfiltered list of all Events occurring within a date range.

		   @param start is the starting date.
		   @param end is the ending date.
		   @param timespec the time spec to use to interpret @p start and @p end
		   @param inclusive if true only Events which are completely included
		   within the date range are returned.
		   @return the list of unfiltered Events occurring within the specified
		   date range.
		*/
		virtual KCal::Event::List rawEvents(const QDate& start, const QDate& end,
		                       const KDateTime::Spec& timespec = KDateTime::Spec(),
				       bool inclusive = false);

		/**
		   Return a sorted, unfiltered list of all Events which occur on the given
		   date.  The Events are sorted according to @a sortField and
		   @a sortDirection.

		   @param date request unfiltered Event list for this QDate only.
		   @param timespec the time spec to use to interpret @p date
		   @param sortField specifies the EventSortField.
		   @param sortDirection specifies the SortDirection.
		   @return the list of sorted, unfiltered Events occurring on @a date.
		*/
		virtual KCal::Event::List rawEventsForDate(
		  const QDate& date,
		  const KDateTime::Spec& timespec = KDateTime::Spec(),
		  KCal::EventSortField sortField = KCal::EventSortUnsorted,
		  KCal::SortDirection sortDirection = KCal::SortDirectionAscending);

		/**
		   Returns the Event associated with the given unique identifier.

		   @param uid is a unique identifier string.
		   @return a pointer to the Event.
		   A null pointer is returned if no such Event exists.
		*/
		virtual KCal::Event* event(const QString& uid);

		// Alarm Specific Methods //

		/**
		   Return a list of Alarms within a time range for this Calendar.

		   @param from is the starting timestamp.
		   @param to is the ending timestamp.
		   @return the list of Alarms for the for the specified time range.
		*/
		virtual KCal::Alarm::List alarms(const KDateTime& from, const KDateTime& to);

		/**
		   Return a list of Alarms that occur before the specified timestamp.

		   @param to is the ending timestamp.
		   @return the list of Alarms occurring before the specified KDateTime.
		*/
		KCal::Alarm::List alarmsTo(const KDateTime& to);

		static void setDebugArea(int area)   { AlarmResource::setDebugArea(area); }

		using QObject::event;   // prevent warning about hidden virtual method

  signals:
    /** Signal that the Resource has been modified. */
    void signalResourceModified(AlarmResource*);

    /** Signal an error message. */
    void signalErrorMessage(const QString& err);

		/** Signal that a different standard resource has been set for the given alarm type. */
		void standardResourceChange(AlarmResource::Type);

		void resourceSaved(AlarmResource*);
		/** Signal that a remote resource's cache has completed downloading. */
		void cacheDownloaded(AlarmResource*);
		/** Signal that one resource has completed loading. */
		void resourceLoaded(AlarmResource*, bool success);
		/** Emitted at start of download only if mShowProgress is true. */
		void downloading(AlarmResource*, unsigned long percent);
		/** Signal that a resource has been added or deleted, or a resource's
		 *  enabled or read-only status has changed. */
		void resourceStatusChanged(AlarmResource*, AlarmResources::Change);

	protected:
<<<<<<< HEAD
		void connectResource(AlarmResource*);
                void resourceModified(AlarmResource*);
		void resourceDeleted(AlarmResource*);
=======
		virtual void connectResource(AlarmResource*);
		virtual void resourceModified(AlarmResource*)  {}
		virtual void resourceDeleted(AlarmResource*);
>>>>>>> 67001df3

		/**
		   Let CalendarResource subclasses set the time specification
		   (time zone, etc.)
		*/
		virtual void doSetTimeSpec(const KDateTime::Spec& timeSpec);

    /**
       Increment the number of times this Resource has been changed.

       @param resource is a pointer to the AlarmResource to be counted.
       @return the new number of times this Resource has been changed.
    */
    int incrementChangeCount(AlarmResource* resource);

    /**
       Decrement the number of times this Resource has been changed.

       @param resource is a pointer to the AlarmResource to be counted.
       @return the new number of times this Resource has been changed.
    */
    int decrementChangeCount(AlarmResource* resource);

	protected slots:
		void slotLoadError(ResourceCalendar*, const QString& err);
		void slotSaveError(ResourceCalendar*, const QString& err);

	private:
		// Override unused virtual functions
		virtual bool addTodo(KCal::Todo*) { return true; }
		virtual bool deleteTodo(KCal::Todo*) { return true; }
		virtual void deleteAllTodos() {}
		virtual KCal::Todo::List rawTodos(KCal::TodoSortField = KCal::TodoSortUnsorted, KCal::SortDirection = KCal::SortDirectionAscending) { return KCal::Todo::List(); }
		virtual KCal::Todo::List rawTodosForDate(const QDate&) { return KCal::Todo::List(); }
		virtual KCal::Todo* todo(const QString&) { return 0; }
		virtual bool addJournal(KCal::Journal*) { return true; }
		virtual bool deleteJournal(KCal::Journal*) { return true; }
		virtual void deleteAllJournals() {}
		virtual KCal::Journal::List rawJournals(KCal::JournalSortField = KCal::JournalSortUnsorted, KCal::SortDirection = KCal::SortDirectionAscending) { return KCal::Journal::List(); }
		virtual KCal::Journal::List rawJournalsForDate(const QDate&) { return KCal::Journal::List(); }
		virtual KCal::Journal* journal(const QString&) { return 0; }

	private slots:
		void slotActiveChanged(AlarmResource* r)      { slotResourceStatusChanged(r, Enabled); }
		void slotReadOnlyChanged(AlarmResource* r)    { slotResourceStatusChanged(r, ReadOnly); }
		void slotLocationChanged(AlarmResource* r)    { slotResourceStatusChanged(r, Location); }
		void slotColourChanged(AlarmResource* r)      { slotResourceStatusChanged(r, Colour); }
		void slotResourceLoaded(AlarmResource*);
		void slotResourceSaved(AlarmResource*);
		void slotCacheDownloaded(AlarmResource*);
		void slotResourceChanged(ResourceCalendar*);
		void slotResourceInvalidated(AlarmResource*);

	private:
		AlarmResources(const KDateTime::Spec& timeSpec, bool activeOnly, bool passiveClient);
		AlarmResource* addDefaultResource(const KConfigGroup&, AlarmResource::Type);
		AlarmResource* destination(KCal::Incidence*, QWidget* promptParent, bool* cancelled = 0);
		void  appendEvents(KCal::Event::List& result, const KCal::Event::List& events, AlarmResource*);
		void  slotResourceStatusChanged(AlarmResource*, Change);
		void  remap(AlarmResource*);

		static AlarmResources* mInstance;
		static QString         mReservedFile;        // disallowed file path
		static QString         mConstructionError;   // error string if an error occurred in creating instance

		KRES::Manager<AlarmResource>* mManager;
		typedef QMap<KCal::Incidence*, AlarmResource*> ResourceMap;
		ResourceMap                   mResourceMap;
		QMap<AlarmResource*, Ticket*> mTickets;
		QMap<AlarmResource*, int>     mChangeCounts;
		bool        mActiveOnly;      // only resource calendars containing ACTIVE alarms are to be opened
		bool        mPassiveClient;   // true if client never initiates changes
		bool        mNoGui;           // application has no GUI, so don't display messages
		bool        mAskDestination;  // true to prompt user which resource to store new events in
		bool        mShowProgress;    // emit download progress signals
		bool        mOpen;
		bool        mClosing;         // close() is in progress
};

#endif<|MERGE_RESOLUTION|>--- conflicted
+++ resolved
@@ -385,15 +385,9 @@
 		void resourceStatusChanged(AlarmResource*, AlarmResources::Change);
 
 	protected:
-<<<<<<< HEAD
-		void connectResource(AlarmResource*);
-                void resourceModified(AlarmResource*);
-		void resourceDeleted(AlarmResource*);
-=======
 		virtual void connectResource(AlarmResource*);
 		virtual void resourceModified(AlarmResource*)  {}
 		virtual void resourceDeleted(AlarmResource*);
->>>>>>> 67001df3
 
 		/**
 		   Let CalendarResource subclasses set the time specification
