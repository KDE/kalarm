--- conflicted
+++ resolved
@@ -1059,11 +1059,7 @@
     mCommandError        = KAEvent::CmdErrType(config.readEntry("CmdErr", static_cast<int>(KAEvent::CMD_NO_ERROR)));
     mDontShowAgain       = config.readEntry("DontShowAgain", QString());
     mShowEdit            = false;
-<<<<<<< HEAD
-=======
-#ifdef USE_AKONADI
-    // Temporarily initialise mCollectionId and mEventId - they will be set by redisplayAlarm()
->>>>>>> 3348da4d
+    // Temporarily initialise mCollection and mEventId - they will be set by redisplayAlarm()
     mCollection          = Akonadi::Collection();
     mEventId             = EventId(mCollection.id(), eventId);
     qDebug() << eventId;
