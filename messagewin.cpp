--- conflicted
+++ resolved
@@ -669,11 +669,7 @@
 	}
 
 	// Defer button
-<<<<<<< HEAD
-	mDeferButton = new QPushButton(i18nc("@action:button", "&Defer..."), topWidget);
-=======
 	mDeferButton = new PushButton(i18nc("@action:button", "&Defer..."), topWidget);
->>>>>>> a7e1464f
 	mDeferButton->setFocusPolicy(Qt::ClickFocus);    // don't allow keyboard selection
 	mDeferButton->setFixedSize(mDeferButton->sizeHint());
 	connect(mDeferButton, SIGNAL(clicked()), SLOT(slotDefer()));
@@ -1878,15 +1874,12 @@
 /******************************************************************************
 * Called when the Edit... button is clicked.
 * Displays the alarm edit dialog.
-<<<<<<< HEAD
-=======
 *
 * NOTE: The alarm edit dialog is made a child of the main window, not this
 *       window, so that if this window closes before the dialog (e.g. on
 *       auto-close), KAlarm doesn't crash. The dialog is set non-modal so that
 *       the main window is unaffected, but modal mode is simulated so that
 *       this window is inactive while the dialog is open.
->>>>>>> a7e1464f
 */
 void MessageWin::slotEdit()
 {
@@ -2186,7 +2179,6 @@
 			for (int s = 0;  s < numScreens;  ++s)
 			{
 				if (screenTypes[s] == FullScreen)
-<<<<<<< HEAD
 				{
 					mScreenNumber = s;
 					return modal;
@@ -2207,28 +2199,6 @@
 			{
 				if (s != mScreenNumber)
 				{
-=======
-				{
-					mScreenNumber = s;
-					return modal;
-				}
-			}
-		}
-		else
-		{
-			// The screens are completely separate from each other.
-			int inactiveScreen = -1;
-			FullScreenType full = haveFullScreenWindow(mScreenNumber);
-kDebug()<<"full="<<full<<", screen="<<mScreenNumber;
-			if (full == NoFullScreen)
-				return modal;   // KAlarm's screen doesn't contain a full screen window
-			if (full == FullScreen)
-				inactiveScreen = mScreenNumber;
-			for (int s = 0;  s < numScreens;  ++s)
-			{
-				if (s != mScreenNumber)
-				{
->>>>>>> a7e1464f
 					full = haveFullScreenWindow(s);
 					if (full == NoFullScreen)
 					{
